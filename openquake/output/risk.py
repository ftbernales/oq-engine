# -*- coding: utf-8 -*-
# vim: tabstop=4 shiftwidth=4 softtabstop=4

# Copyright (c) 2010-2011, GEM Foundation.
#
# OpenQuake is free software: you can redistribute it and/or modify
# it under the terms of the GNU Lesser General Public License version 3
# only, as published by the Free Software Foundation.
#
# OpenQuake is distributed in the hope that it will be useful,
# but WITHOUT ANY WARRANTY; without even the implied warranty of
# MERCHANTABILITY or FITNESS FOR A PARTICULAR PURPOSE.  See the
# GNU Lesser General Public License version 3 for more details
# (a copy is included in the LICENSE file that accompanied this code).
#
# You should have received a copy of the GNU Lesser General Public License
# version 3 along with OpenQuake.  If not, see
# <http://www.gnu.org/licenses/lgpl-3.0.txt> for a copy of the LGPLv3 License.

"""
NRML serialization of risk-related data sets.
- loss ratio curves
- loss curves
- loss map
"""

from lxml import etree

from openquake import logs
from openquake import shapes
from openquake import xml

from openquake.output import nrml
from openquake.xml import NRML_NS, GML_NS

LOG = logs.RISK_LOG

NAMESPACES = {'gml': GML_NS, 'nrml': NRML_NS}


class BaseXMLWriter(nrml.TreeNRMLWriter):
    """
    This is the base class which prepares the XML document (for risk) to be
    customized in another class.
    """
    container_tag = None

    def __init__(self, path):
        super(BaseXMLWriter, self).__init__(path)

        self.result_el = None

    def write(self, point, values):
        if isinstance(point, shapes.GridPoint):
            point = point.site
        asset_object = values[1]
        if self.root_node is None:
            # nrml:nrml, needs gml:id
            self._create_root_element()

            if 'nrml_id' in asset_object:
                nrml.set_gml_id(self.root_node, str(asset_object['nrml_id']))
            else:
                nrml.set_gml_id(self.root_node, nrml.NRML_DEFAULT_ID)

            # nrml:riskResult, needs gml:id
            result_el = etree.SubElement(self.root_node, xml.RISK_RESULT_TAG)
            if 'riskres_id' in asset_object:
                nrml.set_gml_id(result_el, str(asset_object['riskres_id']))
            else:
                nrml.set_gml_id(result_el, nrml.RISKRESULT_DEFAULT_ID)

            etree.SubElement(result_el, xml.NRML_CONFIG_TAG)

            self.result_el = result_el


<<<<<<< HEAD
class LossMapXMLWriter(BaseXMLWriter):
    """
    This class serializes loss maps to NRML. The primary contents of a loss map
    include the mean and standard deviation loss values for each asset in a
    defined region over many computed realizations.
=======
class LossMapXMLWriter(nrml.TreeNRMLWriter):
    """ This class serializes loss maps to NRML.
        in particular Mean Loss and Standard Deviation
>>>>>>> 1940a96a
    """

    DEFAULT_METADATA = {
        'nrmlID': 'undefined', 'riskResultID': 'undefined',
        'lossMapID': 'undefined', 'endBranchLabel': 'undefined',
        'lossCategory': 'undefined', 'unit': 'undefined'}

    def __init__(self, path):
        super(LossMapXMLWriter, self).__init__(path)
        self.lmnode_counter = 0

        # Root <nrml> element:
        self._create_root_element()

        # <riskResult>
        self.risk_result_node = \
            etree.SubElement(self.root_node, xml.RISK_RESULT_TAG)

        # <lossMap>
        self.loss_map_node = \
            etree.SubElement(
                self.risk_result_node, xml.RISK_LOSS_MAP_CONTAINER_TAG)

    def serialize(self, data):
        """
        Overrides the base `serialize` method to handle writing metadata for
        the `nrml`, `riskResult`, and `lossMap` elements (in addition to the
        site/asset/loss data).

        :param data: List of data to serialize to the output file.

            Each element should consist of a tuple of (site, (loss, asset))
            information.
            See :py:meth:`write` for details.

            Optionally, the first element may be a dict containing metadata
            about the loss map.
            For example::

                [{'nrmlID': 'n1', 'riskResultID': 'rr1', 'lossMapID': 'lm1',
                  'endBranchLabel': 'vf1', 'lossCategory': 'economic_loss',
                  'unit': 'EUR'},
                  ...
                  <remaining data>]

            If no metadata is specified, defaults will be used.
        """
        if isinstance(data[0], dict):
            self.write_metadata(data[0])
            data = data[1:]
        else:
            self.write_metadata(self.DEFAULT_METADATA)

        super(LossMapXMLWriter, self).serialize(data)

    def write_metadata(self, metadata):
        """
        Write gml:ids and other meta data for `nrml`, `riskResult`, and
        `lossMap` XML elements.

        :param metadata: A dict containing metadata about the loss map.
            For example::

                {'nrmlID': 'n1', 'riskResultID': 'rr1', 'lossMapID': 'lm1',
                 'endBranchLabel': 'vf1', 'lossCategory': 'economic_loss',
                 'unit': 'EUR'}

            If any of these items are not defined in the dict, default values
            will be used.

        :type metadata: dict
        """
        # set gml:id attributes:
        for node, key in (
            (self.root_node, 'nrmlID'),
            (self.risk_result_node, 'riskResultID'),
            (self.loss_map_node, 'lossMapID')):
            nrml.set_gml_id(
                node, metadata.get(key, self.DEFAULT_METADATA[key]))

        # set the rest of the <riskResult> attributes
        for key in ('endBranchLabel', 'lossCategory', 'unit'):
            self.loss_map_node.set(
                key, metadata.get(key, self.DEFAULT_METADATA[key]))

    def write(self, point, values):
        """Writes an asset element with loss map ratio information.
        This method assumes that `riskResult` and `lossMap` element
        data has already been written.

        :param point: the region location of the data being written
        :type point: :py:class:`openquake.shapes.Site`

        :param values: is a pair of (loss dict, asset dict)
        :type values: tuple with the following members
            :py:class:`dict` (loss dict) with the following keys:
                ***mean_loss*** - the Mean Loss for a certain Node/Site
                ***stddev_loss*** - the Standard Deviation for a certain
                    Node/Site

            :py:class:`dict` (asset dict)
                ***assetID*** - the assetID
        """
        def new_loss_node(lmnode_el, loss_dict, asset_dict):
            """
            Create a new asset loss node under a pre-existing parent LMNode.
            """
            loss_el = etree.SubElement(lmnode_el,
                                    xml.RISK_LOSS_MAP_LOSS_CONTAINER_TAG)

            loss_el.set(xml.RISK_LOSS_MAP_ASSET_REF_TAG,
                        str(asset_dict['assetID']))
            mean_loss = etree.SubElement(
                loss_el, xml.RISK_LOSS_MAP_MEAN_LOSS_TAG)
            mean_loss.text = "%s" % loss_dict['mean_loss']
            stddev = etree.SubElement(loss_el,
                            xml.RISK_LOSS_MAP_STANDARD_DEVIATION_TAG)
            stddev.text = "%s" % loss_dict['stddev_loss']

        loss_dict, asset_dict = values

        # search for a Site xml node matching the input `point`
        # Note: The following function performs a linear search
        # and could be expensive when dealing with large loss maps.
        site_node = self._get_site_elem_for_site(point)
        if site_node is not None:
            # append a new loss element to an existing LMNode
            lmnode_el = site_node.getparent()
            new_loss_node(lmnode_el, loss_dict, asset_dict)
        else:
            # Generate an id for the new LMNode
            # Note: ids are created start at '1'
            self.lmnode_counter += 1
            lmnode_id = "lmn_%i" % self.lmnode_counter

            # Create the new LMNode
            lmnode_el = etree.SubElement(self.loss_map_node,
                xml.RISK_LMNODE_TAG)

            # Set the gml:id
            nrml.set_gml_id(lmnode_el, lmnode_id)

            # We also need Site, gml:Point, and gml:pos nodes
            # for the new LMNode.
            # Each one (site, point, pos) is the parent of the next.
            site_el = etree.SubElement(lmnode_el, xml.RISK_SITE_TAG)

            point_el = etree.SubElement(site_el, xml.GML_POINT_TAG)
            point_el.set(xml.GML_SRS_ATTR_NAME, xml.GML_SRS_EPSG_4326)

            pos_el = etree.SubElement(point_el, xml.GML_POS_TAG)
            pos_el.text = "%s %s" % (point.longitude, point.latitude)

            # now add the loss node as a child of the LMNode
            new_loss_node(lmnode_el, loss_dict, asset_dict)

    def _get_site_elem_for_site(self, site):
        """
        Searches the current xml document for a Site node matching the input
        Site object.

        :param site: Site object to match with Site node in the xml document
        :type site: :py:class:`shapes.Site` object

        :returns: matching Site node (of type :py:class:`lxml.etree._Element`,
            or None if no match is found
        """
        site_nodes = self.loss_map_node.xpath(
            './nrml:LMNode/nrml:site', namespaces=NAMESPACES)
        for node in site_nodes:
            if xml.element_equal_to_site(node, site):
                return node
        return None


class CurveXMLWriter(BaseXMLWriter):
    """This class serializes a set of loss or loss ratio curves to NRML.
    Since the curves have to be collected under several different asset
    objects, we have to build the whole tree before serializing
    (uses base class BaseXMLWriter).
    """

    # these tag names have to be redefined in the derived classes
    container_tag = None
    curves_tag = None
    curve_tag = None
    abscissa_tag = None

    CONTAINER_DEFAULT_ID = 'c1'

    def __init__(self, path):
        super(CurveXMLWriter, self).__init__(path)

        self.curve_list_el = None
        self.assets_per_id = {}

    def write(self, point, values):
        """Writes an asset element with loss map ratio information.

        :param point: the point of the grid we want to compute
        :type point: :py:class:`openquake.shapes.Site`,
                     :py:class:`openquake.shapes.GridPoint`

        :param values: is a pair of (loss map values, asset_object)
        :type values: with the following members
            :py:class:`openquake.shapes.Curve`

            :py:class:`dict` (asset_object)
                ***assetID*** - the assetID
                ***endBranchLabel*** - endBranchLabel
                ***riskres_id*** - for example, 'rr'
                ***list_id*** - 'list'
        """
        super(CurveXMLWriter, self).write(point, values)

        if isinstance(point, shapes.GridPoint):
            point = point.site

        (curve_object, asset_object) = values

        # container element, needs gml:id
        if self.curve_list_el is None:
            self.curve_list_el = etree.SubElement(self.result_el,
                self.container_tag)

        if 'list_id' in asset_object:
            nrml.set_gml_id(self.curve_list_el, str(
                asset_object['list_id']))
        else:
            nrml.set_gml_id(self.curve_list_el, self.CONTAINER_DEFAULT_ID)

        asset_id = str(asset_object['assetID'])
        try:
            asset_el = self.assets_per_id[asset_id]
        except KeyError:

            # nrml:asset, needs gml:id
            asset_el = etree.SubElement(self.curve_list_el,
                xml.RISK_ASSET_TAG)
            nrml.set_gml_id(asset_el, asset_id)
            self.assets_per_id[asset_id] = asset_el

        # check if nrml:site is already existing
        site_el = asset_el.find(xml.RISK_SITE_TAG)
        if site_el is None:
            site_el = etree.SubElement(asset_el, xml.RISK_SITE_TAG)

            point_el = etree.SubElement(site_el, xml.GML_POINT_TAG)
            point_el.set(xml.GML_SRS_ATTR_NAME, xml.GML_SRS_EPSG_4326)

            pos_el = etree.SubElement(point_el, xml.GML_POS_TAG)
            pos_el.text = "%s %s" % (point.longitude, point.latitude)

        elif not xml.element_equal_to_site(site_el, point):
            error_msg = "asset %s cannot have two differing sites: %s, %s " \
                % (asset_id, xml.lon_lat_from_site(site_el), point)
            raise ValueError(error_msg)

        # loss/loss ratio curves - sub-element already created?
        curves_el = asset_el.find(self.curves_tag)
        if curves_el is None:
            curves_el = etree.SubElement(asset_el, self.curves_tag)

        curve_el = etree.SubElement(curves_el, self.curve_tag)

        # attribute for endBranchLabel (optional)
        if 'endBranchLabel' in asset_object:
            curve_el.set(xml.RISK_END_BRANCH_ATTR_NAME,
                str(asset_object[xml.RISK_END_BRANCH_ATTR_NAME]))

        abscissa_el = etree.SubElement(curve_el, self.abscissa_tag)
        abscissa_el.text = _curve_vals_as_gmldoublelist(curve_object)

        poe_el = etree.SubElement(curve_el, xml.RISK_POE_TAG)
        poe_el.text = _curve_poe_as_gmldoublelist(curve_object)


class LossCurveXMLWriter(CurveXMLWriter):
    """NRML serialization of loss curves"""
    container_tag = xml.RISK_LOSS_CONTAINER_TAG
    curves_tag = xml.RISK_LOSS_CURVES_TAG
    curve_tag = xml.RISK_LOSS_CURVE_TAG
    abscissa_tag = xml.RISK_LOSS_ABSCISSA_TAG


class LossRatioCurveXMLWriter(CurveXMLWriter):
    """NRML serialization of loss ratio curves"""
    container_tag = xml.RISK_LOSS_RATIO_CONTAINER_TAG
    curves_tag = xml.RISK_LOSS_RATIO_CURVES_TAG
    curve_tag = xml.RISK_LOSS_RATIO_CURVE_TAG
    abscissa_tag = xml.RISK_LOSS_RATIO_ABSCISSA_TAG


def _curve_vals_as_gmldoublelist(curve_object):
    """Return the list of loss/loss ratio values from a curve object.
    This is the abscissa of the curve.
    The list of values is converted to string joined by a space.
    """
    return " ".join([str(abscissa) for abscissa in curve_object.abscissae])


def _curve_poe_as_gmldoublelist(curve_object):
    """Return the list of PoE values from a curve object.
    This is the ordinate of the curve.
    The list of values is converted to string joined by a space.
    """
    return " ".join([str(ordinate) for ordinate in curve_object.ordinates])<|MERGE_RESOLUTION|>--- conflicted
+++ resolved
@@ -75,17 +75,11 @@
             self.result_el = result_el
 
 
-<<<<<<< HEAD
-class LossMapXMLWriter(BaseXMLWriter):
+class LossMapXMLWriter(nrml.TreeNRMLWriter):
     """
     This class serializes loss maps to NRML. The primary contents of a loss map
     include the mean and standard deviation loss values for each asset in a
     defined region over many computed realizations.
-=======
-class LossMapXMLWriter(nrml.TreeNRMLWriter):
-    """ This class serializes loss maps to NRML.
-        in particular Mean Loss and Standard Deviation
->>>>>>> 1940a96a
     """
 
     DEFAULT_METADATA = {
