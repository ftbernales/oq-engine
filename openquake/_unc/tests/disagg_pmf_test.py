#
# --------------- POINT - Propagation Of epIstemic uNcerTainty ----------------
# Copyright (C) 2025 GEM Foundation
#
#                `.......      `....     `..`...     `..`... `......
#                `..    `..  `..    `..  `..`. `..   `..     `..
#                `..    `..`..        `..`..`.. `..  `..     `..
#                `.......  `..        `..`..`..  `.. `..     `..
#                `..       `..        `..`..`..   `. `..     `..
#                `..         `..     `.. `..`..    `. ..     `..
#                `..           `....     `..`..      `..     `..
#
#
# This program is free software: you can redistribute it and/or modify it under
# the terms of the GNU Affero General Public License as published by the Free
# Software Foundation, either version 3 of the License, or (at your option) any
# later version.
#
# This program is distributed in the hope that it will be useful, but WITHOUT
# ANY WARRANTY; without even the implied warranty of MERCHANTABILITY or FITNESS
# FOR A PARTICULAR PURPOSE.  See the GNU Affero General Public License for more
# details.
#
# You should have received a copy of the GNU Affero General Public License
# along with this program.  If not, see <http://www.gnu.org/licenses/>.
# -----------------------------------------------------------------------------
# vim: tabstop=4 shiftwidth=4 softtabstop=4
# coding: utf-8

import os
import pathlib
import unittest
import numpy as np

from openquake._unc.bins import get_bins_from_params
from openquake.calculators.base import dcache
from openquake._unc.dtypes.dsg_mde import get_afes_from_dstore, get_histograms

# This file folder
TFF = pathlib.Path(__file__).parent.resolve()

# Testing
aae = np.testing.assert_almost_equal
aac = np.testing.assert_allclose
aeq = np.testing.assert_equal

PLOT = False


class HistogramMDETestCase(unittest.TestCase):

    def test_get_histograms(self):
        job_ini = os.path.join(TFF, 'data_calc', 'disaggregation',
                               'test_case01', 'job_a.ini')
<<<<<<< HEAD
        dstore = run_calc(job_ini).datastore
        binc, afes, weights, shapes = get_afes_from_dstore(dstore, 0)
=======
        dstore = dcache.get(job_ini)
        binc, afes, weights, shapes = get_afes_from_dstore(dstore, 'PGA')
>>>>>>> 2fb9ef42

        # Check the centers of the bins
        expected = np.array([5.0, 15, 25, 35, 45, 55, 65, 75, 85, 95, 110, 130,
                             150, 170, 190, 225, 275])
        aeq(binc['dst'], expected)
        expected = np.arange(6.45, 8.1, 0.1)
        aae(binc['mag'], expected)
        expected = np.arange(-3.5, 4., 1.0)
        aeq(binc['eps'], expected)

        # Get the histograms
        res = 10
        ohis, min_powers, num_powers = get_histograms(afes, weights, res)

        # Check that the list of histograms has the same shape of the number of
        # bins composing the disaggregation matrix
        expected = len(binc['mag']) * len(binc['dst']) * len(binc['eps'])
        assert expected == len(ohis)

        # Computing the mean and counting the M-D-e combinations with values
        # different than 0
        smm = 0.0
        cnt = 0.
        for ohi in ohis:
            if ohi is not None:
                smm += np.sum(ohi)
                cnt += 1.

        # The sum of the histograms (which are normalised) must be equal to
        # the number of M-D-e combinations with values different than 0
        aae(smm, cnt, decimal=5)

        if PLOT:
            from bokeh.models import HoverTool
            from bokeh.plotting import figure, show
            p = figure(title="Histograms", x_axis_label='AfE',
                       tools=[HoverTool()],
                       y_axis_label='Normalised frequency',
                       x_axis_type="log", width=1200, height=600)
            d1 = afes.shape[0]
            d2 = afes.shape[1]
            d3 = afes.shape[2]
            for idx, (ohi, mpo, npo) in enumerate(
                    zip(ohis, min_powers, num_powers)):
                if ohi is not None:
                    bins = get_bins_from_params(mpo, res, npo)
                    binc = bins[:-1] + np.diff(bins) / 2
                    col = tuple(np.random.randint(0, high=255, size=[3]))
                    # Get the indexes of the cell in the original 3D matrix
                    tmp = np.unravel_index(idx, ([d1, d2, d3]))
                    tmag = binc['mag'][tmp[0]]
                    tdst = binc['dst'][tmp[1]]
                    teps = binc['eps'][tmp[2]]
                    # Set the label with the values of magnitude, distance and
                    # epsilon
                    lab = f'[{tmag},{tdst},{teps}]'
                    p.line(binc, ohi, legend_label=lab, line_width=2, color=col)
            show(p)<|MERGE_RESOLUTION|>--- conflicted
+++ resolved
@@ -52,13 +52,8 @@
     def test_get_histograms(self):
         job_ini = os.path.join(TFF, 'data_calc', 'disaggregation',
                                'test_case01', 'job_a.ini')
-<<<<<<< HEAD
-        dstore = run_calc(job_ini).datastore
-        binc, afes, weights, shapes = get_afes_from_dstore(dstore, 0)
-=======
         dstore = dcache.get(job_ini)
         binc, afes, weights, shapes = get_afes_from_dstore(dstore, 'PGA')
->>>>>>> 2fb9ef42
 
         # Check the centers of the bins
         expected = np.array([5.0, 15, 25, 35, 45, 55, 65, 75, 85, 95, 110, 130,
