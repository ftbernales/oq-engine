# -*- coding: utf-8 -*-
# vim: tabstop=4 shiftwidth=4 softtabstop=4
#
# Copyright (C) 2010-2019 GEM Foundation
#
# OpenQuake is free software: you can redistribute it and/or modify it
# under the terms of the GNU Affero General Public License as published
# by the Free Software Foundation, either version 3 of the License, or
# (at your option) any later version.
#
# OpenQuake is distributed in the hope that it will be useful,
# but WITHOUT ANY WARRANTY; without even the implied warranty of
# MERCHANTABILITY or FITNESS FOR A PARTICULAR PURPOSE.  See the
# GNU Affero General Public License for more details.
#
# You should have received a copy of the GNU Affero General Public License
# along with OpenQuake. If not, see <http://www.gnu.org/licenses/>.

"""
Logic tree parser, verifier and processor. See specs at
https://blueprints.launchpad.net/openquake-old/+spec/openquake-logic-tree-module

A logic tree object must be iterable and yielding realizations, i.e. objects
with attributes `value`, `weight`, `lt_path` and `ordinal`.
"""

import io
import os
import re
import ast
import copy
import time
import logging
import itertools
import collections
import operator
from collections import namedtuple
import toml
import numpy
from openquake.baselib import hdf5, node
from openquake.baselib.general import (groupby, group_array, duplicated,
                                       add_defaults)
import openquake.hazardlib.source as ohs
from openquake.hazardlib.gsim.avg_gmpe import AvgGMPE
from openquake.hazardlib.gsim.base import CoeffsTable
from openquake.hazardlib.imt import from_string
from openquake.hazardlib import geo, valid, nrml, InvalidFile, pmf
from openquake.hazardlib.sourceconverter import (
    split_coords_2d, split_coords_3d, SourceGroup)

from openquake.baselib.node import node_from_elem, Node as N, context

#: Minimum value for a seed number
MIN_SINT_32 = -(2 ** 31)
#: Maximum value for a seed number
MAX_SINT_32 = (2 ** 31) - 1

TRT_REGEX = re.compile(r'tectonicRegion="([^"]+?)"')
ID_REGEX = re.compile(r'id="([^"]+?)"')
SOURCE_TYPE_REGEX = re.compile(r'<(\w+Source)\b')


def unique(objects, key=None):
    """
    Raise a ValueError if there is a duplicated object, otherwise
    returns the objects as they are.
    """
    dupl = []
    for obj, group in itertools.groupby(sorted(objects), key):
        if sum(1 for _ in group) > 1:
            dupl.append(obj)
    if dupl:
        raise ValueError('Found duplicates %s' % dupl)
    return objects


class LtSourceModel(object):
    """
    A container of SourceGroup instances with some additional attributes
    describing the source model in the logic tree.
    """
    def __init__(self, names, weight, path, src_groups, num_gsim_paths,
                 ordinal, samples):
        self.names = ' '.join(names.split())  # replace newlines with spaces
        self.weight = weight
        self.path = path
        self.src_groups = src_groups
        self.num_gsim_paths = num_gsim_paths
        self.ordinal = ordinal
        self.samples = samples

    @property
    def name(self):
        """
        Compact representation for the names
        """
        names = self.names.split()
        if len(names) == 1:
            return names[0]
        elif len(names) == 2:
            return ' '.join(names)
        else:
            return ' '.join([names[0], '...', names[-1]])

    @property
    def num_sources(self):
        """
        Number of sources contained in the source model
        """
        return sum(len(sg) for sg in self.src_groups)

    def get_skeleton(self):
        """
        Return an empty copy of the source model, i.e. without sources,
        but with the proper attributes for each SourceGroup contained within.
        """
        src_groups = []
        for grp in self.src_groups:
            sg = copy.copy(grp)
            sg.sources = []
            src_groups.append(sg)
        return self.__class__(self.names, self.weight, self.path, src_groups,
                              self.num_gsim_paths, self.ordinal, self.samples)

    def __repr__(self):
        samples = ', samples=%d' % self.samples if self.samples > 1 else ''
        return '<%s #%d %s, path=%s, weight=%s%s>' % (
            self.__class__.__name__, self.ordinal, self.names,
            '_'.join(self.path), self.weight, samples)


Realization = namedtuple('Realization', 'value weight lt_path ordinal lt_uid')
Realization.uid = property(lambda self: '_'.join(self.lt_uid))  # unique ID


def get_effective_rlzs(rlzs):
    """
    Group together realizations with the same unique identifier (uid)
    and yield the first representative of each group.
    """
    effective = []
    for uid, group in groupby(rlzs, operator.attrgetter('uid')).items():
        rlz = group[0]
        if all(path == '@' for path in rlz.lt_uid):  # empty realization
            continue
        effective.append(
            Realization(rlz.value, sum(r.weight for r in group),
                        rlz.lt_path, rlz.ordinal, rlz.lt_uid))
    return effective


class LogicTreeError(Exception):
    """
    Logic tree file contains a logic error.

    :param node:
        XML node object that causes fail. Used to determine
        the affected line number.

    All other constructor parameters are passed to :class:`superclass'
    <LogicTreeError>` constructor.
    """
    def __init__(self, node, filename, message):
        self.filename = filename
        self.message = message
        self.lineno = getattr(node, 'lineno', '?')

    def __str__(self):
        return "filename '%s', line %s: %s" % (
            self.filename, self.lineno, self.message)


def sample(weighted_objects, num_samples, seed):
    """
    Take random samples of a sequence of weighted objects

    :param weighted_objects:
        A finite sequence of objects with a `.weight` attribute.
        The weights must sum up to 1.
    :param num_samples:
        The number of samples to return
    :param seed:
        A random seed
    :return:
        A subsequence of the original sequence with `num_samples` elements
    """
    weights = []
    for obj in weighted_objects:
        w = obj.weight
        if isinstance(obj.weight, float):
            weights.append(w)
        else:
            weights.append(w['weight'])
    numpy.random.seed(seed)
    idxs = numpy.random.choice(len(weights), num_samples, p=weights)
    # NB: returning an array would break things
    return [weighted_objects[idx] for idx in idxs]


class Branch(object):
    """
    Branch object, represents a ``<logicTreeBranch />`` element.

    :param bs_id:
        BranchSetID of the branchset to which the branch belongs
    :param branch_id:
        Value of ``@branchID`` attribute.
    :param weight:
        float value of weight assigned to the branch. A text node contents
        of ``<uncertaintyWeight />`` child node.
    :param value:
        The actual uncertainty parameter value. A text node contents
        of ``<uncertaintyModel />`` child node. Type depends
        on the branchset's uncertainty type.
    """
    def __init__(self, bs_id, branch_id, weight, value):
        self.bs_id = bs_id
        self.branch_id = branch_id
        self.weight = weight
        self.value = value
        self.child_branchset = None

    def __repr__(self):
        if self.child_branchset:
            return '%s%s' % (self.branch_id, self.child_branchset)
        else:
            return '%s' % self.branch_id


# Define the keywords associated with the MFD
MFD_UNCERTAINTY_TYPES = ['maxMagGRRelative', 'maxMagGRAbsolute',
                         'bGRRelative', 'abGRAbsolute',
                         'incrementalMFDAbsolute']

# Define the keywords associated with the source geometry
GEOMETRY_UNCERTAINTY_TYPES = ['simpleFaultDipRelative',
                              'simpleFaultDipAbsolute',
                              'simpleFaultGeometryAbsolute',
                              'complexFaultGeometryAbsolute',
                              'characteristicFaultGeometryAbsolute']


class BranchSet(object):
    """
    Branchset object, represents a ``<logicTreeBranchSet />`` element.

    :param uncertainty_type:
        String value. According to the spec one of:

        gmpeModel
            Branches contain references to different GMPEs. Values are parsed
            as strings and are supposed to be one of supported GMPEs. See list
            at :class:`GMPELogicTree`.
        sourceModel
            Branches contain references to different PSHA source models. Values
            are treated as file names, relatively to base path.
        maxMagGRRelative
            Different values to add to Gutenberg-Richter ("GR") maximum
            magnitude. Value should be interpretable as float.
        bGRRelative
            Values to add to GR "b" value. Parsed as float.
        maxMagGRAbsolute
            Values to replace GR maximum magnitude. Values expected to be
            lists of floats separated by space, one float for each GR MFD
            in a target source in order of appearance.
        abGRAbsolute
            Values to replace "a" and "b" values of GR MFD. Lists of pairs
            of floats, one pair for one GR MFD in a target source.
        incrementalMFDAbsolute
            Replaces an evenly discretized MFD with the values provided
        simpleFaultDipRelative
            Increases or decreases the angle of fault dip from that given
            in the original source model
        simpleFaultDipAbsolute
            Replaces the fault dip in the specified source(s)
        simpleFaultGeometryAbsolute
            Replaces the simple fault geometry (trace, upper seismogenic depth
            lower seismogenic depth and dip) of a given source with the values
            provided
        complexFaultGeometryAbsolute
            Replaces the complex fault geometry edges of a given source with
            the values provided
        characteristicFaultGeometryAbsolute
            Replaces the complex fault geometry surface of a given source with
            the values provided

    :param filters:
        Dictionary, a set of filters to specify which sources should
        the uncertainty be applied to. Represented as branchset element's
        attributes in xml:

        applyToSources
            The uncertainty should be applied only to specific sources.
            This filter is required for absolute uncertainties (also
            only one source can be used for those). Value should be the list
            of source ids. Can be used only in source model logic tree.
        applyToSourceType
            Can be used in the source model logic tree definition. Allows
            to specify to which source type (area, point, simple fault,
            complex fault) the uncertainty applies to.
        applyToTectonicRegionType
            Can be used in both the source model and GMPE logic trees. Allows
            to specify to which tectonic region type (Active Shallow Crust,
            Stable Shallow Crust, etc.) the uncertainty applies to. This
            filter is required for all branchsets in GMPE logic tree.
    """
    def __init__(self, uncertainty_type, filters):
        self.branches = []
        self.uncertainty_type = uncertainty_type
        self.filters = filters

    def enumerate_paths(self):
        """
        Generate all possible paths starting from this branch set.

        :returns:
            Generator of two-item tuples. Each tuple contains weight
            of the path (calculated as a product of the weights of all path's
            branches) and list of path's :class:`Branch` objects. Total sum
            of all paths' weights is 1.0
        """
        for path in self._enumerate_paths([]):
            flat_path = []
            weight = 1.0
            while path:
                path, branch = path
                weight *= branch.weight
                flat_path.append(branch)
            yield weight, flat_path[::-1]

    def _enumerate_paths(self, prefix_path):
        """
        Recursive (private) part of :func:`enumerate_paths`. Returns generator
        of recursive lists of two items, where second item is the branch object
        and first one is itself list of two items.
        """
        for branch in self.branches:
            path = [prefix_path, branch]
            if branch.child_branchset is not None:
                for subpath in branch.child_branchset._enumerate_paths(path):
                    yield subpath
            else:
                yield path

    def get_branch_by_id(self, branch_id):
        """
        Return :class:`Branch` object belonging to this branch set with id
        equal to ``branch_id``.
        """
        for branch in self.branches:
            if branch.branch_id == branch_id:
                return branch
        raise AssertionError("couldn't find branch '%s'" % branch_id)

    def filter_source(self, source):
        # pylint: disable=R0911,R0912
        """
        Apply filters to ``source`` and return ``True`` if uncertainty should
        be applied to it.
        """
        for key, value in self.filters.items():
            if key == 'applyToTectonicRegionType':
                if value != source.tectonic_region_type:
                    return False
            elif key == 'applyToSourceType':
                if value == 'area':
                    if not isinstance(source, ohs.AreaSource):
                        return False
                elif value == 'point':
                    # area source extends point source
                    if (not isinstance(source, ohs.PointSource)
                            or isinstance(source, ohs.AreaSource)):
                        return False
                elif value == 'simpleFault':
                    if not isinstance(source, ohs.SimpleFaultSource):
                        return False
                elif value == 'complexFault':
                    if not isinstance(source, ohs.ComplexFaultSource):
                        return False
                elif value == 'characteristicFault':
                    if not isinstance(source, ohs.CharacteristicFaultSource):
                        return False
                else:
                    raise AssertionError("unknown source type '%s'" % value)
            elif key == 'applyToSources':
                if source and source.source_id not in value:
                    return False
            else:
                raise AssertionError("unknown filter '%s'" % key)
        # All filters pass, return True.
        return True

    def apply_uncertainty(self, value, source):
        """
        Apply this branchset's uncertainty with value ``value`` to source
        ``source``, if it passes :meth:`filters <filter_source>`.

        This method is not called for uncertainties of types "gmpeModel"
        and "sourceModel".

        :param value:
            The actual uncertainty value of :meth:`sampled <sample>` branch.
            Type depends on uncertainty type.
        :param source:
            The opensha source data object.
        :return:
            0 if the source was not changed, 1 otherwise
        """
        if not self.filter_source(source):
            # source didn't pass the filter
            return 0
        if self.uncertainty_type in MFD_UNCERTAINTY_TYPES:
            self._apply_uncertainty_to_mfd(source.mfd, value)
        elif self.uncertainty_type in GEOMETRY_UNCERTAINTY_TYPES:
            self._apply_uncertainty_to_geometry(source, value)
        else:
            raise AssertionError("unknown uncertainty type '%s'"
                                 % self.uncertainty_type)
        return 1

    def _apply_uncertainty_to_geometry(self, source, value):
        """
        Modify ``source`` geometry with the uncertainty value ``value``
        """
        if self.uncertainty_type == 'simpleFaultDipRelative':
            source.modify('adjust_dip', dict(increment=value))
        elif self.uncertainty_type == 'simpleFaultDipAbsolute':
            source.modify('set_dip', dict(dip=value))
        elif self.uncertainty_type == 'simpleFaultGeometryAbsolute':
            trace, usd, lsd, dip, spacing = value
            source.modify(
                'set_geometry',
                dict(fault_trace=trace, upper_seismogenic_depth=usd,
                     lower_seismogenic_depth=lsd, dip=dip, spacing=spacing))
        elif self.uncertainty_type == 'complexFaultGeometryAbsolute':
            edges, spacing = value
            source.modify('set_geometry', dict(edges=edges, spacing=spacing))
        elif self.uncertainty_type == 'characteristicFaultGeometryAbsolute':
            source.modify('set_geometry', dict(surface=value))

    def _apply_uncertainty_to_mfd(self, mfd, value):
        """
        Modify ``mfd`` object with uncertainty value ``value``.
        """
        if self.uncertainty_type == 'abGRAbsolute':
            a, b = value
            mfd.modify('set_ab', dict(a_val=a, b_val=b))

        elif self.uncertainty_type == 'bGRRelative':
            mfd.modify('increment_b', dict(value=value))

        elif self.uncertainty_type == 'maxMagGRRelative':
            mfd.modify('increment_max_mag', dict(value=value))

        elif self.uncertainty_type == 'maxMagGRAbsolute':
            mfd.modify('set_max_mag', dict(value=value))

        elif self.uncertainty_type == 'incrementalMFDAbsolute':
            min_mag, bin_width, occur_rates = value
            mfd.modify('set_mfd', dict(min_mag=min_mag, bin_width=bin_width,
                                       occurrence_rates=occur_rates))

    def __repr__(self):
        return repr(self.branches)


def _bsnodes(fname, branchinglevel):
    if branchinglevel.tag.endswith('logicTreeBranchingLevel'):
        if len(branchinglevel) > 1:
            raise InvalidLogicTree(
                '%s: Branching level %s has multiple branchsets'
                % (fname, branchinglevel['branchingLevelID']))
        return branchinglevel.nodes
    elif branchinglevel.tag.endswith('logicTreeBranchSet'):
        return [branchinglevel]
    else:
        raise ValueError('Expected BranchingLevel/BranchSet, got %s' %
                         branchinglevel)


class FakeSmlt(object):
    """
    A replacement for the SourceModelLogicTree class, to be used when
    there is a trivial source model logic tree. In practice, when
    `source_model_logic_tree_file` is missing but there is a
    `source_model_file` in the job.ini file.
    """
    def __init__(self, filename, seed=0, num_samples=0):
        self.filename = filename
        self.basepath = os.path.dirname(filename)
        self.seed = seed
        self.num_samples = num_samples
        self.on_each_source = False
        self.num_paths = 1
        with open(self.filename, encoding='utf-8') as f:
            xml = f.read()
        self.tectonic_region_type = set(TRT_REGEX.findall(xml))

    def gen_source_models(self, gsim_lt):
        """
        Yield the underlying LtSourceModel, multiple times if there is sampling
        """
        num_gsim_paths = 1 if self.num_samples else gsim_lt.get_num_paths()
        for i, rlz in enumerate(self):
            yield LtSourceModel(
                rlz.value, rlz.weight, ('b1',), [], num_gsim_paths, i, 1)

    def apply_uncertainties(self, branch_ids, sourcegroup):
        """
        :returns: the sourcegroup unchanged
        """
        return sourcegroup

    def __iter__(self):
        name = os.path.basename(self.filename)
        smlt_path = ('b1',)
        if self.num_samples:  # many realizations of equal weight
            weight = 1. / self.num_samples
            for i in range(self.num_samples):
                yield Realization(name, weight, smlt_path, None, smlt_path)
        else:  # there is a single realization
            yield Realization(name, 1.0, smlt_path, 0, smlt_path)


Info = collections.namedtuple('Info', 'smpaths, applytosources')


def collect_info(smlt):
    """
    Given a path to a source model logic tree, collect all of the
    path names to the source models it contains and build
    1. a dictionary source model branch ID -> paths
    2. a dictionary source model branch ID -> source IDs in applyToSources

    :param smlt: source model logic tree file
    :returns: an Info namedtupled containing the two dictionaries
    """
    n = nrml.read(smlt)
    try:
        blevels = n.logicTree
    except Exception:
        raise InvalidFile('%s is not a valid source_model_logic_tree_file'
                          % smlt)
    paths = collections.defaultdict(set)  # branchID -> paths
    applytosources = collections.defaultdict(list)  # branchID -> source IDs
    for blevel in blevels:
        for bset in _bsnodes(smlt, blevel):
            if 'applyToSources' in bset.attrib:
                applytosources[bset.get('applyToBranches')].extend(
                        bset['applyToSources'].split())
            for br in bset:
                with node.context(smlt, br):
                    fnames = unique(br.uncertaintyModel.text.split())
                    paths[br['branchID']].update(get_paths(smlt, fnames))
    return Info({k: sorted(v) for k, v in paths.items()}, applytosources)


def get_paths(smlt, fnames):
    base_path = os.path.dirname(smlt)
    paths = []
    for fname in fnames:
        if os.path.isabs(fname):
            raise InvalidFile('%s: %s must be a relative path' % (smlt, fname))
        fname = os.path.abspath(os.path.join(base_path, fname))
        if os.path.exists(fname):  # consider only real paths
            paths.append(fname)
    return paths


def read_source_groups(fname):
    """
    :param fname: a path to a source model XML file
    :return: a list of SourceGroup objects containing source nodes
    """
    smodel = nrml.read(fname).sourceModel
    src_groups = []
    if smodel[0].tag.endswith('sourceGroup'):  # NRML 0.5 format
        for sg_node in smodel:
            sg = SourceGroup(sg_node['tectonicRegion'])
            sg.sources = sg_node.nodes
            src_groups.append(sg)
    else:  # NRML 0.4 format: smodel is a list of source nodes
        src_groups.extend(SourceGroup.collect(smodel))
    return src_groups


class SourceModelLogicTree(object):
    """
    Source model logic tree parser.

    :param filename:
        Full pathname of logic tree file
    :param validate:
        Boolean indicating whether or not the tree should be validated
        while parsed. This should be set to ``True`` on initial load
        of the logic tree (before importing it to the database) and
        to ``False`` on workers side (when loaded from the database).
    :raises LogicTreeError:
        If logic tree file has a logic error, which can not be prevented
        by xml schema rules (like referencing sources with missing id).
    """
    _xmlschema = None

    FILTERS = ('applyToTectonicRegionType',
               'applyToSources',
               'applyToSourceType')

    def __init__(self, filename, validate=True, seed=0, num_samples=0):
        self.filename = filename
        self.basepath = os.path.dirname(filename)
        self.seed = seed
        self.num_samples = num_samples
        self.branches = {}  # branch_id -> branch
        self.bsetdict = {}
        self.open_ends = set()
        self.tectonic_region_types = set()
        self.source_types = set()
        self.root_branchset = None
        root = nrml.read(filename)
        try:
            tree = root.logicTree
        except AttributeError:
            raise LogicTreeError(
                root, self.filename, "missing logicTree node")
        self.parse_tree(tree, validate)

    @property
    def on_each_source(self):
        """
        True if there is an applyToSources for each source.
        """
        return (self.info.applytosources and
                self.info.applytosources == self.source_ids)

    def parse_tree(self, tree_node, validate):
        """
        Parse the whole tree and point ``root_branchset`` attribute
        to the tree's root.
        """
        self.info = collect_info(self.filename)
        self.source_ids = collections.defaultdict(list)
        t0 = time.time()
        for depth, branchinglevel_node in enumerate(tree_node.nodes):
            self.parse_branchinglevel(branchinglevel_node, depth, validate)
        dt = time.time() - t0
        if validate:
            bname = os.path.basename(self.filename)
            logging.info('Validated %s in %.2f seconds', bname, dt)

    def parse_branchinglevel(self, branchinglevel_node, depth, validate):
        """
        Parse one branching level.

        :param branchinglevel_node:
            ``etree.Element`` object with tag "logicTreeBranchingLevel".
        :param depth:
            The sequential number of this branching level, based on 0.
        :param validate:
            Whether or not the branching level, its branchsets and their
            branches should be validated.

        Enumerates children branchsets and call :meth:`parse_branchset`,
        :meth:`validate_branchset`, :meth:`parse_branches` and finally
        :meth:`apply_branchset` for each.

        Keeps track of "open ends" -- the set of branches that don't have
        any child branchset on this step of execution. After processing
        of every branching level only those branches that are listed in it
        can have child branchsets (if there is one on the next level).
        """
        new_open_ends = set()
        for number, branchset_node in enumerate(
                _bsnodes(self.filename, branchinglevel_node)):
            attrs = branchset_node.attrib.copy()
            self.bsetdict[attrs.pop('branchSetID')] = attrs
            branchset = self.parse_branchset(branchset_node, depth, number,
                                             validate)
            self.parse_branches(branchset_node, branchset, validate)
            if self.root_branchset is None:  # not set yet
                self.num_paths = 1
                self.root_branchset = branchset
            else:
                self.apply_branchset(branchset_node, branchset)

            for branch in branchset.branches:
                new_open_ends.add(branch)

            self.num_paths *= len(branchset.branches)
        if number > 0:
            raise InvalidLogicTree('there is a branching level with multiple'
                                   ' branchsets in %s' % self.filename)
        self.open_ends.clear()
        self.open_ends.update(new_open_ends)

    def parse_branchset(self, branchset_node, depth, number, validate):
        """
        Create :class:`BranchSet` object using data in ``branchset_node``.

        :param branchset_node:
            ``etree.Element`` object with tag "logicTreeBranchSet".
        :param depth:
            The sequential number of branchset's branching level, based on 0.
        :param number:
            Index number of this branchset inside branching level, based on 0.
        :param validate:
            Whether or not filters defined in branchset and the branchset
            itself should be validated.
        :returns:
            An instance of :class:`BranchSet` with filters applied but with
            no branches (they're attached in :meth:`parse_branches`).
        """
        uncertainty_type = branchset_node.attrib.get('uncertaintyType')
        filters = dict((filtername, branchset_node.attrib.get(filtername))
                       for filtername in self.FILTERS
                       if filtername in branchset_node.attrib)
        if validate:
            self.validate_filters(branchset_node, uncertainty_type, filters)
        filters = self.parse_filters(branchset_node, uncertainty_type, filters)
        branchset = BranchSet(uncertainty_type, filters)
        if validate:
            self.validate_branchset(branchset_node, depth, number, branchset)
        return branchset

    def parse_branches(self, branchset_node, branchset, validate):
        """
        Create and attach branches at ``branchset_node`` to ``branchset``.

        :param branchset_node:
            Same as for :meth:`parse_branchset`.
        :param branchset:
            An instance of :class:`BranchSet`.
        :param validate:
            Whether or not branches' uncertainty values should be validated.

        Checks that each branch has :meth:`valid <validate_uncertainty_value>`
        value, unique id and that all branches have total weight of 1.0.

        :return:
            ``None``, all branches are attached to provided branchset.
        """
        bs_id = branchset_node['branchSetID']
        weight_sum = 0
        branches = branchset_node.nodes
        values = []
        for branchnode in branches:
            weight = ~branchnode.uncertaintyWeight
            weight_sum += weight
            value_node = node_from_elem(branchnode.uncertaintyModel)
            if value_node.text is not None:
                values.append(value_node.text.strip())
            if validate:
                self.validate_uncertainty_value(
                    value_node, branchnode, branchset)
            value = self.parse_uncertainty_value(value_node, branchset)
            branch_id = branchnode.attrib.get('branchID')
            branch = Branch(bs_id, branch_id, weight, value)
            if branch_id in self.branches:
                raise LogicTreeError(
                    branchnode, self.filename,
                    "branchID '%s' is not unique" % branch_id)
            self.branches[branch_id] = branch
            branchset.branches.append(branch)
        if abs(weight_sum - 1.0) > pmf.PRECISION:
            raise LogicTreeError(
                branchset_node, self.filename,
                "branchset weights don't sum up to 1.0")
        if len(set(values)) < len(values):
            raise LogicTreeError(
                branchset_node, self.filename,
                "there are duplicate values in uncertaintyModel: " +
                ' '.join(values))

    def gen_source_models(self, gsim_lt):
        """
        Yield empty LtSourceModel instances (one per effective realization)
        """
        samples_by_lt_path = self.samples_by_lt_path()
        for i, rlz in enumerate(get_effective_rlzs(self)):
            smpath = rlz.lt_path
            num_samples = samples_by_lt_path[smpath]
            num_gsim_paths = (num_samples if self.num_samples
                              else gsim_lt.get_num_paths())
            yield LtSourceModel(
                rlz.value, rlz.weight / num_samples, smpath, [],
                num_gsim_paths, i, num_samples)

    def sample_path(self, seed):
        """
        Return the model name and a list of branch ids.

        :param seed: the seed used for the sampling
        """
        branchset = self.root_branchset
        branch_ids = []
        while branchset is not None:
            [branch] = sample(branchset.branches, 1, seed)
            branch_ids.append(branch.branch_id)
            branchset = branch.child_branchset
        modelname = self.root_branchset.get_branch_by_id(branch_ids[0]).value
        return modelname, branch_ids

    def __iter__(self):
        """
        Yield Realization tuples. Notice that the weight is homogeneous when
        sampling is enabled, since it is accounted for in the sampling
        procedure.
        """
        if self.num_samples:
            # random sampling of the logic tree
            weight = 1. / self.num_samples
            for i in range(self.num_samples):
                name, sm_lt_path = self.sample_path(self.seed + i)
                yield Realization(name, weight, tuple(sm_lt_path), None,
                                  tuple(sm_lt_path))
        else:  # full enumeration
            ordinal = 0
            for weight, smlt_path in self.root_branchset.enumerate_paths():
                name = smlt_path[0].value
                smlt_branch_ids = [branch.branch_id for branch in smlt_path]
                yield Realization(name, weight, tuple(smlt_branch_ids),
                                  ordinal, tuple(smlt_branch_ids))
                ordinal += 1

    def parse_uncertainty_value(self, node, branchset):
        """
        See superclass' method for description and signature specification.

        Doesn't change source model file name, converts other values to either
        pair of floats or a single float depending on uncertainty type.
        """
        if branchset.uncertainty_type == 'sourceModel':
            return node.text.strip()
        elif branchset.uncertainty_type == 'abGRAbsolute':
            [a, b] = node.text.strip().split()
            return float(a), float(b)
        elif branchset.uncertainty_type == 'incrementalMFDAbsolute':
            min_mag, bin_width = (node.incrementalMFD["minMag"],
                                  node.incrementalMFD["binWidth"])
            return min_mag,  bin_width, ~node.incrementalMFD.occurRates
        elif branchset.uncertainty_type == 'simpleFaultGeometryAbsolute':
            return self._parse_simple_fault_geometry_surface(
                node.simpleFaultGeometry)
        elif branchset.uncertainty_type == 'complexFaultGeometryAbsolute':
            return self._parse_complex_fault_geometry_surface(
                node.complexFaultGeometry)
        elif branchset.uncertainty_type ==\
                'characteristicFaultGeometryAbsolute':
            surfaces = []
            for geom_node in node.surface:
                if "simpleFaultGeometry" in geom_node.tag:
                    trace, usd, lsd, dip, spacing =\
                        self._parse_simple_fault_geometry_surface(geom_node)
                    surfaces.append(geo.SimpleFaultSurface.from_fault_data(
                        trace, usd, lsd, dip, spacing))
                elif "complexFaultGeometry" in geom_node.tag:
                    edges, spacing =\
                        self._parse_complex_fault_geometry_surface(geom_node)
                    surfaces.append(geo.ComplexFaultSurface.from_fault_data(
                        edges, spacing))
                elif "planarSurface" in geom_node.tag:
                    surfaces.append(
                        self._parse_planar_geometry_surface(geom_node))
                else:
                    pass
            if len(surfaces) > 1:
                return geo.MultiSurface(surfaces)
            else:
                return surfaces[0]
        else:
            return float(node.text.strip())

    def _parse_simple_fault_geometry_surface(self, node):
        """
        Parses a simple fault geometry surface
        """
        spacing = node["spacing"]
        usd, lsd, dip = (~node.upperSeismoDepth, ~node.lowerSeismoDepth,
                         ~node.dip)
        # Parse the geometry
        coords = split_coords_2d(~node.LineString.posList)
        trace = geo.Line([geo.Point(*p) for p in coords])
        return trace, usd, lsd, dip, spacing

    def _parse_complex_fault_geometry_surface(self, node):
        """
        Parses a complex fault geometry surface
        """
        spacing = node["spacing"]
        edges = []
        for edge_node in node.nodes:
            coords = split_coords_3d(~edge_node.LineString.posList)
            edges.append(geo.Line([geo.Point(*p) for p in coords]))
        return edges, spacing

    def _parse_planar_geometry_surface(self, node):
        """
        Parses a planar geometry surface
        """
        nodes = []
        for key in ["topLeft", "topRight", "bottomRight", "bottomLeft"]:
            nodes.append(geo.Point(getattr(node, key)["lon"],
                                   getattr(node, key)["lat"],
                                   getattr(node, key)["depth"]))
        top_left, top_right, bottom_right, bottom_left = tuple(nodes)
        return geo.PlanarSurface.from_corner_points(
            top_left, top_right, bottom_right, bottom_left)

    def validate_uncertainty_value(self, node, branchnode, branchset):
        """
        See superclass' method for description and signature specification.

        Checks that the following conditions are met:

        * For uncertainty of type "sourceModel": referenced file must exist
          and be readable. This is checked in :meth:`collect_source_model_data`
          along with saving the source model information.
        * For uncertainty of type "abGRAbsolute": value should be two float
          values.
        * For both absolute uncertainties: the source (only one) must
          be referenced in branchset's filter "applyToSources".
        * For all other cases: value should be a single float value.
        """
        _float_re = re.compile(r'^(\+|\-)?(\d+|\d*\.\d+)$')

        if branchset.uncertainty_type == 'sourceModel':
            try:
                for fname in node.text.strip().split():
                    self.collect_source_model_data(
                        branchnode['branchID'], fname)
            except Exception as exc:
                raise LogicTreeError(node, self.filename, str(exc)) from exc

        elif branchset.uncertainty_type == 'abGRAbsolute':
            ab = (node.text.strip()).split()
            if len(ab) == 2:
                a, b = ab
                if _float_re.match(a) and _float_re.match(b):
                    return
            raise LogicTreeError(
                node, self.filename,
                'expected a pair of floats separated by space')
        elif branchset.uncertainty_type == 'incrementalMFDAbsolute':
            pass
        elif branchset.uncertainty_type == 'simpleFaultGeometryAbsolute':
            self._validate_simple_fault_geometry(node.simpleFaultGeometry,
                                                 _float_re)
        elif branchset.uncertainty_type == 'complexFaultGeometryAbsolute':
            self._validate_complex_fault_geometry(node.complexFaultGeometry,
                                                  _float_re)
        elif branchset.uncertainty_type ==\
                'characteristicFaultGeometryAbsolute':
            for geom_node in node.surface:
                if "simpleFaultGeometry" in geom_node.tag:
                    self._validate_simple_fault_geometry(geom_node, _float_re)
                elif "complexFaultGeometry" in geom_node.tag:
                    self._validate_complex_fault_geometry(geom_node, _float_re)
                elif "planarSurface" in geom_node.tag:
                    self._validate_planar_fault_geometry(geom_node, _float_re)
                else:
                    raise LogicTreeError(
                        geom_node, self.filename,
                        "Surface geometry type not recognised")
        else:
            try:
                float(node.text)
            except (TypeError, ValueError):
                raise LogicTreeError(
                    node, self.filename, 'expected single float value')

    def _validate_simple_fault_geometry(self, node, _float_re):
        """
        Validates a node representation of a simple fault geometry
        """
        try:
            # Parse the geometry
            coords = split_coords_2d(~node.LineString.posList)
            trace = geo.Line([geo.Point(*p) for p in coords])
        except ValueError:
            # If the geometry cannot be created then use the LogicTreeError
            # to point the user to the incorrect node. Hence, if trace is
            # compiled successfully then len(trace) is True, otherwise it is
            # False
            trace = []
        if len(trace):
            return
        raise LogicTreeError(
            node, self.filename,
            "'simpleFaultGeometry' node is not valid")

    def _validate_complex_fault_geometry(self, node, _float_re):
        """
        Validates a node representation of a complex fault geometry - this
        check merely verifies that the format is correct. If the geometry
        does not conform to the Aki & Richards convention this will not be
        verified here, but will raise an error when the surface is created.
        """
        valid_edges = []
        for edge_node in node.nodes:
            try:
                coords = split_coords_3d(edge_node.LineString.posList.text)
                edge = geo.Line([geo.Point(*p) for p in coords])
            except ValueError:
                # See use of validation error in simple geometry case
                # The node is valid if all of the edges compile correctly
                edge = []
            if len(edge):
                valid_edges.append(True)
            else:
                valid_edges.append(False)
        if node["spacing"] and all(valid_edges):
            return
        raise LogicTreeError(
            node, self.filename,
            "'complexFaultGeometry' node is not valid")

    def _validate_planar_fault_geometry(self, node, _float_re):
        """
        Validares a node representation of a planar fault geometry
        """
        valid_spacing = node["spacing"]
        for key in ["topLeft", "topRight", "bottomLeft", "bottomRight"]:
            lon = getattr(node, key)["lon"]
            lat = getattr(node, key)["lat"]
            depth = getattr(node, key)["depth"]
            valid_lon = (lon >= -180.0) and (lon <= 180.0)
            valid_lat = (lat >= -90.0) and (lat <= 90.0)
            valid_depth = (depth >= 0.0)
            is_valid = valid_lon and valid_lat and valid_depth
            if not is_valid or not valid_spacing:
                raise LogicTreeError(
                    node, self.filename,
                    "'planarFaultGeometry' node is not valid")

    def parse_filters(self, branchset_node, uncertainty_type, filters):
        """
        See superclass' method for description and signature specification.

        Converts "applyToSources" filter value by just splitting it to a list.
        """
        if 'applyToSources' in filters:
            filters['applyToSources'] = filters['applyToSources'].split()
        return filters

    def validate_filters(self, branchset_node, uncertainty_type, filters):
        """
        See superclass' method for description and signature specification.

        Checks that the following conditions are met:

        * "sourceModel" uncertainties can not have filters.
        * Absolute uncertainties must have only one filter --
          "applyToSources", with only one source id.
        * All other uncertainty types can have either no or one filter.
        * Filter "applyToSources" must mention only source ids that
          exist in source models.
        * Filter "applyToTectonicRegionType" must mention only tectonic
          region types that exist in source models.
        * Filter "applyToSourceType" must mention only source types
          that exist in source models.
        """
        if uncertainty_type == 'sourceModel' and filters:
            raise LogicTreeError(
                branchset_node, self.filename,
                'filters are not allowed on source model uncertainty')

        if len(filters) > 1:
            raise LogicTreeError(
                branchset_node, self.filename,
                "only one filter is allowed per branchset")

        if 'applyToTectonicRegionType' in filters:
            if not filters['applyToTectonicRegionType'] \
                    in self.tectonic_region_types:
                raise LogicTreeError(
                    branchset_node, self.filename,
                    "source models don't define sources of tectonic region "
                    "type '%s'" % filters['applyToTectonicRegionType'])

        if uncertainty_type in ('abGRAbsolute', 'maxMagGRAbsolute',
                                'simpleFaultGeometryAbsolute',
                                'complexFaultGeometryAbsolute'):
            if not filters or not list(filters) == ['applyToSources'] \
                    or not len(filters['applyToSources'].split()) == 1:
                raise LogicTreeError(
                    branchset_node, self.filename,
                    "uncertainty of type '%s' must define 'applyToSources' "
                    "with only one source id" % uncertainty_type)
        if uncertainty_type in ('simpleFaultDipRelative',
                                'simpleFaultDipAbsolute'):
            if not filters or (not ('applyToSources' in filters.keys()) and not
                               ('applyToSourceType' in filters.keys())):
                raise LogicTreeError(
                    branchset_node, self.filename,
                    "uncertainty of type '%s' must define either"
                    "'applyToSources' or 'applyToSourceType'"
                    % uncertainty_type)

        if 'applyToSourceType' in filters:
            if not filters['applyToSourceType'] in self.source_types:
                raise LogicTreeError(
                    branchset_node, self.filename,
                    "source models don't define sources of type '%s'" %
                    filters['applyToSourceType'])

        if 'applyToSources' in filters:
            if (len(self.source_ids) > 1 and 'applyToBranches' not in
                    branchset_node.attrib):
                raise LogicTreeError(
                    branchset_node, self.filename, "applyToBranch must be "
                    "specified together with applyToSources")
            cnt = 0
            for source_id in filters['applyToSources'].split():
                for source_ids in self.source_ids.values():
                    if source_id in source_ids:
                        cnt += 1
            if cnt == 0:
                raise LogicTreeError(
                    branchset_node, self.filename,
                    "source with id '%s' is not defined in source "
                    "models" % source_id)

    def validate_branchset(self, branchset_node, depth, number, branchset):
        """
        See superclass' method for description and signature specification.

        Checks that the following conditions are met:

        * First branching level must contain exactly one branchset, which
          must be of type "sourceModel".
        * All other branchsets must not be of type "sourceModel"
          or "gmpeModel".
        """
        if depth == 0:
            if branchset.uncertainty_type != 'sourceModel':
                raise LogicTreeError(
                    branchset_node, self.filename,
                    'first branchset must define an uncertainty '
                    'of type "sourceModel"')
        else:
            if branchset.uncertainty_type == 'sourceModel':
                raise LogicTreeError(
                    branchset_node, self.filename,
                    'uncertainty of type "sourceModel" can be defined '
                    'on first branchset only')
            elif branchset.uncertainty_type == 'gmpeModel':
                raise LogicTreeError(
                    branchset_node, self.filename,
                    'uncertainty of type "gmpeModel" is not allowed '
                    'in source model logic tree')

    def apply_branchset(self, branchset_node, branchset):
        """
        See superclass' method for description and signature specification.

        Parses branchset node's attribute ``@applyToBranches`` to apply
        following branchests to preceding branches selectively. Branching
        level can have more than one branchset exactly for this: different
        branchsets can apply to different open ends.

        Checks that branchset tries to be applied only to branches on previous
        branching level which do not have a child branchset yet.
        """
        apply_to_branches = branchset_node.attrib.get('applyToBranches')
        if apply_to_branches:
            apply_to_branches = apply_to_branches.split()
            for branch_id in apply_to_branches:
                if branch_id not in self.branches:
                    raise LogicTreeError(
                        branchset_node, self.filename,
                        "branch '%s' is not yet defined" % branch_id)
                branch = self.branches[branch_id]
                if branch.child_branchset is not None:
                    raise LogicTreeError(
                        branchset_node, self.filename,
                        "branch '%s' already has child branchset" % branch_id)
                branch.child_branchset = branchset
        else:
            for branch in self.open_ends:
                branch.child_branchset = branchset

    def _get_source_model(self, source_model_file):
        return open(os.path.join(self.basepath, source_model_file),
                    encoding='utf-8')

    def collect_source_model_data(self, branch_id, source_model):
        """
        Parse source model file and collect information about source ids,
        source types and tectonic region types available in it. That
        information is used then for :meth:`validate_filters` and
        :meth:`validate_uncertainty_value`.
        """
        # using regular expressions is a lot faster than using the
        with self._get_source_model(source_model) as sm:
            xml = sm.read()
        self.tectonic_region_types.update(TRT_REGEX.findall(xml))
        self.source_ids[branch_id].extend(ID_REGEX.findall(xml))
        self.source_types.update(SOURCE_TYPE_REGEX.findall(xml))

    def apply_uncertainties(self, branch_ids, source_group):
        """
        Parse the path through the source model logic tree and return
        "apply uncertainties" function.

        :param branch_ids:
            List of string identifiers of branches, representing the path
            through source model logic tree.
        :param source_group:
            A group of sources
        :return:
            A copy of the original group with modified sources
        """
        branchset = self.root_branchset
        branchsets_and_uncertainties = []
        branch_ids = list(branch_ids[::-1])

        while branchset is not None:
            branch = branchset.get_branch_by_id(branch_ids.pop(-1))
            if not branchset.uncertainty_type == 'sourceModel':
                branchsets_and_uncertainties.append((branchset, branch.value))
            branchset = branch.child_branchset

        if not branchsets_and_uncertainties:
            return source_group  # nothing changed

        sg = copy.deepcopy(source_group)
        sg.applied_uncertainties = []
        sg.changed = numpy.zeros(len(sg.sources), int)
        for branchset, value in branchsets_and_uncertainties:
            for s, source in enumerate(sg.sources):
                changed = branchset.apply_uncertainty(value, source)
                if changed:
                    sg.changed[s] += changed
                    sg.applied_uncertainties.append(
                        (branchset.uncertainty_type, value))
        return sg  # something changed

    def samples_by_lt_path(self):
        """
        Returns a dictionary lt_path -> how many times that path was sampled
        """
        return collections.Counter(rlz.lt_path for rlz in self)

    def __toh5__(self):
        tbl = []
        for brid, br in self.branches.items():
            tbl.append((br.bs_id, brid, br.value, br.weight))
        dt = [('branchset', hdf5.vstr), ('branch', hdf5.vstr),
              ('uncertainty', hdf5.vstr), ('weight', float)]
        dic = dict(branches=numpy.array(tbl, dt),
                   branchsets=toml.dumps(self.bsetdict))
        return dic, {}

    def __fromh5__(self, dic, attrs):
        # TODO: this is not complete the child_branchset must be built too
        self.bsetdict = toml.loads(dic['branchsets'][()])
        self.branches = {}
        self.root_branchset = BranchSet('sourceModel', {})
        for rec in dic['branches']:
            bs = rec['branchset']
            dic = self.bsetdict[bs]
            br = Branch(bs, rec['branch'], rec['weight'], rec['uncertainty'])
            self.branches[br.branch_id] = br
            apply_to_branches = dic.get('applyToBranches')
            if apply_to_branches:
                for br_id in apply_to_branches.split():
                    br.child_branchset = self.branches[br_id]

    def __str__(self):
        return '<%s%s>' % (self.__class__.__name__, repr(self.root_branchset))


# used in GsimLogicTree
BranchTuple = namedtuple('BranchTuple', 'trt id gsim weight effective')


class InvalidLogicTree(Exception):
    pass


class ImtWeight(object):
    """
    A composite weight by IMTs extracted from the gsim_logic_tree_file
    """
    def __init__(self, branch, fname):
        with context(fname, branch.uncertaintyWeight):
            nodes = list(branch.getnodes('uncertaintyWeight'))
            if 'imt' in nodes[0].attrib:
                raise InvalidLogicTree('The first uncertaintyWeight has an imt'
                                       ' attribute')
            self.dic = {'weight': float(nodes[0].text)}
            imts = []
            for n in nodes[1:]:
                self.dic[n['imt']] = float(n.text)
                imts.append(n['imt'])
            if len(set(imts)) < len(imts):
                raise InvalidLogicTree(
                    'There are duplicated IMTs in the weights')

    def __mul__(self, other):
        new = object.__new__(self.__class__)
        if isinstance(other, self.__class__):
            keys = set(self.dic) | set(other.dic)
            new.dic = {k: self[k] * other[k] for k in keys}
        else:  # assume a float
            new.dic = {k: self.dic[k] * other for k in self.dic}
        return new

    __rmul__ = __mul__

    def __add__(self, other):
        new = object.__new__(self.__class__)
        if isinstance(other, self.__class__):
            new.dic = {k: self.dic[k] + other[k] for k in self.dic}
        else:  # assume a float
            new.dic = {k: self.dic[k] + other for k in self.dic}
        return new

    __radd__ = __add__

    def __truediv__(self, other):
        new = object.__new__(self.__class__)
        if isinstance(other, self.__class__):
            new.dic = {k: self.dic[k] / other[k] for k in self.dic}
        else:  # assume a float
            new.dic = {k: self.dic[k] / other for k in self.dic}
        return new

    def is_one(self):
        """
        Check that all the inner weights are 1 up to the precision
        """
        return all(abs(v - 1.) < pmf.PRECISION for v in self.dic.values() if v)

    def __getitem__(self, imt):
        try:
            return self.dic[imt]
        except KeyError:
            return self.dic['weight']

    def __repr__(self):
        return '<%s %s>' % (self.__class__.__name__, self.dic)


def to_toml(uncertainty):
    """
    Converts an uncertainty node into a TOML string
    """
    text = uncertainty.text.strip()
    if not text.startswith('['):  # a bare GSIM name was passed
        text = '[%s]' % text
    for k, v in uncertainty.attrib.items():
        try:
            v = ast.literal_eval(v)
        except (SyntaxError, ValueError):
            v = repr(v)
        text += '\n%s = %s' % (k, v)
    return text


class GsimLogicTree(object):
    """
    A GsimLogicTree instance is an iterable yielding `Realization`
    tuples with attributes `value`, `weight` and `lt_path`, where
    `value` is a dictionary {trt: gsim}, `weight` is a number in the
    interval 0..1 and `lt_path` is a tuple with the branch ids of the
    given realization.

    :param str fname:
        full path of the gsim_logic_tree file
    :param tectonic_region_types:
        a sequence of distinct tectonic region types
    :param ltnode:
        usually None, but it can also be a
        :class:`openquake.hazardlib.nrml.Node` object describing the
        GSIM logic tree XML file, to avoid reparsing it
    """
    @classmethod
    def from_(cls, gsim):
        """
        Generate a trivial GsimLogicTree from a single GSIM instance.
        """
        ltbranch = N('logicTreeBranch', {'branchID': 'b1'},
                     nodes=[N('uncertaintyModel', text=str(gsim)),
                            N('uncertaintyWeight', text='1.0')])
        lt = N('logicTree', {'logicTreeID': 'lt1'},
               nodes=[N('logicTreeBranchingLevel', {'branchingLevelID': 'bl1'},
                        nodes=[N('logicTreeBranchSet',
                                 {'applyToTectonicRegionType': '*',
                                  'branchSetID': 'bs1',
                                  'uncertaintyType': 'gmpeModel'},
                                 nodes=[ltbranch])])])
        return cls('fake/' + gsim.__class__.__name__, ['*'], ltnode=lt)

    def __init__(self, fname, tectonic_region_types=['*'], ltnode=None):
        self.filename = fname
        trts = sorted(tectonic_region_types)
        if len(trts) > len(set(trts)):
            raise ValueError(
                'The given tectonic region types are not distinct: %s' %
                ','.join(trts))
        self.values = collections.defaultdict(list)  # {trt: gsims}
        self._ltnode = ltnode or nrml.read(fname).logicTree
<<<<<<< HEAD
        self.bs_id_by_trt = {}
        self.branches = self._build_trts_branches(trts)
=======
        self.branches = self._build_trts_branches(trts)  # sorted by trt
        self.values = dict(sorted(self.values.items()))  # sorted by trt
>>>>>>> 2e29f0e2
        if tectonic_region_types and not self.branches:
            raise InvalidLogicTree(
                'Could not find branches with attribute '
                "'applyToTectonicRegionType' in %s" %
                set(tectonic_region_types))

    @property
    def req_site_params(self):
        site_params = set()
        for trt in self.values:
            for gsim in self.values[trt]:
                site_params.update(gsim.REQUIRES_SITES_PARAMETERS)
        return site_params

    def check_imts(self, imts):
        """
        Make sure the IMTs are recognized by all GSIMs in the logic tree
        """
        for trt in self.values:
            for gsim in self.values[trt]:
                for attr in dir(gsim):
                    coeffs = getattr(gsim, attr)
                    if not isinstance(coeffs, CoeffsTable):
                        continue
                    for imt in imts:
                        if imt.startswith('SA'):
                            try:
                                coeffs[from_string(imt)]
                            except KeyError:
                                raise ValueError(
                                    '%s is out of the period range defined '
                                    'for %s' % (imt, gsim))

    def __toh5__(self):
        weights = set()
        for branch in self.branches:
            weights.update(branch.weight.dic)
        dt = [('trt', hdf5.vstr), ('branch', hdf5.vstr),
              ('uncertainty', hdf5.vstr)] + [
            (weight, float) for weight in sorted(weights)]
        branches = [(b.trt, b.id, b.gsim) +
                    tuple(b.weight[weight] for weight in sorted(weights))
                    for b in self.branches]
        dic = {'branches': numpy.array(branches, dt)}
        if hasattr(self, 'filename'):
            # missing in EventBasedRiskTestCase case_1f
            dirname = os.path.dirname(self.filename)
            for gsims in self.values.values():
                for gsim in gsims:
                    for k, v in gsim.kwargs.items():
                        if k.endswith(('_file', '_table')):
                            fname = os.path.join(dirname, v)
                            with open(fname, 'rb') as f:
                                dic[os.path.basename(v)] = f.read()
        return dic, {}

    def __fromh5__(self, dic, attrs):
        self.branches = []
        self.values = collections.defaultdict(list)
        for branch in dic.pop('branches'):
            br_id = branch['branch']
            gsim = valid.gsim(branch['uncertainty'])
            for k, v in gsim.kwargs.items():
                if k.endswith(('_file', '_table')):
                    arr = numpy.asarray(dic[os.path.basename(v)][()])
                    gsim.kwargs[k] = io.BytesIO(bytes(arr))
            gsim.__init__(**gsim.kwargs)
            self.values[branch['trt']].append(gsim)
            weight = object.__new__(ImtWeight)
            # branch has dtype ('trt', 'branch', 'uncertainty', 'weight', ...)
            weight.dic = {w: branch[w] for w in branch.dtype.names[3:]}
            if len(weight.dic) > 1:
                gsim.weight = weight
            bt = BranchTuple(branch['trt'], br_id, gsim, weight, True)
            self.branches.append(bt)

    def reduce(self, trts):
        """
        Reduce the GsimLogicTree.

        :param trts: a subset of tectonic region types
        :returns: a reduced GsimLogicTree instance
        """
        new = object.__new__(self.__class__)
        vars(new).update(vars(self))
        if trts != {'*'}:
            new.branches = []
            for br in self.branches:
                branch = BranchTuple(br.trt, br.id, br.gsim, br.weight,
                                     br.trt in trts)
                new.branches.append(branch)
        return new

    def collapse(self, branchset_ids):
        """
        Collapse the GsimLogicTree by using AgvGMPE instances if needed

        :param branchset_ids: branchset ids to collapse
        :returns: a collapse GsimLogicTree instance
        """
        new = object.__new__(self.__class__)
        vars(new).update(vars(self))
        new.branches = []
        for trt, grp in itertools.groupby(self.branches, lambda b: b.trt):
            bs_id = self.bs_id_by_trt[trt]
            gsims = []
            weights = []
            for br in grp:
                gsims.append(br.gsim)
                weights.append(br.weight)
            if len(gsims) > 1 and bs_id in branchset_ids:
                gsim = object.__new__(AvgGMPE)
                gsim.kwargs = {gsim.__class__.__name__: gsim.kwargs
                               for gsim in gsims}
                gsim.gsims = gsims
                gsim.weights = numpy.array([w['weight'] for w in weights])
                branch = BranchTuple(trt, bs_id, gsim, sum(weights), True)
                new.branches.append(branch)
            else:
                new.branches.append(br)
        return new

    def get_num_branches(self):
        """
        Return the number of effective branches for tectonic region type,
        as a dictionary.
        """
        num = {}
        for trt, branches in itertools.groupby(
                self.branches, operator.attrgetter('trt')):
            num[trt] = sum(1 for br in branches if br.effective)
        return num

    def get_num_paths(self):
        """
        Return the effective number of paths in the tree.
        """
        # NB: the algorithm assume a symmetric logic tree for the GSIMs;
        # in the future we may relax such assumption
        num_branches = self.get_num_branches()
        if not sum(num_branches.values()):
            return 0
        num = 1
        for val in num_branches.values():
            if val:  # the branch is effective
                num *= val
        return num

    def _build_trts_branches(self, tectonic_region_types):
        # do the parsing, called at instantiation time to populate .values
        trts = []
        branches = []
        branchsetids = set()
        basedir = os.path.dirname(self.filename)
        for branching_level in self._ltnode:
            for branchset in _bsnodes(self.filename, branching_level):
                if branchset['uncertaintyType'] != 'gmpeModel':
                    raise InvalidLogicTree(
                        '%s: only uncertainties of type "gmpeModel" '
                        'are allowed in gmpe logic tree' % self.filename)
                bsid = branchset['branchSetID']
                if bsid in branchsetids:
                    raise InvalidLogicTree(
                        '%s: Duplicated branchSetID %s' %
                        (self.filename, bsid))
                else:
                    branchsetids.add(bsid)
                trt = branchset['applyToTectonicRegionType']
                self.bs_id_by_trt[trt]= bsid
                # NB: '*' is used in scenario calculations to disable filtering
                effective = (tectonic_region_types == ['*'] or
                             trt in tectonic_region_types)
                weights = []
                branch_ids = []
                for branch in branchset:
                    weight = ImtWeight(branch, self.filename)
                    weights.append(weight)
                    branch_id = branch['branchID']
                    branch_ids.append(branch_id)
                    uncertainty = to_toml(branch.uncertaintyModel)
                    try:
                        gsim = valid.gsim(uncertainty, basedir)
                    except Exception as exc:
                        raise ValueError(
                            "%s in file %s" % (exc, self.filename)) from exc
                    if gsim in self.values[trt]:
                        raise InvalidLogicTree('%s: duplicated gsim %s' %
                                               (self.filename, gsim))
                    if len(weight.dic) > 1:
                        gsim.weight = weight
                    self.values[trt].append(gsim)
                    bt = BranchTuple(
                        branchset['applyToTectonicRegionType'],
                        branch_id, gsim, weight, effective)
                    branches.append(bt)
                tot = sum(weights)
                assert tot.is_one(), '%s in branch %s' % (tot, branch_id)
                if duplicated(branch_ids):
                    raise InvalidLogicTree(
                        'There where duplicated branchIDs in %s' %
                        self.filename)
        if len(trts) > len(set(trts)):
            raise InvalidLogicTree(
                '%s: Found duplicated applyToTectonicRegionType=%s' %
                (self.filename, trts))
        branches.sort(key=lambda b: (b.trt, b.id))
        # TODO: add an .idx to each GSIM ?
        return branches

    def get_gsims(self, trt):
        """
        :param trt: tectonic region type
        :returns: sorted list of available GSIMs for that trt
        """
        if trt == '*' or trt == b'*':  # fake logictree
            [trt] = self.values
        return sorted(self.values[trt])

    def sample(self, n, seed):
        """
        :param n: number of samples
        :param seed: random seed
        :returns: n Realization objects
        """
        brlists = [sample([b for b in self.branches if b.trt == trt],
                          n, seed + i) for i, trt in enumerate(self.values)]
        rlzs = []
        for i in range(n):
            weight = 1
            lt_path = []
            lt_uid = []
            value = []
            for brlist in brlists:  # there is branch list for each TRT
                branch = brlist[i]
                lt_path.append(branch.id)
                lt_uid.append(branch.id if branch.effective else '@')
                weight *= branch.weight
                value.append(branch.gsim)
            rlz = Realization(tuple(value), weight, tuple(lt_path),
                              i, tuple(lt_uid))
            rlzs.append(rlz)
        return rlzs

    def __iter__(self):
        """
        Yield :class:`openquake.commonlib.logictree.Realization` instances
        """
        groups = []
        # NB: branches are already sorted
        for trt in self.values:
            groups.append([b for b in self.branches if b.trt == trt])
        # with T tectonic region types there are T groups and T branches
        for i, branches in enumerate(itertools.product(*groups)):
            weight = 1
            lt_path = []
            lt_uid = []
            value = []
            for trt, branch in zip(self.values, branches):
                lt_path.append(branch.id)
                lt_uid.append(branch.id if branch.effective else '@')
                weight *= branch.weight
                value.append(branch.gsim)
            yield Realization(tuple(value), weight, tuple(lt_path),
                              i, tuple(lt_uid))

    def __repr__(self):
        lines = ['%s,%s,%s,w=%s' %
                 (b.trt, b.id, b.gsim, b.weight['weight'])
                 for b in self.branches if b.effective]
        return '<%s\n%s>' % (self.__class__.__name__, '\n'.join(lines))


def taxonomy_mapping(filename, taxonomies):
    """
    :param filename: path to the CSV file containing the taxonomy associations
    :param taxonomies: an array taxonomy string -> taxonomy index
    :returns: (array, [[(taxonomy, weight), ...], ...])
    """
    if filename is None:  # trivial mapping
        return (), [[(taxo, 1)] for taxo in taxonomies]
    dic = {}  # taxonomy index -> risk taxonomy
    array = hdf5.read_csv(filename, {None: hdf5.vstr, 'weight': float}).array
    arr = add_defaults(array, weight=1.)
    assert arr.dtype.names == ('taxonomy', 'conversion', 'weight')
    dic = group_array(arr, 'taxonomy')
    taxonomies = taxonomies[1:]  # strip '?'
    missing = set(taxonomies) - set(dic)
    if missing:
        raise InvalidFile('The taxonomies %s are in the exposure but not in %s'
                          % (missing, filename))
    lst = [[("?", 1)]]
    for idx, taxo in enumerate(taxonomies, 1):
        recs = dic[taxo]
        if abs(recs['weight'].sum() - 1.) > pmf.PRECISION:
            raise InvalidFile('%s: the weights do not sum up to 1 for %s' %
                              (filename, taxo))
        lst.append([(rec['conversion'], rec['weight']) for rec in recs])
    return arr, lst<|MERGE_RESOLUTION|>--- conflicted
+++ resolved
@@ -41,7 +41,7 @@
 from openquake.baselib.general import (groupby, group_array, duplicated,
                                        add_defaults)
 import openquake.hazardlib.source as ohs
-from openquake.hazardlib.gsim.avg_gmpe import AvgGMPE
+from openquake.hazardlib.gsim.mgmpe.avg_gmpe import AvgGMPE
 from openquake.hazardlib.gsim.base import CoeffsTable
 from openquake.hazardlib.imt import from_string
 from openquake.hazardlib import geo, valid, nrml, InvalidFile, pmf
@@ -1400,13 +1400,9 @@
                 ','.join(trts))
         self.values = collections.defaultdict(list)  # {trt: gsims}
         self._ltnode = ltnode or nrml.read(fname).logicTree
-<<<<<<< HEAD
         self.bs_id_by_trt = {}
-        self.branches = self._build_trts_branches(trts)
-=======
         self.branches = self._build_trts_branches(trts)  # sorted by trt
         self.values = dict(sorted(self.values.items()))  # sorted by trt
->>>>>>> 2e29f0e2
         if tectonic_region_types and not self.branches:
             raise InvalidLogicTree(
                 'Could not find branches with attribute '
@@ -1512,15 +1508,17 @@
         new.branches = []
         for trt, grp in itertools.groupby(self.branches, lambda b: b.trt):
             bs_id = self.bs_id_by_trt[trt]
+            brs = []
             gsims = []
             weights = []
             for br in grp:
+                brs.append(br.id)
                 gsims.append(br.gsim)
                 weights.append(br.weight)
             if len(gsims) > 1 and bs_id in branchset_ids:
                 gsim = object.__new__(AvgGMPE)
-                gsim.kwargs = {gsim.__class__.__name__: gsim.kwargs
-                               for gsim in gsims}
+                gsim.kwargs = {brid: {gsim.__class__.__name__: gsim.kwargs}
+                               for brid, gsim in zip(brs, gsims)}
                 gsim.gsims = gsims
                 gsim.weights = numpy.array([w['weight'] for w in weights])
                 branch = BranchTuple(trt, bs_id, gsim, sum(weights), True)
