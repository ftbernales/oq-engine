import os
from nose.plugins.attrib import attr

from openquake.commonlib.tests.calculators import CalculatorTestCase
from openquake.qa_tests_data.event_based_risk import (
<<<<<<< HEAD
    case_1, case_2, case_3, case_4)
=======
    case_1, case_2, case_3, case_4a)
>>>>>>> 2fa0ae83


def is_ok(fname):
    return 'rlz-' not in fname and any(x in fname for x in (
        'loss_curve', 'loss_map', 'event_loss', 'counts_per_rlz'))


class EventBasedRiskTestCase(CalculatorTestCase):

    def assert_stats_ok(self, pkg):
        out = self.run_calc(pkg.__file__, 'job_haz.ini,job_risk.ini',
                            exports='csv', individual_curves='false',
                            concurrent_tasks=0)
        all_csv = []
        for fnames in out.itervalues():
            for fname in fnames:
                if fname.endswith('.csv') and is_ok(fname):
                    all_csv.append(fname)
        for fname in all_csv:
            self.assertEqualFiles(
                'expected/%s' % os.path.basename(fname), fname)

    @attr('qa', 'risk', 'event_based_risk')
    def test_case_1(self):
        self.assert_stats_ok(case_1)

    @attr('qa', 'risk', 'event_based_risk')
    def test_case_2(self):
        out = self.run_calc(case_2.__file__, 'job_haz.ini,job_risk.ini',
                            concurrent_tasks=0, exports='csv')
        [fname] = out['loss_curves-rlzs', 'csv']
        self.assertEqualFiles(
            'expected/rlz-000-structural-loss_curves.csv', fname)

        [fname] = out['agg_loss_curve-rlzs', 'csv']
        self.assertEqualFiles(
            'expected/rlz-000-structural-agg_loss_curve.csv', fname)

        [fname] = out['event_loss_asset', 'csv']
        self.assertEqualFiles(
            'expected/rlz-000-structural-event_loss_asset.csv', fname)

        [fname] = out['event_loss', 'csv']
        self.assertEqualFiles(
            'expected/rlz-000-structural-event_loss.csv', fname)

    @attr('qa', 'risk', 'event_based_risk')
    def test_case_3(self):
        self.assert_stats_ok(case_3)


class EBRTestCase(CalculatorTestCase):
    @attr('qa', 'risk', 'ebr')
    def test_case_2(self):
        out = self.run_calc(case_2.__file__, 'job_haz.ini,job_loss.ini',
                            concurrent_tasks=0, exports='csv')
        [fname] = out['event_loss_table-rlzs', 'csv']
        self.assertEqualFiles(
            'expected/event_loss_table-b1,b1-structural.csv', fname)

<<<<<<< HEAD
    @attr('qa', 'risk', 'ebr')
    def test_case_4(self):
        # Turkey with SHARE logic tree
        out = self.run_calc(case_4.__file__, 'job_ebr.ini',
                            concurrent_tasks=0, exports='csv')
        fnames = out['event_loss_table-rlzs', 'csv']
        for fname in fnames:
            self.assertEqualFiles('expected/' + os.path.basename(fname), fname)
=======
    @attr('qa', 'risk', 'event_based')
    def test_case_4a(self):
        # the case of a site_model.xml with 7 sites but only 1 asset
        out = self.run_calc(case_4a.__file__, 'job_hazard.ini',
                            concurrent_tasks=0, exports='csv')
        [fname] = out['gmfs', 'csv']
        self.assertEqualFiles(
            'expected/gmf-smltp_b1-gsimltp_b1.csv', fname)
>>>>>>> 2fa0ae83
<|MERGE_RESOLUTION|>--- conflicted
+++ resolved
@@ -3,11 +3,7 @@
 
 from openquake.commonlib.tests.calculators import CalculatorTestCase
 from openquake.qa_tests_data.event_based_risk import (
-<<<<<<< HEAD
-    case_1, case_2, case_3, case_4)
-=======
-    case_1, case_2, case_3, case_4a)
->>>>>>> 2fa0ae83
+    case_1, case_2, case_3, case_4, case_4a)
 
 
 def is_ok(fname):
@@ -68,7 +64,6 @@
         self.assertEqualFiles(
             'expected/event_loss_table-b1,b1-structural.csv', fname)
 
-<<<<<<< HEAD
     @attr('qa', 'risk', 'ebr')
     def test_case_4(self):
         # Turkey with SHARE logic tree
@@ -77,7 +72,7 @@
         fnames = out['event_loss_table-rlzs', 'csv']
         for fname in fnames:
             self.assertEqualFiles('expected/' + os.path.basename(fname), fname)
-=======
+
     @attr('qa', 'risk', 'event_based')
     def test_case_4a(self):
         # the case of a site_model.xml with 7 sites but only 1 asset
@@ -85,5 +80,4 @@
                             concurrent_tasks=0, exports='csv')
         [fname] = out['gmfs', 'csv']
         self.assertEqualFiles(
-            'expected/gmf-smltp_b1-gsimltp_b1.csv', fname)
->>>>>>> 2fa0ae83
+            'expected/gmf-smltp_b1-gsimltp_b1.csv', fname)