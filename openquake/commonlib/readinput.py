--- conflicted
+++ resolved
@@ -906,7 +906,7 @@
         logging.info('Reading %s', fname)
         with open(fname, 'rb') as f:
             return pickle.load(f)
-    exposure = asset.Exposure.read(
+    exposure = Global.exposure = asset.Exposure.read(
         oqparam.inputs['exposure'], oqparam.calculation_mode,
         oqparam.region, oqparam.ignore_missing_costs,
         by_country='country' in asset.tagset(oqparam.aggregate_by),
@@ -927,13 +927,9 @@
     :returns: (site collection, asset collection, discarded)
     """
     asset_hazard_distance = max(oqparam.asset_hazard_distance.values())
-<<<<<<< HEAD
-    Global.exposure = exposure = get_exposure(oqparam)
-=======
-    if exposure is None:
+    if Global.exposure is None:
         # haz_sitecol not extracted from the exposure
-        exposure = get_exposure(oqparam)
->>>>>>> dbabc911
+        Global.exposure = get_exposure(oqparam)
     if haz_sitecol is None:
         haz_sitecol = get_site_collection(oqparam)
     if oqparam.region_grid_spacing:
@@ -944,10 +940,10 @@
     else:
         haz_distance = asset_hazard_distance
 
-    if haz_sitecol.mesh != exposure.mesh:
+    if haz_sitecol.mesh != Global.exposure.mesh:
         # associate the assets to the hazard sites
         sitecol, assets_by, discarded = geo.utils.assoc(
-            exposure.assets_by_site, haz_sitecol, haz_distance, 'filter')
+            Global.exposure.assets_by_site, haz_sitecol, haz_distance, 'filter')
         assets_by_site = [[] for _ in sitecol.complete.sids]
         num_assets = 0
         for sid, assets in zip(sitecol.sids, assets_by):
@@ -958,18 +954,19 @@
     else:
         # asset sites and hazard sites are the same
         sitecol = haz_sitecol
-        assets_by_site = exposure.assets_by_site
+        assets_by_site = Global.exposure.assets_by_site
         discarded = []
         logging.info('Read {:_d} sites and {:_d} assets from the exposure'.
                      format(len(sitecol), sum(len(a) for a in assets_by_site)))
 
     assetcol = asset.AssetCollection(
-        exposure, assets_by_site, oqparam.time_event, oqparam.aggregate_by)
+        Global.exposure, assets_by_site, oqparam.time_event,
+        oqparam.aggregate_by)
     if assetcol.occupancy_periods:
-        missing = set(cost_types) - set(exposure.cost_types['name']) - set(
-            ['occupants'])
+        missing = set(cost_types) - set(
+            Global.exposure.cost_types['name']) - set(['occupants'])
     else:
-        missing = set(cost_types) - set(exposure.cost_types['name'])
+        missing = set(cost_types) - set(Global.exposure.cost_types['name'])
     if missing and not oqparam.calculation_mode.endswith('damage'):
         raise InvalidFile('The exposure %s is missing %s' %
                           (oqparam.inputs['exposure'], missing))
