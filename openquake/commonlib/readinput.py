--- conflicted
+++ resolved
@@ -839,9 +839,6 @@
     return mesh, ProbabilityMap.from_array(data, range(len(mesh)))
 
 
-<<<<<<< HEAD
-# used in reduce_sm and utils/extract_source
-=======
 tag2code = {'ar': b'A',
             'mu': b'M',
             'po': b'P',
@@ -852,7 +849,6 @@
 
 
 # used in oq reduce_sm and utils/extract_source
->>>>>>> d20c138b
 def reduce_source_model(smlt_file, source_ids, remove=True):
     """
     Extract sources from the composite source model.
