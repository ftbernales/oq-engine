#  -*- coding: utf-8 -*-
#  vim: tabstop=4 shiftwidth=4 softtabstop=4

#  Copyright (c) 2015, GEM Foundation

#  OpenQuake is free software: you can redistribute it and/or modify it
#  under the terms of the GNU Affero General Public License as published
#  by the Free Software Foundation, either version 3 of the License, or
#  (at your option) any later version.

#  OpenQuake is distributed in the hope that it will be useful,
#  but WITHOUT ANY WARRANTY; without even the implied warranty of
#  MERCHANTABILITY or FITNESS FOR A PARTICULAR PURPOSE.  See the
#  GNU General Public License for more details.

#  You should have received a copy of the GNU Affero General Public License
#  along with OpenQuake.  If not, see <http://www.gnu.org/licenses/>.

import cPickle
from openquake.commonlib import sap
from openquake.risklib import scientific


def make_figure(n_sites, imtls, spec_curves, curves=(), label=''):
    """
    :param n_sites: the number of sites under analysis
    :param imtls: ordered dictionary with the IMTs and levels
    :param spec_curves: a dictionary of curves IMT -> array(n_sites, n_levels)
    :param curves: a dictionary of dictionaries IMT -> array
    :param label: the label associated to `spec_curves`
    """
    # NB: matplotlib is imported inside, otherwise nosetest would fail in an
    # installation without matplotlib
    import matplotlib.pyplot as plt

    fig = plt.figure()
    n_imts = len(imtls)
    for i in range(n_sites):
        for j, imt in enumerate(imtls):
            ax = fig.add_subplot(n_sites, n_imts, i * n_imts + j + 1)
            ax.grid(True)
            ax.set_xlabel('Hazard curve on site %d, %s' % (i + 1, imt))
            ax.set_ylim([0, 1])
            if j == 0:  # set Y label only on the leftmost graph
                ax.set_ylabel('PoE')
            if spec_curves is not None:
                ax.plot(imtls[imt], spec_curves[imt][i], '--', label=label)
            for rlz in sorted(curves):
                ax.plot(imtls[imt], curves[rlz][imt][i], label=str(rlz))
    plt.legend()
    return plt


def combined_curves(haz, hazard_pik):
<<<<<<< HEAD
    """
    returns: curves_by_rlz, mean_curves
    """
    no_curves = all(len(c) == 0 for c in haz['curves_by_trt_gsim'].values())
    if no_curves:
        raise Exception('Could not find hazard curves in %s' % hazard_pik)

    curves_by_rlz = haz['rlzs_assoc'].combine(haz['curves_by_trt_gsim'])
    rlzs = sorted(curves_by_rlz)
    weights = [rlz.weight for rlz in rlzs]
    return curves_by_rlz, scientific.mean_curve(
        [curves_by_rlz[rlz] for rlz in rlzs], weights)


def plot(hazard_pik, hazard_pik2=None):
=======
>>>>>>> 5b0900b7
    """
    :param haz: a dictionary with the hazard outputs
    :param hazard_pik: the pathname to a pickled file
    :returns: curves_by_rlz, mean_curves
    """
<<<<<<< HEAD
=======
    no_curves = all(len(c) == 0 for c in haz['curves_by_trt_gsim'].values())
    if no_curves:
        raise Exception('Could not find hazard curves in %s' % hazard_pik)

    curves_by_rlz = haz['rlzs_assoc'].combine(haz['curves_by_trt_gsim'])
    rlzs = sorted(curves_by_rlz)
    weights = [rlz.weight for rlz in rlzs]
    return curves_by_rlz, scientific.mean_curve(
        [curves_by_rlz[rlz] for rlz in rlzs], weights)


def plot(hazard_pik, hazard_pik2=None):
    """
    Hazard curves plotter.

    :param hazard_pik: the pathname to a pickled file
    :param hazard_pik2: None or the pathname to another pickled file
    """
>>>>>>> 5b0900b7
    # read the hazard data
    with open(hazard_pik) as f:
        haz = cPickle.load(f)
    oq = haz['oqparam']
    n_sites = len(haz['sitecol'])
    if n_sites > 5:
        print('There are %d sites; only the first 5 will be displayed'
              % n_sites)
        n_sites = 5
    curves_by_rlz, mean_curves = combined_curves(haz, hazard_pik)
    if hazard_pik2 is None:
        single_curve = len(curves_by_rlz) == 1 or not getattr(
            oq, 'individual_curves', True)
        plt = make_figure(n_sites, oq.imtls, mean_curves,
                          {} if single_curve else curves_by_rlz, 'mean')
    else:
        _, mean1 = combined_curves(haz, hazard_pik)
        _, mean2 = combined_curves(
            cPickle.load(open(hazard_pik2)), hazard_pik2)
        plt = make_figure(n_sites, oq.imtls, mean1, {'mean2': mean2}, 'mean1')
    plt.show()


parser = sap.Parser(plot)
parser.arg('hazard_pik', '.pik file containing the result of a computation')
parser.arg('hazard_pik2', 'optional .pik file containing the result '
           'of another computation')<|MERGE_RESOLUTION|>--- conflicted
+++ resolved
@@ -52,31 +52,11 @@
 
 
 def combined_curves(haz, hazard_pik):
-<<<<<<< HEAD
-    """
-    returns: curves_by_rlz, mean_curves
-    """
-    no_curves = all(len(c) == 0 for c in haz['curves_by_trt_gsim'].values())
-    if no_curves:
-        raise Exception('Could not find hazard curves in %s' % hazard_pik)
-
-    curves_by_rlz = haz['rlzs_assoc'].combine(haz['curves_by_trt_gsim'])
-    rlzs = sorted(curves_by_rlz)
-    weights = [rlz.weight for rlz in rlzs]
-    return curves_by_rlz, scientific.mean_curve(
-        [curves_by_rlz[rlz] for rlz in rlzs], weights)
-
-
-def plot(hazard_pik, hazard_pik2=None):
-=======
->>>>>>> 5b0900b7
     """
     :param haz: a dictionary with the hazard outputs
     :param hazard_pik: the pathname to a pickled file
     :returns: curves_by_rlz, mean_curves
     """
-<<<<<<< HEAD
-=======
     no_curves = all(len(c) == 0 for c in haz['curves_by_trt_gsim'].values())
     if no_curves:
         raise Exception('Could not find hazard curves in %s' % hazard_pik)
@@ -95,7 +75,6 @@
     :param hazard_pik: the pathname to a pickled file
     :param hazard_pik2: None or the pathname to another pickled file
     """
->>>>>>> 5b0900b7
     # read the hazard data
     with open(hazard_pik) as f:
         haz = cPickle.load(f)
