--- conflicted
+++ resolved
@@ -356,11 +356,7 @@
     """
     rupture_dt = numpy.dtype([
         ('serial', U32), ('srcidx', U16), ('grp_id', U16), ('code', U8),
-<<<<<<< HEAD
-        ('multiplicity', U16),
-=======
         ('n_occ', U16),
->>>>>>> ccbb60f3
         ('eidx1', U32), ('eidx2', U32), ('gidx1', U32), ('gidx2', U32),
         ('pmfx', I32), ('mag', F32), ('rake', F32), ('occurrence_rate', F32),
         ('hypo', (F32, 3)), ('sy', U16), ('sz', U16)])
@@ -387,12 +383,8 @@
             points = mesh.reshape(3, -1).T   # shape (n, 3)
             n = len(points)
             tup = (ebrupture.serial, ebrupture.srcidx, ebrupture.grp_id,
-<<<<<<< HEAD
-                   rup.code, ebrupture.n_occ, ebrupture.eidx1, ebrupture.eidx2,
-=======
-                   rup.code, ebrupture.n_occ.sum(),
+                   rup.code, ebrupture.n_occ,
                    ebrupture.eidx1, ebrupture.eidx2,
->>>>>>> ccbb60f3
                    offset, offset + n, getattr(ebrupture, 'pmfx', -1),
                    rup.mag, rup.rake, rate, hypo, sy, sz)
             offset += n
