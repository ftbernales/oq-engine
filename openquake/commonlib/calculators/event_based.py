--- conflicted
+++ resolved
@@ -294,13 +294,8 @@
             weight=operator.attrgetter('weight'),
             key=operator.attrgetter('trt_model_id'))
 
-<<<<<<< HEAD
         num_ruptures = sum(
             len(rups) for rups in ses_ruptures_by_trt_id.itervalues())
-=======
-        num_ruptures = sum(len(ses_ruptures_by_trt_id[trt_id])
-                           for trt_id in ses_ruptures_by_trt_id)
->>>>>>> 3985aa5c
         logging.info('Generated %d SESRuptures', num_ruptures)
 
         self.rlzs_assoc = csm.get_rlzs_assoc(
@@ -371,7 +366,8 @@
                 gmf_by_imt.r_sites = r_sites
                 result[trt_id, gsim_str].gmfs.append(gmf_by_imt)
     if getattr(oq, 'hazard_curves_from_gmfs', None):
-        duration = oq.investigation_time * oq.ses_per_logic_tree_path
+        duration = oq.investigation_time * oq.ses_per_logic_tree_path * (
+            oq.number_of_logic_tree_samples or 1)
         for gsim in gsims:
             gmfs, curves = result[trt_id, str(gsim)]
             curves.update(to_haz_curves(
