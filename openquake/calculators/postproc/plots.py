--- conflicted
+++ resolved
@@ -79,13 +79,10 @@
 
 
 def plt_to_base64(plt):
-<<<<<<< HEAD
-=======
     """
     The base64 string can be passed to a Django template and embedded
     directly in HTML, without having to save the image to disk
     """
->>>>>>> 76a79eff
     bio = io.BytesIO()
     plt.savefig(bio, format='png', bbox_inches='tight')
     bio.seek(0)
@@ -94,12 +91,8 @@
 
 
 def plot_shakemap(shakemap_array, imt, backend=None, figsize=(10, 10),
-<<<<<<< HEAD
-                  with_populated_places=False, return_base64=False):
-=======
                   with_populated_places=False, return_base64=False,
                   rupture=None):
->>>>>>> 76a79eff
     plt = import_plt()
     if backend is not None:
         # we may need to use a non-interactive backend
@@ -123,8 +116,6 @@
     max_x = shakemap_array['lon'].max()
     min_y = shakemap_array['lat'].min()
     max_y = shakemap_array['lat'].max()
-<<<<<<< HEAD
-=======
     if rupture is not None:
         ax, rup_min_x, rup_min_y, rup_max_x, rup_max_y = add_rupture(
             ax, rupture, hypo_alpha=0.8, hypo_markersize=8, surf_alpha=0.9,
@@ -133,7 +124,6 @@
         max_x = max(max_x, rup_max_x)
         min_y = min(min_y, rup_min_y)
         max_y = max(max_y, rup_max_y)
->>>>>>> 76a79eff
     xlim = (min_x - BUF_ANGLE, max_x + BUF_ANGLE)
     ylim = (min_y - BUF_ANGLE, max_y + BUF_ANGLE)
     ax.set_xlim(*xlim)
@@ -193,12 +183,8 @@
     return surface.get_bounding_box()
 
 
-<<<<<<< HEAD
-def add_rupture(ax, rup):
-=======
 def add_rupture(ax, rup, hypo_alpha=0.5, hypo_markersize=8, surf_alpha=0.5,
                 surf_facecolor=None, surf_linestyle='-'):
->>>>>>> 76a79eff
     if hasattr(rup.surface, 'surfaces'):
         min_x = 180
         max_x = -180
