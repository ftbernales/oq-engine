--- conflicted
+++ resolved
@@ -270,7 +270,7 @@
              'S1_seismicity': 'Low'
              }
     else:
-        
+
         if vs30 == 760:
             asce07 = {
                  'PGA': 0, 'PGA_2_50': 0,
@@ -301,7 +301,7 @@
                  'S1_det': na,
                  'S1_seismicity': 'Low'
                  }
-            
+
     return asce07
 
 
@@ -523,7 +523,7 @@
                   'BSE1E_S1': BSE1E_S1,
                   'S1_20_50': S1_20_50,
                   }
-    else: # the below needs to be changed 
+    else: # the below needs to be changed
         asce41 = {'BSE2N_Ss': BSE2N_Ss,
                   'BSE2E_Ss': BSE2E_Ss,
                   'Ss_5_50': Ss_5_50,
@@ -721,11 +721,7 @@
             asce41[sid] = hdf5.dumps(get_zero_hazard_asce41(ASCE_version))
             logging.info('(%.1f,%.1f) Computed MCE: Zero hazard\n%s', loc.x,
                          loc.y, mce_df)
-<<<<<<< HEAD
         elif warning in ['below_min', 'only_prob_mce']:
-=======
-        elif warning.startswith(('The ASCE', 'Only probabilistic MCE')):
->>>>>>> d1eb09fa
             _prob_mce_out, mce, _det_mce, a07, mce_df = get_mce_asce07(
                 job_imts, dummy_det, DLLs[sid], rtgm_df, sid, vs30,
                 ASCE_version, low_haz=True)
