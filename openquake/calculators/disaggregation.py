# -*- coding: utf-8 -*-
# vim: tabstop=4 shiftwidth=4 softtabstop=4
#
# Copyright (C) 2015-2020 GEM Foundation
#
# OpenQuake is free software: you can redistribute it and/or modify it
# under the terms of the GNU Affero General Public License as published
# by the Free Software Foundation, either version 3 of the License, or
# (at your option) any later version.
#
# OpenQuake is distributed in the hope that it will be useful,
# but WITHOUT ANY WARRANTY; without even the implied warranty of
# MERCHANTABILITY or FITNESS FOR A PARTICULAR PURPOSE.  See the
# GNU Affero General Public License for more details.
#
# You should have received a copy of the GNU Affero General Public License
# along with OpenQuake. If not, see <http://www.gnu.org/licenses/>.

"""
Disaggregation calculator core functionality
"""
import logging
import operator
import numpy

from openquake.baselib import parallel, hdf5
from openquake.baselib.general import (
    AccumDict, block_splitter, get_array_nbytes, humansize)
from openquake.baselib.python3compat import encode
from openquake.hazardlib import stats
from openquake.hazardlib.calc import disagg
from openquake.hazardlib.imt import from_string
from openquake.hazardlib.gsim.base import ContextMaker, DistancesContext
from openquake.hazardlib.contexts import RuptureContext
from openquake.hazardlib.tom import PoissonTOM
from openquake.commonlib import util
from openquake.calculators import getters
from openquake.calculators import base

weight = operator.attrgetter('weight')
DISAGG_RES_FMT = '%(rlz)s%(imt)s-%(sid)s-%(poe)s/'
POE_TOO_BIG = '''\
Site #%d: you are trying to disaggregate for poe=%s.
However the source model produces at most probabilities
of %.7f for rlz=#%d, IMT=%s.
The disaggregation PoE is too big or your model is wrong,
producing too small PoEs.'''


def _check_curves(sid, rlzs, curves, imtls, poes_disagg):
    # there may be sites where the sources are too small to produce
    # an effect at the given poes_disagg
    bad = 0
    for rlz, curve in zip(rlzs, curves):
        for imt in imtls:
            max_poe = curve[imt].max()
            for poe in poes_disagg:
                if poe > max_poe:
                    logging.warning(POE_TOO_BIG, sid, poe, max_poe, rlz, imt)
                    bad += 1
    return bool(bad)


def _trt_matrix(matrices, num_trts):
    # convert a dict trti -> matrix into a single matrix of shape (T, ...)
    trti = next(iter(matrices))
    mat = numpy.zeros((num_trts,) + matrices[trti].shape)
    for trti in matrices:
        mat[trti] = matrices[trti]
    return mat


def _iml3(rlzs, iml_disagg, imtls, poes_disagg, curves):
    # a dictionary of ArrayWrappers imt -> (N, P, Z) with intensities
    N, Z = rlzs.shape
    P = len(poes_disagg)
    dic = {}
    for m, imt in enumerate(imtls):
        iml3 = numpy.empty((N, P, Z))
        iml3.fill(numpy.nan)
        for (s, z), rlz in numpy.ndenumerate(rlzs):
            curve = curves[s][z]
            if poes_disagg == (None,):
                iml3[s, 0, z] = imtls[imt]
            elif curve:
                poes = curve[imt][::-1]
                imls = imtls[imt][::-1]
                iml3[s, :, z] = numpy.interp(poes_disagg, poes, imls)
        dic[imt] = hdf5.ArrayWrapper(
            iml3, dict(imt=from_string(imt), imti=m, rlzs=rlzs))
    return dic


def compute_disagg(dstore, idxs, cmaker, iml3, trti, bin_edges, oq, monitor):
    # see https://bugs.launchpad.net/oq-engine/+bug/1279247 for an explanation
    # of the algorithm used
    """
    :param dstore
        a DataStore instance
    :param idxs:
        an array of indices to ruptures
    :param cmaker:
        a :class:`openquake.hazardlib.gsim.base.ContextMaker` instance
    :param iml3:
        an ArrayWrapper of shape (N, P, Z) with an attribute imt
    :param trti:
        tectonic region type index
    :param bin_egdes:
        a quintet (mag_edges, dist_edges, lon_edges, lat_edges, eps_edges)
    :param monitor:
        monitor of the currently running job
    :returns:
        a dictionary sid -> 8D-array
    """
    with monitor('reading rupdata', measuremem=True):
        dstore.open('r')
        sitecol = dstore['sitecol']
        rupdata = {k: dstore['rup/' + k][idxs] for k in dstore['rup']}
    RuptureContext.temporal_occurrence_model = PoissonTOM(
        oq.investigation_time)
    pne_mon = monitor('disaggregate_pne', measuremem=False)
    mat_mon = monitor('build_disagg_matrix', measuremem=True)
    gmf_mon = monitor('disagg mean_std', measuremem=False)
    for sid, iml2 in zip(sitecol.sids, iml3):
        singlesite = sitecol.filtered([sid])
        bins = disagg.get_bins(bin_edges, sid)
        gsim_by_z = {}
        for z in range(iml3.shape[-1]):
            try:
                gsim = cmaker.gsim_by_rlzi[iml3.rlzs[sid, z]]
            except KeyError:
                pass
            else:
                gsim_by_z[z] = gsim
        rctxs = []
        ok, = numpy.where(
            rupdata['rrup_'][:, sid] <= cmaker.maximum_distance(cmaker.trt))
        for ridx in ok:  # consider only the ruptures close to the site
            rctx = RuptureContext((par, rupdata[par][ridx])
                                  for par in rupdata if not par.endswith('_'))
<<<<<<< HEAD
            dctx = DistancesContext((par[:-1], rupdata[par][ridx, [sid]])
                                    for par in rupdata if par.endswith('_')
                                    and not par.startswith(('mean', 'std')))
            ctxs.append((rctx, dctx))
        matrix = disagg.build_matrix(
            cmaker, singlesite, ctxs, iml3.imt, iml2, rlzs,
            oq.num_epsilon_bins, bins, pne_mon, mat_mon, gmf_mon)
=======
            for par in rupdata:
                if par.endswith('_'):
                    setattr(rctx, par[:-1], rupdata[par][ridx, [sid]])
            rctxs.append(rctx)

        eps3 = disagg._eps3(cmaker.trunclevel, oq.num_epsilon_bins)
        matrix = numpy.zeros([len(b) - 1 for b in bins] + list(iml2.shape))
        for z, gsim in gsim_by_z.items():
            with gmf_mon:
                bdata, mean_std = disagg._bdata_mean_std(
                    gsim, singlesite, rctxs, iml3.imt)
            pnes = disagg.disaggregate(
                mean_std, rctxs, iml3.imt, iml2[:, z], eps3, pne_mon)
            if pnes.sum():
                with mat_mon:
                    matrix[..., z] = disagg.build_disagg_matrix(
                        bdata, bins, pnes)
>>>>>>> 5feaad72
        if matrix.any():
            yield {'trti': trti, 'imti': iml3.imti, sid: matrix}


def agg_probs(*probs):
    """
    Aggregate probabilities withe the usual formula 1 - (1 - P1) ... (1 - Pn)
    """
    acc = 1. - probs[0]
    for prob in probs[1:]:
        acc *= 1. - prob
    return 1. - acc


def get_indices(dstore, concurrent_tasks):
    acc = AccumDict(accum=[])  # grp_id -> indices
    n = 0
    grp_ids = dstore['grp_ids'][()]
    for idx, gidx in enumerate(dstore['rup/grp_id'][()]):
        n += len(grp_ids[gidx])
        for grp_id in grp_ids[gidx]:
            acc[grp_id].append(idx)
    blocksize = numpy.ceil(n / concurrent_tasks)
    indices = []
    for grp_id in dstore['full_lt'].trt_by_grp:
        blocks = list(block_splitter(acc[grp_id], blocksize))
        indices.append(blocks)
    return indices


def get_outputs_size(shapedic, disagg_outputs):
    """
    :returns: the total size of the outputs
    """
    tot = AccumDict(accum=0)
    for out in disagg_outputs:
        tot[out] = 8
        for key in out.lower().split('_'):
            tot[out] *= shapedic[key]
    return tot * shapedic['N'] * shapedic['M'] * shapedic['P'] * shapedic['Z']


@base.calculators.add('disaggregation')
class DisaggregationCalculator(base.HazardCalculator):
    """
    Classical PSHA disaggregation calculator
    """
    precalc = 'classical'
    accept_precalc = ['classical', 'disaggregation']

    def init(self):
        if self.N >= 32768:
            raise ValueError('You can disaggregate at max 32,768 sites')
        few = self.oqparam.max_sites_disagg
        if self.N > few:
            raise ValueError(
                'The number of sites is to disaggregate is %d, but you have '
                'max_sites_disagg=%d' % (self.N, few))
        super().init()

    def execute(self):
        """Performs the disaggregation"""
        return self.full_disaggregation()

    def get_curve(self, sid, rlzs):
        """
        Get the hazard curves for the given site ID and realizations.

        :param sid: site ID
        :param rlzs: a matrix of indices of shape Z
        :returns: a list of Z arrays of PoEs
        """
        poes = []
        for rlz in rlzs:
            pmap = self.pgetter.get(rlz)
            poes.append(pmap[sid].convert(self.oqparam.imtls)
                        if sid in pmap else None)
        return poes

    def check_poes_disagg(self, curves, rlzs):
        """
        Raise an error if the given poes_disagg are too small compared to
        the hazard curves.
        """
        oq = self.oqparam
        # there may be sites where the sources are too small to produce
        # an effect at the given poes_disagg
        ok_sites = []
        for sid in self.sitecol.sids:
            if all(curve is None for curve in curves[sid]):
                ok_sites.append(sid)
                continue
            bad = _check_curves(sid, rlzs[sid], curves[sid],
                                oq.imtls, oq.poes_disagg)
            if not bad:
                ok_sites.append(sid)
        if len(ok_sites) == 0:
            raise SystemExit('Cannot do any disaggregation')
        elif len(ok_sites) < self.N:
            logging.warning('Doing the disaggregation on %s', self.sitecol)
        return ok_sites

    def full_disaggregation(self):
        """
        Run the disaggregation phase.
        """
        oq = self.oqparam
        mags_by_trt = self.datastore['source_mags']
        all_edges, shapedic = disagg.get_edges_shapedic(
            oq, self.sitecol, mags_by_trt)
        *self.bin_edges, self.trts = all_edges
        src_filter = self.src_filter()
        if hasattr(self, 'csm'):
            for sg in self.csm.src_groups:
                if sg.atomic:
                    raise NotImplementedError(
                        'Atomic groups are not supported yet')

        self.full_lt = self.datastore['full_lt']
        self.poes_disagg = oq.poes_disagg or (None,)
        self.imts = list(oq.imtls)

        self.ws = [rlz.weight for rlz in self.full_lt.get_realizations()]
        self.pgetter = getters.PmapGetter(
            self.datastore, self.ws, self.sitecol.sids)

        # build array rlzs (N, Z)
        if oq.rlz_index is None:
            Z = oq.num_rlzs_disagg
            rlzs = numpy.zeros((self.N, Z), int)
            if self.R > 1:
                for sid in self.sitecol.sids:
                    curves = numpy.array(
                        [pc.array for pc in self.pgetter.get_pcurves(sid)])
                    mean = getters.build_stat_curve(
                        curves, oq.imtls, stats.mean_curve, self.ws)
                    rlzs[sid] = util.closest_to_ref(curves, mean.array)[:Z]
                self.datastore['best_rlzs'] = rlzs
        else:
            Z = len(oq.rlz_index)
            rlzs = numpy.zeros((self.N, Z), int)
            for z in range(Z):
                rlzs[:, z] = oq.rlz_index[z]
        assert Z <= self.R, (Z, self.R)
        self.Z = Z
        self.rlzs = rlzs

        if oq.iml_disagg:
            # no hazard curves are needed
            self.poe_id = {None: 0}
            curves = [[None for z in range(Z)] for s in range(self.N)]
            self.ok_sites = set(self.sitecol.sids)
        else:
            self.poe_id = {poe: i for i, poe in enumerate(oq.poes_disagg)}
            curves = [self.get_curve(sid, rlzs[sid])
                      for sid in self.sitecol.sids]
            self.ok_sites = set(self.check_poes_disagg(curves, rlzs))
        self.iml3 = _iml3(rlzs, oq.iml_disagg, oq.imtls,
                          self.poes_disagg, curves)
        if oq.disagg_by_src:
            self.build_disagg_by_src(rlzs)

        self.save_bin_edges()
        sd = shapedic.copy()
        sd.pop('trt')
        nbytes, msg = get_array_nbytes(sd)
        if nbytes > oq.max_data_transfer:
            raise ValueError(
                'Estimated data transfer too big\n%s > max_data_transfer=%s' %
                (msg, humansize(oq.max_data_transfer)))
        logging.info('Estimated data transfer:\n%s', msg)
        tot = get_outputs_size(shapedic, oq.disagg_outputs or disagg.pmf_map)
        logging.info('Total output size: %s', humansize(sum(tot.values())))
        self.imldic = {}  # sid, rlz, poe, imt -> iml
        for s in self.sitecol.sids:
            for z, rlz in enumerate(rlzs[s]):
                for p, poe in enumerate(self.poes_disagg):
                    for imt in oq.imtls:
                        self.imldic[s, rlz, poe, imt] = self.iml3[imt][s, p, z]

        # submit #groups disaggregation tasks
        dstore = (self.datastore.parent if self.datastore.parent
                  else self.datastore)
        M = len(oq.imtls)
        tasks_per_imt = numpy.ceil(oq.concurrent_tasks / M) or 1
        rups_per_task = len(dstore['rup/mag']) / tasks_per_imt
        logging.info('Considering ~%d ruptures per task', rups_per_task)
        indices = get_indices(dstore, tasks_per_imt)
        self.datastore.swmr_on()
        smap = parallel.Starmap(compute_disagg, h5=self.datastore.hdf5)
        trt_num = {trt: i for i, trt in enumerate(self.trts)}
        for grp_id, trt in self.full_lt.trt_by_grp.items():
            logging.info('Group #%d, sending rup_data for %s', grp_id, trt)
            trti = trt_num[trt]
            cmaker = ContextMaker(
                trt, self.full_lt.get_rlzs_by_gsim(grp_id),
                {'truncation_level': oq.truncation_level,
                 'maximum_distance': src_filter.integration_distance,
                 'filter_distance': oq.filter_distance, 'imtls': oq.imtls})
            for idxs in indices[grp_id]:
                for imt in oq.imtls:
                    smap.submit((dstore, idxs, cmaker, self.iml3[imt], trti,
                                 self.bin_edges, oq))
        results = smap.reduce(self.agg_result, AccumDict(accum={}))
        return results  # sid -> trti-> 8D array

    def agg_result(self, acc, result):
        """
        Collect the results coming from compute_disagg into self.results.

        :param acc: dictionary imti, sid -> trti -> 7D array
        :param result: dictionary with the result coming from a task
        """
        # 7D array of shape (#magbins, #distbins, #lonbins, #latbins, #epsbins,
        #                    P, Z)
        with self.monitor('aggregating disagg matrices'):
            trti = result.pop('trti')
            imti = result.pop('imti')
            for sid, probs in result.items():
                before = acc[imti, sid].get(trti, 0)
                acc[imti, sid][trti] = agg_probs(before, probs)
        return acc

    def save_bin_edges(self):
        """
        Save disagg-bins
        """
        b = self.bin_edges
        T = len(self.trts)
        shape = [len(bin) - 1 for bin in disagg.get_bins(b, 0)] + [T]
        matrix_size = numpy.prod(shape)  # 6D
        if matrix_size > 1E6:
            raise ValueError(
                'The disaggregation matrix is too large '
                '(%d elements): fix the binning!' % matrix_size)
        self.datastore['disagg-bins/mags'] = b[0]
        self.datastore['disagg-bins/dists'] = b[1]
        for sid in self.sitecol.sids:
            self.datastore['disagg-bins/lons/sid-%d' % sid] = b[2][sid]
            self.datastore['disagg-bins/lats/sid-%d' % sid] = b[3][sid]
        self.datastore['disagg-bins/eps'] = b[4]

    def post_execute(self, results):
        """
        Save all the results of the disaggregation. NB: the number of results
        to save is #sites * #rlzs * #disagg_poes * #IMTs.

        :param results:
            a dictionary sid -> trti -> disagg matrix
        """
        T = len(self.trts)
        # build a dictionary m, s -> 8D matrix of shape (T, ..., E, P)
        results = {ms: _trt_matrix(dic, T) for ms, dic in results.items()}

        # get the number of outputs
        shp = (self.N, len(self.poes_disagg), len(self.imts), self.Z)
        logging.info('Extracting and saving the PMFs for %d outputs '
                     '(N=%s, P=%d, M=%d, Z=%d)', numpy.prod(shp), *shp)
        self.save_disagg_results(results, trts=encode(self.trts))

    def save_disagg_results(self, results, **attrs):
        """
        Save the computed PMFs in the datastore

        :param results:
            a dict (m, s) -> 8D-matrix of shape (T, .., E, P)
        :param attrs:
            dictionary of attributes to add to the dataset
        """
        imts = list(self.oqparam.imtls)
        for (m, s), mat8 in results.items():
            imt = imts[m]
            rlzs = self.rlzs[s]
            many_rlzs = len(rlzs) > 1
            if many_rlzs:  # rescale the weights
                weights = numpy.array([self.ws[r][imt] for r in rlzs])
                weights /= weights.sum()  # normalize to 1
            for p, poe in enumerate(self.poes_disagg):
                mat7 = mat8[..., p, :]
                for z in range(self.Z):
                    mat6 = mat7[..., z]
                    if mat6.any():  # nonzero
                        self._save('disagg', s, rlzs[z], poe, imt, mat6)
                if many_rlzs:  # compute the mean matrices
                    mean = numpy.average(mat7, -1, weights)
                    if mean.any():  # nonzero
                        self._save('disagg', s, 'mean', poe, imt, mean)
        self.datastore.set_attrs('disagg', **attrs)

    def _save(self, dskey, site_id, rlz_id, poe, imt_str, matrix6):
        disagg_outputs = self.oqparam.disagg_outputs
        lon = self.sitecol.lons[site_id]
        lat = self.sitecol.lats[site_id]
        try:
            rlz = 'rlz-%d-' % rlz_id
        except TypeError:  # for the mean
            rlz = ''
        disp_name = dskey + '/' + DISAGG_RES_FMT % dict(
            rlz=rlz, imt=imt_str, sid='sid-%d' % site_id,
            poe='poe-%d' % self.poe_id[poe])
        mag, dist, lonsd, latsd, eps = self.bin_edges
        lons, lats = lonsd[site_id], latsd[site_id]
        with self.monitor('extracting PMFs'):
            poe_agg = []
            aggmatrix = agg_probs(*matrix6)
            for key, fn in disagg.pmf_map.items():
                if not disagg_outputs or key in disagg_outputs:
                    pmf = fn(matrix6 if key.endswith('TRT') else aggmatrix)
                    self.datastore[disp_name + key] = pmf
                    poe_agg.append(1. - numpy.prod(1. - pmf))

        attrs = self.datastore.hdf5[disp_name].attrs
        attrs['site_id'] = site_id
        attrs['rlzi'] = rlz_id
        attrs['imt'] = imt_str
        try:
            attrs['iml'] = self.imldic[site_id, rlz_id, poe, imt_str]
        except KeyError:  # for the mean
            pass
        attrs['mag_bin_edges'] = mag
        attrs['dist_bin_edges'] = dist
        attrs['lon_bin_edges'] = lons
        attrs['lat_bin_edges'] = lats
        attrs['eps_bin_edges'] = eps
        attrs['trt_bin_edges'] = self.trts
        attrs['location'] = (lon, lat)
        # sanity check: all poe_agg should be the same
        attrs['poe_agg'] = poe_agg
        if poe and site_id in self.ok_sites:
            attrs['poe'] = poe
            poe_agg = numpy.mean(attrs['poe_agg'])
            if abs(1 - poe_agg / poe) > .1:
                logging.warning(
                    'Site #%d: poe_agg=%s is quite different from the expected'
                    ' poe=%s; perhaps the number of intensity measure'
                    ' levels is too small?', site_id, poe_agg, poe)

    def build_disagg_by_src(self, rlzs):
        logging.warning('Disaggregation by source is experimental')
        oq = self.oqparam
        groups = list(self.full_lt.get_rlzs_by_grp())
        M = len(oq.imtls)
        P = len(self.poes_disagg)
        for (s, z), rlz in numpy.ndenumerate(rlzs):
            poes = numpy.zeros((M, P, len(groups)))
            rlz = rlzs[s, z]
            for g, grp_id in enumerate(groups):
                pcurve = self.pgetter.get_pcurve(s, rlz, int(grp_id[4:]))
                if pcurve is None:
                    continue
                for m, imt in enumerate(oq.imtls):
                    xs = oq.imtls[imt]
                    ys = pcurve.array[oq.imtls(imt), 0]
                    poes[m, :, g] = numpy.interp(
                        self.iml3[imt][s, :, z], xs, ys)
            for m, imt in enumerate(oq.imtls):
                for p, poe in enumerate(self.poes_disagg):
                    pref = ('iml-%s' % oq.iml_disagg[imt] if poe is None
                            else 'poe-%s' % poe)
                    name = 'disagg_by_src/%s-%s-sid-%s' % (pref, imt, s)
                    if poes[m, p].sum():  # nonzero contribution
                        poe_agg = 1 - numpy.prod(1 - poes[m, p])
                        if poe and abs(1 - poe_agg / poe) > .1:
                            logging.warning(
                                'poe_agg=%s is quite different from '
                                'the expected poe=%s', poe_agg, poe)
                        self.datastore[name] = poes[m, p]
                        self.datastore.set_attrs(name, poe_agg=poe_agg)<|MERGE_RESOLUTION|>--- conflicted
+++ resolved
@@ -138,15 +138,6 @@
         for ridx in ok:  # consider only the ruptures close to the site
             rctx = RuptureContext((par, rupdata[par][ridx])
                                   for par in rupdata if not par.endswith('_'))
-<<<<<<< HEAD
-            dctx = DistancesContext((par[:-1], rupdata[par][ridx, [sid]])
-                                    for par in rupdata if par.endswith('_')
-                                    and not par.startswith(('mean', 'std')))
-            ctxs.append((rctx, dctx))
-        matrix = disagg.build_matrix(
-            cmaker, singlesite, ctxs, iml3.imt, iml2, rlzs,
-            oq.num_epsilon_bins, bins, pne_mon, mat_mon, gmf_mon)
-=======
             for par in rupdata:
                 if par.endswith('_'):
                     setattr(rctx, par[:-1], rupdata[par][ridx, [sid]])
@@ -164,7 +155,6 @@
                 with mat_mon:
                     matrix[..., z] = disagg.build_disagg_matrix(
                         bdata, bins, pnes)
->>>>>>> 5feaad72
         if matrix.any():
             yield {'trti': trti, 'imti': iml3.imti, sid: matrix}
 
