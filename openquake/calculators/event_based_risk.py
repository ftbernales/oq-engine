# -*- coding: utf-8 -*-
# vim: tabstop=4 shiftwidth=4 softtabstop=4
#
# Copyright (C) 2015-2017 GEM Foundation
#
# OpenQuake is free software: you can redistribute it and/or modify it
# under the terms of the GNU Affero General Public License as published
# by the Free Software Foundation, either version 3 of the License, or
# (at your option) any later version.
#
# OpenQuake is distributed in the hope that it will be useful,
# but WITHOUT ANY WARRANTY; without even the implied warranty of
# MERCHANTABILITY or FITNESS FOR A PARTICULAR PURPOSE.  See the
# GNU Affero General Public License for more details.
#
# You should have received a copy of the GNU Affero General Public License
# along with OpenQuake. If not, see <http://www.gnu.org/licenses/>.
from __future__ import division
import logging
import operator
import itertools
import collections
import numpy

from openquake.baselib.python3compat import zip
from openquake.baselib.general import AccumDict, block_splitter
from openquake.hazardlib.stats import compute_stats
from openquake.commonlib import config
from openquake.calculators import base, event_based
from openquake.baselib import parallel
from openquake.risklib import riskinput, scientific
from openquake.baselib.parallel import Starmap

U8 = numpy.uint8
U16 = numpy.uint16
U32 = numpy.uint32
F32 = numpy.float32
F64 = numpy.float64
U64 = numpy.uint64
getweight = operator.attrgetter('weight')


def build_el_dtypes(loss_types, insured_losses):
    """
    :param loss_types:
        list of loss type strings
    :param bool insured_losses:
        job.ini configuration parameter
    :returns:
        ela_dt and elt_dt i.e. the data types for event loss assets and
        event loss table respectively
    """
    I = insured_losses + 1
    L = len(loss_types)
    ela_list = [('eid', U64), ('aid', U32), ('loss', (F32, (L, I)))]
    elt_list = [('eid', U64), ('loss', (F32, (L, I)))]
    return numpy.dtype(ela_list), numpy.dtype(elt_list)


def build_agg_curve(cb_inputs, monitor):
    """
    Build the aggregate loss curve in parallel for each loss type
    and realization pair.

    :param cb_inputs:
        a list of triples `(cbs, rlzname, data)` where `cbs` are the curve
        builders, `rlzname` is a string of kind `rlz-%03d` and `data` is an
        array of kind `(eid, loss)`
    :param monitor:
        a Monitor instance
    :returns:
        a dictionary (r, l, i) -> (losses, poes, avg)
    """
    result = {}
    for cbs, rlzname, data in cb_inputs:
        if len(data) == 0:  # realization with no losses
            continue
        r = int(rlzname[4:])  # strip rlz-
        for cb in cbs:
            l = cb.index
            losses = data['loss'][:, l]  # shape (E, I)
            for i in range(cb.insured_losses + 1):
                result[l, r, i] = cb.calc_agg_curve(losses[:, i])
    return result


def _aggregate(outputs, compositemodel, taxid, agg, idx, result, param):
    # update the result dictionary and the agg array with each output
    L = len(compositemodel.lti)
    I = param['insured_losses'] + 1
    losses_by_taxon = result['losses_by_taxon']
    ass = result['assratios']
    for outs in outputs:
        r = outs.r
        aggr = agg[r]  # array of zeros of shape (E, L, I)
        for l, out in enumerate(outs):
            if out is None:  # for GMFs below the minimum_intensity
                continue
            loss_ratios, eids = out
            loss_type = compositemodel.loss_types[l]
            indices = numpy.array([idx[eid] for eid in eids])
            for aid, asset in enumerate(outs.assets):
                ratios = loss_ratios[aid]
                aid = asset.ordinal
                losses = ratios * asset.value(loss_type)  # shape (E, I)

                # average losses
                if param['avg_losses']:
                    rat = ratios.sum(axis=0) * param['ses_ratio']
                    for i in range(I):
                        result['avglosses'][l + L * i, r][aid] += rat[i]

                # agglosses
                aggr[indices, l] += losses

                # losses by taxonomy
                t = taxid[asset.taxonomy]
                for i in range(I):
                    losses_by_taxon[t, r, l + L * i] += losses[:, i].sum()

                if param['loss_ratios']:
                    for i in range(I):
                        li = l + L * i
                        for eid, ratio in zip(eids, ratios[:, i]):
                            if ratio > 0:
                                ass.append((aid, r, eid, li, ratio))

    # when there are asset loss ratios, group them in a composite array
    # of dtype lrs_dt, i.e. (rlzi, ratios)
    data = sorted(ass)  # sort by aid, r
    lrs_idx = result['lrs_idx']  # shape (A, 2)
    n = 0
    all_ratios = []
    for aid, agroup in itertools.groupby(data, operator.itemgetter(0)):
        for r, rgroup in itertools.groupby(agroup, operator.itemgetter(1)):
            for e, egroup in itertools.groupby(
                    rgroup, operator.itemgetter(2)):
                ratios = numpy.zeros(L * I, F32)
                for rec in egroup:
                    ratios[rec[3]] = rec[4]
                all_ratios.append((r, ratios))
        n1 = len(all_ratios)
        lrs_idx[aid] = [n, n1]
        n = n1
    result['assratios'] = numpy.array(all_ratios, param['lrs_dt'])


def event_based_risk(riskinput, riskmodel, param, monitor):
    """
    :param riskinput:
        a :class:`openquake.risklib.riskinput.RiskInput` object
    :param riskmodel:
        a :class:`openquake.risklib.riskinput.CompositeRiskModel` instance
    :param param:
        a dictionary of parameters
    :param monitor:
        :class:`openquake.baselib.performance.Monitor` instance
    :returns:
        a dictionary of numpy arrays of shape (L, R)
    """
    assetcol = param['assetcol']
    A = len(assetcol)
    I = param['insured_losses'] + 1
    eids = riskinput.eids
    E = len(eids)
    L = len(riskmodel.lti)
    taxid = {t: i for i, t in enumerate(sorted(assetcol.taxonomies))}
    T = len(taxid)
    R = sum(len(rlzs)
            for gsim, rlzs in riskinput.hazard_getter.rlzs_by_gsim.items())
    param['lrs_dt'] = numpy.dtype([('rlzi', U16), ('ratios', (F32, L * I))])
    idx = dict(zip(eids, range(E)))
    agg = AccumDict(accum=numpy.zeros((E, L, I), F32))  # r -> array
    result = dict(agglosses=AccumDict(), assratios=[],
                  lrs_idx=numpy.zeros((A, 2), U32),
                  losses_by_taxon=numpy.zeros((T, R, L * I), F32),
                  aids=None)
    if param['avg_losses']:
        result['avglosses'] = AccumDict(accum=numpy.zeros(A, F64))
    else:
        result['avglosses'] = {}
    outputs = riskmodel.gen_outputs(riskinput, monitor, assetcol)
    _aggregate(outputs, riskmodel, taxid, agg, idx, result, param)
    for r in sorted(agg):
        records = [(eids[i], loss) for i, loss in enumerate(agg[r])
                   if loss.sum() > 0]
        if records:
            result['agglosses'][r] = numpy.array(records, param['elt_dt'])

    # store info about the GMFs
    result['gmdata'] = riskinput.gmdata
    return result


def build_loss_maps(assets, builder, getter, rlzs, stats, monitor):
    """
    Thin wrapper over :meth:
    `openquake.risklib.scientific.CurveBuilder.build_maps`.
    :returns: assets IDs and loss maps for the given chunk of assets
    """
    aids, loss_maps, loss_maps_stats = builder.build_maps(
        assets, getter, rlzs, stats, monitor)
    res = {'aids': aids, 'loss_maps-rlzs': loss_maps}
    if loss_maps_stats is not None:
        res['loss_maps-stats'] = loss_maps_stats
    return res
build_loss_maps.shared_dir_on = config.SHARED_DIR_ON


@base.calculators.add('event_based_risk')
class EbrPostCalculator(base.RiskCalculator):
    pre_calculator = 'ebrisk'

    def cb_inputs(self, table):
        loss_table = self.datastore[table]
        cb = self.riskmodel.curve_builder
        return [(cb, rlzstr, loss_table[rlzstr].value)
                for rlzstr in loss_table]

    def save_loss_maps(self, acc, res):
        """
        Save the loss maps by opening and closing the datastore and
        return the total number of stored bytes.
        """
        with self.datastore:
            for key in res:
                if key.startswith('loss_maps'):
                    acc += {key: res[key].nbytes}
                    self.datastore[key][res['aids']] = res[key]
                    self.datastore.set_attrs(key, nbytes=acc[key])
        return acc

    def execute(self):
        # build loss maps
        if ('all_loss_ratios' in self.datastore
                 and self.oqparam.conditional_loss_poes):
            assetcol = self.assetcol
            rlzs = self.rlzs_assoc.realizations
            stats = self.oqparam.risk_stats()
            builder = self.riskmodel.curve_builder
            A = len(assetcol)
            R = len(self.datastore['realizations'])

            if self.oqparam.hazard_calculation_id is None:
                lrgetter = riskinput.LossRatiosGetter(self.datastore)
                self.new_calculation()  # increase calc_id
            else:
                lrgetter = riskinput.LossRatiosGetter(self.datastore.parent)

            # create loss_maps datasets
            self.datastore.create_dset(
                'loss_maps-rlzs', builder.loss_maps_dt, (A, R), fillvalue=None)
            if R > 1:
                self.datastore.create_dset(
                    'loss_maps-stats', builder.loss_maps_dt, (A, len(stats)),
                    fillvalue=None)
            mon = self.monitor('loss maps')
            # NB: a regular Starmap does not work on a single machine since
            # the 'all_loss_ratios' dataset is not seen by the
            # children (looks like a bug in hdf5); we may use a Processmap
            # instead, but sometimes it breaks on Jenkins; so we use
            # the safest choice, Sequential
            # an alternative would be to force
            # self.oqparam.hazard_calculation_id not None
            Starmap = (parallel.Sequential
                       if hasattr(self.datastore, 'new') and
                       parallel.oq_distribute() == 'futures'
                       else parallel.Starmap)
            self.datastore.close()  # this is essential
            Starmap.apply(
                build_loss_maps,
<<<<<<< HEAD
                (assetcol, builder, lrgetter, rlzs, quantiles, mon),
=======
                (assetcol, builder, lrgetter, rlzs, stats, mon),
>>>>>>> f2cffacd
                self.oqparam.concurrent_tasks
            ).reduce(self.save_loss_maps)
            self.datastore.open()

        # build an aggregate loss curve per realization
        if 'agg_loss_table' in self.datastore:
            self.build_agg_curve()

    def post_execute(self):
        # override the base class method to avoid doing bad stuff
        pass

    def build_agg_curve(self):
        """
        Build a single loss curve per realization. It is NOT obtained
        by aggregating the loss curves; instead, it is obtained without
        generating the loss curves, directly from the the aggregate losses.
        """
        oq = self.oqparam
        cr = {cb.loss_type: cb.curve_resolution
              for cb in self.riskmodel.curve_builder}
        loss_curve_dt, _ = scientific.build_loss_dtypes(
            cr, oq.conditional_loss_poes)
        lts = self.riskmodel.loss_types
        cb_inputs = self.cb_inputs('agg_loss_table')
        I = oq.insured_losses + 1
        R = len(self.rlzs_assoc.realizations)
        # NB: using the Processmap since celery is hanging; the computation
        # is fast anyway and this part will likely be removed in the future
        result = parallel.Processmap.apply(
            build_agg_curve, (cb_inputs, self.monitor('')),
            concurrent_tasks=self.oqparam.concurrent_tasks).reduce()
        agg_curve = numpy.zeros((I, R), loss_curve_dt)
        for l, r, i in result:
            agg_curve[lts[l]][i, r] = result[l, r, i]
        self.datastore['agg_curve-rlzs'] = agg_curve

        if R > 1:  # save stats too
            statnames, stats = zip(*oq.risk_stats())
            weights = self.datastore['realizations']['weight']
            agg_curve_stats = numpy.zeros((I, len(stats)), agg_curve.dtype)
            for l, loss_type in enumerate(agg_curve.dtype.names):
                acs = agg_curve_stats[loss_type]
                data = agg_curve[loss_type]
                for i in range(I):
                    avg = data['avg'][i]
                    losses, all_poes = scientific.normalize_curves_eb(
                        [(c['losses'], c['poes']) for c in data[i]])
                    acs['losses'][i] = losses
                    acs['poes'][i] = compute_stats(all_poes, stats, weights)
                    acs['avg'][i] = compute_stats(avg, stats, weights)

            self.datastore['agg_curve-stats'] = agg_curve_stats


elt_dt = numpy.dtype([('eid', U64), ('loss', F32)])

save_ruptures = event_based.EventBasedRuptureCalculator.__dict__[
    'save_ruptures']


class EpsilonMatrix0(object):
    """
    Mock-up for a matrix of epsilons of size N x E,
    used when asset_correlation=0.

    :param num_assets: N assets
    :param seeds: E seeds, set before calling numpy.random.normal
    """
    def __init__(self, num_assets, seeds):
        self.num_assets = num_assets
        self.seeds = seeds
        self.eps = None

    def make_eps(self):
        """
        Builds a matrix of N x E epsilons
        """
        eps = numpy.zeros((self.num_assets, len(self.seeds)), F32)
        for i, seed in enumerate(self.seeds):
            numpy.random.seed(seed)
            eps[:, i] = numpy.random.normal(size=self.num_assets)
        return eps

    def __getitem__(self, item):
        if self.eps is None:
            self.eps = self.make_eps()
        return self.eps[item]


class EpsilonMatrix1(object):
    """
    Mock-up for a matrix of epsilons of size N x E,
    used when asset_correlation=1.

    :param num_events: number of events
    :param seed: seed used to generate E epsilons
    """
    def __init__(self, num_events, seed):
        self.num_events = num_events
        self.seed = seed
        numpy.random.seed(seed)
        self.eps = numpy.random.normal(size=num_events)

    def __getitem__(self, item):
        # item[0] is the asset index, item[1] the event index
        # the epsilons are equal for all assets since asset_correlation=1
        return self.eps[item[1]]


@base.calculators.add('ebrisk')
class EbriskCalculator(base.RiskCalculator):
    """
    Event based PSHA calculator generating the total losses by taxonomy
    """
    pre_calculator = 'event_based_rupture'
    is_stochastic = True

    # TODO: if the number of source models is larger than concurrent_tasks
    # a different strategy should be used; the one used here is good when
    # there are few source models, so that we cannot parallelize on those
    def start_tasks(self, sm_id, ruptures_by_grp, sitecol,
                    assetcol, riskmodel, imts, trunc_level, correl_model,
                    min_iml, monitor):
        """
        :param sm_id: source model ordinal
        :param ruptures_by_grp: dictionary of ruptures by src_group_id
        :param sitecol: a SiteCollection instance
        :param assetcol: an AssetCollection instance
        :param riskmodel: a RiskModel instance
        :param imts: a list of Intensity Measure Types
        :param trunc_level: truncation level
        :param correl_model: correlation model
        :param min_iml: vector of minimum intensities, one per IMT
        :param monitor: a Monitor instance
        :returns: an IterResult instance
        """
        csm_info = self.csm_info.get_info(sm_id)
        grp_ids = sorted(csm_info.get_sm_by_grp())
        rlzs_assoc = csm_info.get_rlzs_assoc(
            count_ruptures=lambda grp: len(ruptures_by_grp.get(grp.id, [])))
        num_events = sum(ebr.multiplicity for grp in ruptures_by_grp
                         for ebr in ruptures_by_grp[grp])
        seeds = self.oqparam.random_seed + numpy.arange(num_events)

        allargs = []
        # prepare the risk inputs
        ruptures_per_block = self.oqparam.ruptures_per_block
        start = 0
        ignore_covs = self.oqparam.ignore_covs
        for grp_id in grp_ids:
            rlzs_by_gsim = rlzs_assoc.get_rlzs_by_gsim(grp_id)
            samples = rlzs_assoc.samples[grp_id]
            for rupts in block_splitter(
                    ruptures_by_grp.get(grp_id, []), ruptures_per_block):
                if ignore_covs or not self.riskmodel.covs:
                    eps = None
                elif self.oqparam.asset_correlation:
                    eps = EpsilonMatrix1(num_events, self.oqparam.master_seed)
                else:
                    n_events = sum(ebr.multiplicity for ebr in rupts)
                    eps = EpsilonMatrix0(
                        len(self.assetcol), seeds[start: start + n_events])
                    start += n_events
                getter = riskinput.GmfGetter(
                    grp_id, rlzs_by_gsim, rupts, sitecol, imts, min_iml,
                    trunc_level, correl_model, samples)
                ri = riskinput.RiskInputFromRuptures(getter, eps)
                allargs.append((ri, riskmodel, assetcol, monitor))

        self.vals = self.assetcol.values()
        taskname = '%s#%d' % (event_based_risk.__name__, sm_id + 1)
        ires = Starmap(event_based_risk, allargs, name=taskname).submit_all()
        ires.num_ruptures = {
            sg_id: len(rupts) for sg_id, rupts in ruptures_by_grp.items()}
        ires.num_events = num_events
        ires.num_rlzs = len(rlzs_assoc.realizations)
        ires.sm_id = sm_id
        return ires

    def gen_args(self, ruptures_by_grp):
        """
        Yield the arguments required by build_ruptures, i.e. the
        source models, the asset collection, the riskmodel and others.
        """
        oq = self.oqparam
        correl_model = oq.get_correl_model()
        min_iml = self.get_min_iml(oq)
        imts = list(oq.imtls)
        ela_dt, elt_dt = build_el_dtypes(
            self.riskmodel.loss_types, oq.insured_losses)
        csm_info = self.datastore['csm_info']
        mon = self.monitor('risk')
        for sm in csm_info.source_models:
            param = dict(
                assetcol=self.assetcol,
                ses_ratio=oq.ses_ratio,
                loss_dt=oq.loss_dt(), elt_dt=elt_dt,
                loss_ratios=oq.loss_ratios,
                avg_losses=oq.avg_losses,
                insured_losses=oq.insured_losses,
                ses_per_logic_tree_path=oq.ses_per_logic_tree_path,
                maximum_distance=oq.maximum_distance,
                samples=sm.samples,
                seed=self.oqparam.random_seed)
            yield (sm.ordinal, ruptures_by_grp, self.sitecol.complete,
                   param, self.riskmodel, imts, oq.truncation_level,
                   correl_model, min_iml, mon)

    def execute(self):
        """
        Run the calculator and aggregate the results
        """
        if self.oqparam.number_of_logic_tree_samples:
            logging.warn('The event based risk calculator with sampling is '
                         'EXPERIMENTAL, UNTESTED and SLOW')
        if self.oqparam.ground_motion_fields:
            logging.warn('To store the ground motion fields change '
                         'calculation_mode = event_based')
        if self.oqparam.hazard_curves_from_gmfs:
            logging.warn('To compute the hazard curves change '
                         'calculation_mode = event_based')
        with self.monitor('reading ruptures', autoflush=True):
            ruptures_by_grp = (
                self.precalc.result if self.precalc
                else event_based.get_ruptures_by_grp(self.datastore.parent))
            # the ordering of the ruptures is essential for repeatibility
            for grp in ruptures_by_grp:
                ruptures_by_grp[grp].sort(key=operator.attrgetter('serial'))
        num_rlzs = 0
        allres = []
        source_models = self.csm.info.source_models
        self.sm_by_grp = self.csm.info.get_sm_by_grp()
        for i, args in enumerate(self.gen_args(ruptures_by_grp)):
            ires = self.start_tasks(*args)
            allres.append(ires)
            ires.rlz_slice = slice(num_rlzs, num_rlzs + ires.num_rlzs)
            num_rlzs += ires.num_rlzs
            for sg in source_models[i].src_groups:
                sg.eff_ruptures = ires.num_ruptures.get(sg.id, 0)
        self.datastore['csm_info'] = self.csm.info
        self.datastore.flush()  # when killing the computation
        # the csm_info arrays were stored but not the attributes;
        # adding the .flush() solved the issue
        num_events = self.save_results(allres, num_rlzs)
        return num_events  # {sm_id: #events}

    def save_results(self, allres, num_rlzs):
        """
        :param allres: an iterable of result iterators
        :param num_rlzs: the total number of realizations
        :returns: the total number of events
        """
        self.L = len(self.riskmodel.lti)
        self.R = num_rlzs
        self.A = len(self.assetcol)
        self.I = I = self.oqparam.insured_losses + 1
        num_tax = len(self.assetcol.taxonomies)
        self.datastore.create_dset('losses_by_taxon-rlzs', F32,
                                   (num_tax, self.R, self.L * I))

        if self.oqparam.loss_ratios:  # save all_loss_ratios
            self.T = sum(ires.num_tasks for ires in allres)
            self.alr_nbytes = 0
            self.datastore.create_dset(
                'all_loss_ratios/indices', U32, (self.A, self.T, 2))

        avg_losses = self.oqparam.avg_losses
        if avg_losses:
            self.dset = self.datastore.create_dset(
                'avg_losses-rlzs', F32, (self.A, self.R, self.L * I))

        num_events = collections.Counter()
        self.gmdata = {}
        taskno = 0
        self.start = 0
        for res in allres:
            start, stop = res.rlz_slice.start, res.rlz_slice.stop
            for dic in res:
                self.gmdata += dic.pop('gmdata')
                self.save_losses(dic, taskno, start)
                taskno += 1
            logging.debug(
                'Saving results for source model #%d, realizations %d:%d',
                res.sm_id + 1, start, stop)
            if hasattr(res, 'ruptures_by_grp'):
                save_ruptures(self, res.ruptures_by_grp)
            elif hasattr(res, 'events_by_grp'):
                for grp_id in res.events_by_grp:
                    events = res.events_by_grp[grp_id]
                    self.datastore.extend('events/grp-%02d' % grp_id, events)
            num_events[res.sm_id] += res.num_events
        event_based.save_gmdata(self, num_rlzs)
        return num_events

    def save_losses(self, dic, taskno, offset=0):
        """
        Save the event loss tables incrementally.

        :param dic:
            dictionary with agglosses, assratios, losses_by_taxon, avglosses,
            lrs_idx
        :param offset:
            realization offset
        """
        aids = dic.pop('aids')
        agglosses = dic.pop('agglosses')
        assratios = dic.pop('assratios')
        losses_by_taxon = dic.pop('losses_by_taxon')
        avglosses = dic.pop('avglosses')
        lrs_idx = dic.pop('lrs_idx')
        with self.monitor('saving event loss table', autoflush=True):
            for r in agglosses:
                key = 'agg_loss_table/rlz-%03d' % (r + offset)
                self.datastore.extend(key, agglosses[r])

        if self.oqparam.loss_ratios:
            with self.monitor('saving loss ratios', autoflush=True):
                lrs_idx += self.start
                self.start += len(assratios)
                self.datastore['all_loss_ratios/indices'][:, taskno] = lrs_idx
                assratios['rlzi'] += offset
                self.datastore.extend('all_loss_ratios/data', assratios)
                self.alr_nbytes += assratios.nbytes

        # saving losses by taxonomy is ultra-fast, so it is not monitored
        dset = self.datastore['losses_by_taxon-rlzs']
        for r in range(losses_by_taxon.shape[1]):
            if aids is None:
                dset[:, r + offset, :] += losses_by_taxon[:, r, :]
            else:
                dset[aids, r + offset, :] += losses_by_taxon[:, r, :]

        with self.monitor('saving avg_losses-rlzs'):
            for (li, r), ratios in avglosses.items():
                l = li if li < self.L else li - self.L
                vs = self.vals[self.riskmodel.loss_types[l]]
                if aids is None:
                    self.dset[:, r + offset, li] += ratios * vs
                else:
                    self.dset[aids, r + offset, li] += ratios * vs

    def post_execute(self, num_events):
        """
        Save risk data
        """
        event_based.EventBasedRuptureCalculator.__dict__['post_execute'](
            self, num_events)
        # gmv[:-2] are the total gmv per each IMT
        gmv = sum(gm[:-2].sum() for gm in self.gmdata.values())
        if not gmv:
            raise RuntimeError('No GMFs were generated, perhaps they were '
                               'all below the minimum_intensity threshold')

        if 'agg_loss_table' not in self.datastore:
            logging.warning(
                'No losses were generated: most likely there is an error in y'
                'our input files or the GMFs were below the minimum intensity')
        else:
            for rlzname in self.datastore['agg_loss_table']:
                self.datastore.set_nbytes('agg_loss_table/' + rlzname)
            self.datastore.set_nbytes('agg_loss_table')
            E = sum(num_events.values())
            agglt = self.datastore['agg_loss_table']
            for rlz, dset in agglt.items():
                dset.attrs['nonzero_fraction'] = len(dset) / E

        if 'all_loss_ratios' in self.datastore:
            for name in ('indices', 'data'):
                dset = self.datastore['all_loss_ratios/' + name]
                nbytes = dset.size * dset.dtype.itemsize
                self.datastore.set_attrs(
                    'all_loss_ratios/' + name,
                    nbytes=nbytes, bytes_per_asset=nbytes / self.A)<|MERGE_RESOLUTION|>--- conflicted
+++ resolved
@@ -269,11 +269,7 @@
             self.datastore.close()  # this is essential
             Starmap.apply(
                 build_loss_maps,
-<<<<<<< HEAD
-                (assetcol, builder, lrgetter, rlzs, quantiles, mon),
-=======
                 (assetcol, builder, lrgetter, rlzs, stats, mon),
->>>>>>> f2cffacd
                 self.oqparam.concurrent_tasks
             ).reduce(self.save_loss_maps)
             self.datastore.open()
