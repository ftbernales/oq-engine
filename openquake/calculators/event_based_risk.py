# -*- coding: utf-8 -*-
# vim: tabstop=4 shiftwidth=4 softtabstop=4
#
# Copyright (C) 2015-2021 GEM Foundation
#
# OpenQuake is free software: you can redistribute it and/or modify it
# under the terms of the GNU Affero General Public License as published
# by the Free Software Foundation, either version 3 of the License, or
# (at your option) any later version.
#
# OpenQuake is distributed in the hope that it will be useful,
# but WITHOUT ANY WARRANTY; without even the implied warranty of
# MERCHANTABILITY or FITNESS FOR A PARTICULAR PURPOSE.  See the
# GNU Affero General Public License for more details.
#
# You should have received a copy of the GNU Affero General Public License
# along with OpenQuake. If not, see <http://www.gnu.org/licenses/>.

import os.path
import logging
import operator
import itertools
from datetime import datetime
import numpy
import pandas
from scipy import sparse

from openquake.baselib import hdf5, parallel, general
from openquake.hazardlib import stats
from openquake.risklib.scientific import InsuredLosses, MultiEventRNG
from openquake.commonlib import logs, datastore
from openquake.calculators import base, event_based, getters, views
from openquake.calculators.post_risk import PostRiskCalculator

U8 = numpy.uint8
U16 = numpy.uint16
U32 = numpy.uint32
F32 = numpy.float32
F64 = numpy.float64
TWO16 = 2 ** 16
TWO32 = 2 ** 32
get_n_occ = operator.itemgetter(1)

gmf_info_dt = numpy.dtype([('rup_id', U32), ('task_no', U16),
                           ('nsites', U16), ('gmfbytes', F32), ('dt', F32)])


def save_curve_stats(dstore):
    """
    Save agg_curves-stats
    """
    oq = dstore['oqparam']
    units = dstore['cost_calculator'].get_units(oq.loss_names)
    try:
        K1 = len(dstore['agg_keys']) + 1
    except KeyError:
        K1 = 1
    stats = oq.hazard_stats()
    S = len(stats)
    L = len(oq.lti)
    weights = dstore['weights'][:]
    aggcurves_df = dstore.read_df('aggcurves')
    periods = aggcurves_df.return_period.unique()
    P = len(periods)
    out = numpy.zeros((K1, S, L, P))
    for (agg_id, loss_id), df in aggcurves_df.groupby(["agg_id", "loss_id"]):
        for s, stat in enumerate(stats.values()):
            for p in range(P):
                dfp = df[df.return_period == periods[p]]
                ws = weights[dfp.rlz_id.to_numpy()]
                ws /= ws.sum()
                out[agg_id, s, loss_id, p] = stat(dfp.loss.to_numpy(), ws)
    dstore['agg_curves-stats'] = out
    dstore.set_shape_descr('agg_curves-stats', agg_id=K1, stat=list(stats),
                           lti=L, return_period=periods)
    dstore.set_attrs('agg_curves-stats', units=units)


def aggregate_losses(alt, K, kids, correl, loss_id):
    """
    Aggregate losses and variances for each event by using the formulae

    sigma^2 = sum(sigma_i)^2 for correl=1
    sigma^2 = sum(sigma_i^2) for correl=0
    """
<<<<<<< HEAD
    lbe = general.AccumDict(accum=numpy.zeros(2, F32))
    x = numpy.sqrt(alt.variance) if correl else alt.variance
    dic = dict(eid=alt.eid, x=x)
    for col in alt.columns:
        if col not in {'eid', 'aid', 'variance'}:
            dic[col] = alt[col]
    ldf = pandas.DataFrame(dic)
    if len(kids):
        ldf['kid'] = kids[alt.aid.to_numpy()]
        tot = ldf.groupby(['eid', 'kid']).sum()
        for (eid, kid), loss, x in zip(
                tot.index, tot.loss, tot.x):
            lbe[eid, kid] += F32([loss, x])
    tot = ldf.groupby('eid').sum()
    for eid, loss, x in zip(tot.index, tot.loss, tot.x):
        lbe[eid, K] += F32([loss, x])
=======
    if 'index' in alt.columns:
        del alt['index']
    if correl:
        alt['variance'] = numpy.sqrt(alt.variance)
    tot2 = alt.groupby('eid').sum().reset_index()
    tot2['kid'] = K
    tot2['loss_id'] = loss_id
    del tot2['aid']
    tot2 = tot2.set_index(['eid', 'kid', 'loss_id'])
    if len(kids) == 0:
        if correl:  # restore the variances
            tot2['variance'] = tot2.variance ** 2
        return tot2
    alt['kid'] = kids[alt.pop('aid').to_numpy()]
    tot1 = alt.groupby(['eid', 'kid']).sum()
    tot1['loss_id'] = loss_id
    tot1 = tot1.reset_index().set_index(['eid', 'kid', 'loss_id'])
    tot = tot1.add(tot2, fill_value=0.)
>>>>>>> 2b1f963a
    if correl:  # restore the variances
        tot['variance'] = tot.variance ** 2
    return tot


def average_losses(ln, alt, rlz_id, AR, collect_rlzs):
    """
    :returns: a sparse coo matrix with the losses per asset and realization
    """
    if collect_rlzs:
        ldf = pandas.DataFrame(
            dict(aid=alt.aid.to_numpy(), loss=alt.loss))
        tot = ldf.groupby('aid').loss.sum()
        aids = tot.index.to_numpy()
        rlzs = numpy.zeros_like(tot)
        return sparse.coo_matrix((tot.to_numpy(), (aids, rlzs)), AR)
    else:
        ldf = pandas.DataFrame(
            dict(aid=alt.aid.to_numpy(), loss=alt.loss.to_numpy(),
                 rlz=rlz_id[U32(alt.eid)]))  # NB: with the U32 here
        # the SURA calculation would fail with alt.eid being F64 (?)
        tot = ldf.groupby(['aid', 'rlz']).loss.sum()
        aids, rlzs = zip(*tot.index)
        return sparse.coo_matrix((tot.to_numpy(), (aids, rlzs)), AR)


def aggreg(outputs, crmodel, AR, kids, rlz_id, param, monitor):
    """
    :returns: (avg_losses, agg_loss_table)
    """
    mon_agg = monitor('aggregating losses', measuremem=False)
    mon_avg = monitor('averaging losses', measuremem=False)
    loss_by_AR = {ln: [] for ln in crmodel.oqparam.loss_names}
    collect_rlzs = param['collect_rlzs']
    df = None
    for out in outputs:
        for lni, ln in enumerate(crmodel.oqparam.loss_names):
            if ln not in out or len(out[ln]) == 0:
                continue
            alt = out[ln].reset_index()
            if param['avg_losses']:
                with mon_avg:
                    coo = average_losses(ln, alt, rlz_id, AR, collect_rlzs)
                    loss_by_AR[ln].append(coo)
            with mon_agg:
                df_ = aggregate_losses(
                    alt, param['K'], kids, param['asset_correlation'], lni)
                if df is None:
                    df = df_
                else:
                    df = df.add(df_, fill_value=0.)
    if df is not None:
        df = df.reset_index().rename(columns=dict(eid='event_id', kid='agg_id'))
    return dict(avg=loss_by_AR, alt=df)


def event_based_risk(df, param, monitor):
    """
    :param df: a DataFrame of GMFs with fields sid, eid, gmv_X, ...
    :param param: a dictionary of parameters coming from the job.ini
    :param monitor: a Monitor instance
    :returns: a dictionary of arrays
    """
    dstore = datastore.read(param['hdf5path'], parentdir=param['parentdir'])
    with dstore, monitor('reading data'):
        if hasattr(df, 'start'):  # it is actually a slice
            df = dstore.read_df('gmf_data', slc=df)
        assets_df = dstore.read_df('assetcol/array', 'ordinal')
        kids = dstore['assetcol/kids'][:] if param['K'] else ()
        crmodel = monitor.read('crmodel')
        rlz_id = monitor.read('rlz_id')
        weights = [1] if param['collect_rlzs'] else dstore['weights'][()]
    AR = len(assets_df), len(weights)
    if crmodel.oqparam.ignore_master_seed or crmodel.oqparam.ignore_covs:
        rndgen = None
    else:
        rndgen = MultiEventRNG(
            param['master_seed'], df.eid.unique(), param['asset_correlation'])

    def outputs():
        for taxo, asset_df in assets_df.groupby('taxonomy'):
            gmf_df = df[numpy.isin(df.sid.to_numpy(),
                                   asset_df.site_id.to_numpy())]
            if len(gmf_df) == 0:
                continue
            if rndgen:
                yield crmodel.get_output(
                    taxo, asset_df, gmf_df, param['sec_losses'], rndgen)
            else:
                yield from crmodel.gen_outputs(taxo, asset_df, gmf_df, param)

    return aggreg(outputs(), crmodel, AR, kids, rlz_id, param, monitor)


def start_ebrisk(rgetter, param, monitor):
    """
    Launcher for ebrisk tasks
    """
    srcfilter = monitor.read('srcfilter')
    rgetters = list(rgetter.split(srcfilter, param['maxweight']))
    for rg in rgetters[:-1]:
        msg = 'produced subtask'
        try:
            logs.dbcmd('log', monitor.calc_id, datetime.utcnow(), 'DEBUG',
                       'ebrisk#%d' % monitor.task_no, msg)
        except Exception:  # for `oq run`
            print(msg)
        yield ebrisk, rg, param
    if rgetters:
        yield from ebrisk(rgetters[-1], param, monitor)


def ebrisk(rupgetter, param, monitor):
    """
    :param rupgetter: RuptureGetter with multiple ruptures
    :param param: dictionary of parameters coming from oqparam
    :param monitor: a Monitor instance
    :returns: a dictionary of arrays
    """
    mon_rup = monitor('getting ruptures', measuremem=False)
    mon_haz = monitor('getting hazard', measuremem=True)
    alldata = general.AccumDict(accum=[])
    gmf_info = []
    srcfilter = monitor.read('srcfilter')
    param['N'] = len(srcfilter.sitecol.complete)
    gg = getters.GmfGetter(rupgetter, srcfilter, param['oqparam'],
                           param['amplifier'])
    with mon_haz:
        for c in gg.gen_computers(mon_rup):
            data, time_by_rup = c.compute_all()
            if len(data):
                for key, val in data.items():
                    alldata[key].extend(data[key])
                nbytes = len(data['sid']) * len(data) * 4
                gmf_info.append((c.ebrupture.id, mon_haz.task_no, len(c.sids),
                                 nbytes, mon_haz.dt))
    if not alldata:
        return {}
    for key, val in sorted(alldata.items()):
        if key in 'eid sid rlz':
            alldata[key] = U32(alldata[key])
        else:
            alldata[key] = F32(alldata[key])
    yield event_based_risk(pandas.DataFrame(alldata), param, monitor)
    if gmf_info:
        yield {'gmf_info': numpy.array(gmf_info, gmf_info_dt)}


@base.calculators.add('ebrisk', 'scenario_risk', 'event_based_risk')
class EventBasedRiskCalculator(event_based.EventBasedCalculator):
    """
    Event based risk calculator generating event loss tables
    """
    core_task = start_ebrisk
    is_stochastic = True
    precalc = 'event_based'
    accept_precalc = ['scenario', 'event_based', 'event_based_risk', 'ebrisk']

    def pre_execute(self):
        oq = self.oqparam
        if oq.calculation_mode == 'ebrisk':
            oq.ground_motion_fields = False
            logging.warning('You should be using the event_based_risk '
                            'calculator, not ebrisk!')
        parent = self.datastore.parent
        if parent:
            self.datastore['full_lt'] = parent['full_lt']
            ne = len(parent['events'])
            logging.info('There are %d ruptures and %d events',
                         len(parent['ruptures']), ne)

        if oq.investigation_time and oq.return_periods != [0]:
            # setting return_periods = 0 disable loss curves
            eff_time = oq.investigation_time * oq.ses_per_logic_tree_path
            if eff_time < 2:
                logging.warning(
                    'eff_time=%s is too small to compute loss curves',
                    eff_time)
        super().pre_execute()
        parentdir = (os.path.dirname(self.datastore.ppath)
                     if self.datastore.ppath else None)
        self.set_param(hdf5path=self.datastore.filename,
                       parentdir=parentdir,
                       ignore_covs=oq.ignore_covs,
                       master_seed=oq.master_seed,
                       asset_correlation=int(oq.asset_correlation))
        logging.info(
            'There are {:_d} ruptures'.format(len(self.datastore['ruptures'])))
        self.events_per_sid = numpy.zeros(self.N, U32)
        self.datastore.swmr_on()
        sec_losses = []  # one insured loss for each loss type with a policy
        if self.policy_dict:
            sec_losses.append(
                InsuredLosses(self.policy_name, self.policy_dict))
        if not hasattr(self, 'aggkey'):
            self.aggkey = self.assetcol.tagcol.get_aggkey(oq.aggregate_by)
        self.param['sec_losses'] = sec_losses
        self.param['aggregate_by'] = oq.aggregate_by
        self.param['M'] = len(oq.all_imts())
        self.param['N'] = self.N
        self.param['K'] = len(self.aggkey)
        ct = oq.concurrent_tasks or 1
        self.param['maxweight'] = int(oq.ebrisk_maxsize / ct)
        self.param['collect_rlzs'] = oq.collect_rlzs
        self.A = A = len(self.assetcol)
        self.L = L = len(oq.loss_names)
        if (oq.aggregate_by and self.E * A > oq.max_potential_gmfs and
                all(val == 0 for val in oq.minimum_asset_loss.values())):
            logging.warning('The calculation is really big; consider setting '
                            'minimum_asset_loss')
        base.create_risk_by_event(self)
        self.rlzs = self.datastore['events']['rlz_id']
        self.num_events = numpy.bincount(self.rlzs)  # events by rlz
        if oq.avg_losses:
            self.save_avg_losses()
        alt_nbytes = 4 * self.E * L
        if alt_nbytes / (oq.concurrent_tasks or 1) > TWO32:
            raise RuntimeError('The risk_by_event is too big to be transfer'
                               'ed with %d tasks' % oq.concurrent_tasks)
        self.datastore.create_dset('gmf_info', gmf_info_dt)

    def save_avg_losses(self):
        oq = self.oqparam
        ws = self.datastore['weights']
        R = 1 if oq.collect_rlzs else len(ws)
        if oq.collect_rlzs:
            if oq.investigation_time:  # event_based
                self.avg_ratio = numpy.array([oq.time_ratio / len(ws)])
            else:  # scenario
                self.avg_ratio = numpy.array([1. / self.num_events.sum()])
        else:
            if oq.investigation_time:  # event_based
                self.avg_ratio = numpy.array([oq.time_ratio] * len(ws))
            else:  # scenario
                self.avg_ratio = 1. / self.num_events
        self.avg_losses = numpy.zeros((self.A, R, self.L), F32)
        self.datastore.create_dset('avg_losses-rlzs', F32, (self.A, R, self.L))
        self.datastore.set_shape_descr(
            'avg_losses-rlzs', asset_id=self.assetcol['id'], rlz=R,
            loss_type=oq.loss_names)

    def execute(self):
        """
        Compute risk from GMFs or ruptures depending on what is stored
        """
        if 'gmf_data' not in self.datastore:  # start from ruptures
            srcfilter = self.src_filter()
            smap = parallel.Starmap(start_ebrisk, h5=self.datastore.hdf5)
            smap.monitor.save('srcfilter', srcfilter)
            smap.monitor.save('crmodel', self.crmodel)
            smap.monitor.save('rlz_id', self.rlzs)
            for rg in getters.get_rupture_getters(
                    self.datastore, self.oqparam.concurrent_tasks,
                    srcfilter=srcfilter):
                smap.submit((rg, self.param))
            smap.reduce(self.agg_dicts)
            gmf_bytes = self.datastore['gmf_info']['gmfbytes']
            if len(gmf_bytes) == 0:
                raise RuntimeError(
                    'No GMFs were generated, perhaps they were '
                    'all below the minimum_intensity threshold')
            logging.info(
                'Produced %s of GMFs', general.humansize(gmf_bytes.sum()))
        else:  # start from GMFs
            eids = self.datastore['gmf_data/eid'][:]
            logging.info('Processing {:_d} rows of gmf_data'.format(len(eids)))
            self.datastore.swmr_on()  # crucial!
            smap = parallel.Starmap(
                event_based_risk, self.gen_args(eids), h5=self.datastore.hdf5)
            smap.monitor.save('assets', self.assetcol.to_dframe())
            smap.monitor.save('crmodel', self.crmodel)
            smap.monitor.save('rlz_id', self.rlzs)
            smap.reduce(self.agg_dicts)
        return 1

    def agg_dicts(self, dummy, dic):
        """
        :param dummy: unused parameter
        :param dic: dictionary with keys "avg", "alt", "gmf_info"
        """
        if not dic:
            return
        if 'gmf_info' in dic:
            hdf5.extend(self.datastore['gmf_info'], dic.pop('gmf_info'))
            return
        lti = self.oqparam.lti
        self.oqparam.ground_motion_fields = False  # hack
        with self.monitor('saving risk_by_event'):
            alt = dic['alt']
            if alt is not None:
                for name in alt.columns:
                    dset = self.datastore['risk_by_event/' + name]
                    hdf5.extend(dset, alt[name].to_numpy())
            for ln, ls in dic['avg'].items():
                for coo in ls:
                    self.avg_losses[coo.row, coo.col, lti[ln]] += coo.data

    def post_execute(self, dummy):
        """
        Compute and store average losses from the risk_by_event dataset,
        and then loss curves and maps.
        """
        oq = self.oqparam

        # sanity check on the risk_by_event
        alt = self.datastore.read_df('risk_by_event')
        K = self.datastore['risk_by_event'].attrs.get('K', 0)
        upper_limit = self.E * self.L * (K + 1)
        size = len(alt)
        assert size <= upper_limit, (size, upper_limit)
        # sanity check on uniqueness by (agg_id, loss_id, event_id)
        arr = alt[['agg_id', 'loss_id', 'event_id']].to_numpy()
        uni = numpy.unique(arr, axis=0)
        if len(uni) < len(arr):
            raise RuntimeError('risk_by_event contains %d duplicates!' %
                               (len(arr) - len(uni)))
        if oq.avg_losses:
            for r in range(self.R):
                self.avg_losses[:, r] *= self.avg_ratio[r]
            self.datastore['avg_losses-rlzs'] = self.avg_losses
            stats.set_rlzs_stats(self.datastore, 'avg_losses',
                                 asset_id=self.assetcol['id'],
                                 loss_type=oq.loss_names)

        # save aggrisk
        if oq.calculation_mode == 'scenario_risk':  # compute agg_losses
            alt = alt.set_index('event_id')
            alt['rlz_id'] = self.rlzs[alt.index.to_numpy()]
            aggrisk = general.AccumDict(accum=[])
            for (agg_id, rlz_id, loss_id), df in alt.groupby(
                    ['agg_id', 'rlz_id', 'loss_id']):
                aggrisk['agg_id'].append(agg_id)
                aggrisk['rlz_id'].append(rlz_id)
                aggrisk['loss_id'].append(loss_id)
                aggrisk['loss'].append(df.loss.sum() * self.avg_ratio[rlz_id])
            aggrisk = pandas.DataFrame(aggrisk)
            self.datastore.create_df('aggrisk', aggrisk)
            logging.info('Total portfolio loss\n' +
                         views.view('portfolio_loss', self.datastore))
        else:  # event_based_risk, run post_risk
            prc = PostRiskCalculator(oq, self.datastore.calc_id)
            if hasattr(self, 'exported'):
                prc.exported = self.exported
            with prc.datastore:
                prc.run(exports='')

        # store units, used by the QGIS plugin
        if 'aggcurves' in self.datastore:  # missing in scenario_from_ruptures
            units = self.datastore['cost_calculator'].get_units(oq.loss_names)
            self.datastore.set_attrs('aggcurves', units=units)

        # save agg_curves-stats
        R = 1 if oq.collect_rlzs else self.R
        if R > 1 and 'aggcurves' in self.datastore:
            save_curve_stats(self.datastore)

        if (oq.investigation_time or not oq.avg_losses or
                'aggrisk' not in self.datastore):
            return

        # sanity check on the agg_losses and sum_losses
        sumlosses = self.avg_losses.sum(axis=(0, 1))  # shape L
        agglosses = numpy.array([
            aggrisk[(aggrisk.agg_id == K) & (aggrisk.loss_id == li)].loss.sum()
            for li in range(self.L)])  # shape L
        if not numpy.allclose(agglosses, sumlosses, rtol=1E-6):
            url = ('https://docs.openquake.org/oq-engine/advanced/'
                   'addition-is-non-associative.html')
            logging.warning(
                'Due to rounding errors inherent in floating-point arithmetic,'
                ' agg_losses != sum(avg_losses): %s != %s\nsee %s',
                agglosses, sumlosses, url)

    def gen_args(self, eids):
        """
        :yields: pairs (gmf_slice, param)
        """
        ct = self.oqparam.concurrent_tasks or 1
        maxweight = len(eids) / ct
        start = stop = weight = 0
        # IMPORTANT!! we rely on the fact that the hazard part
        # of the calculation stores the GMFs in chunks of constant eid
        for eid, group in itertools.groupby(eids):
            nsites = sum(1 for _ in group)
            stop += nsites
            weight += nsites
            if weight > maxweight:
                yield slice(start, stop), self.param
                weight = 0
                start = stop
        if weight:
            yield slice(start, stop), self.param<|MERGE_RESOLUTION|>--- conflicted
+++ resolved
@@ -83,24 +83,6 @@
     sigma^2 = sum(sigma_i)^2 for correl=1
     sigma^2 = sum(sigma_i^2) for correl=0
     """
-<<<<<<< HEAD
-    lbe = general.AccumDict(accum=numpy.zeros(2, F32))
-    x = numpy.sqrt(alt.variance) if correl else alt.variance
-    dic = dict(eid=alt.eid, x=x)
-    for col in alt.columns:
-        if col not in {'eid', 'aid', 'variance'}:
-            dic[col] = alt[col]
-    ldf = pandas.DataFrame(dic)
-    if len(kids):
-        ldf['kid'] = kids[alt.aid.to_numpy()]
-        tot = ldf.groupby(['eid', 'kid']).sum()
-        for (eid, kid), loss, x in zip(
-                tot.index, tot.loss, tot.x):
-            lbe[eid, kid] += F32([loss, x])
-    tot = ldf.groupby('eid').sum()
-    for eid, loss, x in zip(tot.index, tot.loss, tot.x):
-        lbe[eid, K] += F32([loss, x])
-=======
     if 'index' in alt.columns:
         del alt['index']
     if correl:
@@ -119,7 +101,6 @@
     tot1['loss_id'] = loss_id
     tot1 = tot1.reset_index().set_index(['eid', 'kid', 'loss_id'])
     tot = tot1.add(tot2, fill_value=0.)
->>>>>>> 2b1f963a
     if correl:  # restore the variances
         tot['variance'] = tot.variance ** 2
     return tot
