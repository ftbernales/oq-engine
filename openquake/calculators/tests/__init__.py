# -*- coding: utf-8 -*-
# vim: tabstop=4 shiftwidth=4 softtabstop=4
#
# Copyright (C) 2014-2019 GEM Foundation
#
# OpenQuake is free software: you can redistribute it and/or modify it
# under the terms of the GNU Affero General Public License as published
# by the Free Software Foundation, either version 3 of the License, or
# (at your option) any later version.
#
# OpenQuake is distributed in the hope that it will be useful,
# but WITHOUT ANY WARRANTY; without even the implied warranty of
# MERCHANTABILITY or FITNESS FOR A PARTICULAR PURPOSE.  See the
# GNU Affero General Public License for more details.
#
# You should have received a copy of the GNU Affero General Public License
# along with OpenQuake. If not, see <http://www.gnu.org/licenses/>.

import os
import re
import shutil
import logging
import tempfile
import unittest
import sys

import numpy

from openquake.calculators import base
from openquake.baselib import datastore, general
from openquake.commonlib import readinput, oqvalidation


NOT_DARWIN = sys.platform != 'darwin'


class DifferentFiles(Exception):
    pass


def strip_calc_id(fname):
    name = os.path.basename(fname)
    return re.sub(r'_\d+\.', '.', name)


def columns(line):
    data = []
    if ',' in line:  # csv file
        for column in line.split(','):
            try:
                floats = list(map(float, column.split(' ')))
            except ValueError:  # skip header
                pass
            else:
                data.append(numpy.array(floats))
    else:  # txt file
        for column in line.split(' '):
            try:
                data.append(float(column))
            except ValueError:
                pass  # ignore nonfloats
    return data


class CalculatorTestCase(unittest.TestCase):
    OVERWRITE_EXPECTED = False
    edir = None  # will be set to a temporary directory

    @classmethod
    def setUpClass(cls):
        cls.duration = general.AccumDict()

    def get_calc(self, testfile, job_ini, **kw):
        """
        Return the outputs of the calculation as a dictionary
        """
        self.testdir = os.path.dirname(testfile) if os.path.isfile(testfile) \
            else testfile
        inis = [os.path.join(self.testdir, ini) for ini in job_ini.split(',')]
        params = readinput.get_params(inis, **kw)

        oqvalidation.OqParam.calculation_mode.validator.choices = tuple(
            base.calculators)
        oq = oqvalidation.OqParam(**params)
        oq.validate()
        # change this when debugging the test
        return base.calculators(oq)

    def run_calc(self, testfile, job_ini, **kw):
        """
        Return the outputs of the calculation as a dictionary
        """
        inis = job_ini.split(',')
        assert len(inis) in (1, 2), inis
        self.calc = self.get_calc(testfile, inis[0], **kw)
        self.edir = tempfile.mkdtemp()
        with self.calc._monitor:
            result = self.calc.run(export_dir=self.edir)
        duration = {inis[0]: self.calc._monitor.duration}
        if len(inis) == 2:
            hc_id = self.calc.datastore.calc_id
            calc = self.get_calc(
                testfile, inis[1], hazard_calculation_id=str(hc_id), **kw)
            with calc._monitor:
                exported = calc.run(export_dir=self.edir)
                result.update(exported)
            duration[inis[1]] = calc._monitor.duration
            self.calc = calc

        # reopen datastore, since some tests need to export from it
        dstore = datastore.read(self.calc.datastore.calc_id)
        self.calc.datastore = dstore
        self.__class__.duration += duration
        return result

    def execute(self, testfile, job_ini):
        """
        Return the result of the calculation without exporting it
        """
        self.calc = self.get_calc(testfile, job_ini)
        self.calc.pre_execute()
        return self.calc.execute()

    def practicallyEqual(self, line1, line2, delta):
        """
        Compare lines containing numbers up to the given delta
        """
        columns1 = columns(line1)
        columns2 = columns(line2)
        for c1, c2 in zip(columns1, columns2):
            numpy.testing.assert_allclose(c1, c2, atol=delta, rtol=delta)

    def assertEqualFiles(
            self, fname1, fname2, make_comparable=lambda lines: lines,
            delta=None, lastline=None):
        """
        Make sure the expected and actual files have the same content.
        `make_comparable` is a function processing the lines of the
        files to make them comparable. By default it does nothing,
        but in some tests a sorting function is passed, because some
        files can be equal only up to the ordering.
        """
        expected = os.path.abspath(os.path.join(self.testdir, fname1))
        if not os.path.exists(expected) and self.OVERWRITE_EXPECTED:
            expected_dir = os.path.dirname(expected)
            if not os.path.exists(expected_dir):
                os.makedirs(expected_dir)
            open(expected, 'w').write('')
        actual = os.path.abspath(
            os.path.join(self.calc.oqparam.export_dir, fname2))
        expected_lines = make_comparable(open(expected).readlines())
        actual_lines = make_comparable(open(actual).readlines()[:lastline])
        try:
            self.assertEqual(len(expected_lines), len(actual_lines))
            for exp, got in zip(expected_lines, actual_lines):
                if delta:
                    self.practicallyEqual(exp, got, delta)
                else:
                    self.assertEqual(exp, got)
        except AssertionError:
            if self.OVERWRITE_EXPECTED:
                # use this path when the expected outputs have changed
                # for a good reason
                logging.info('overriding %s', expected)
                open(expected, 'w').write(''.join(actual_lines))
            else:
                # normally raise an exception
                raise DifferentFiles('%s %s' % (expected, actual))

    def assertGot(self, expected_content, fname):
        """
        Make sure the content of the exported file is the expected one
        """
        with open(os.path.join(self.calc.oqparam.export_dir, fname)) as actual:
            self.assertEqual(expected_content, actual.read())

    def assertEventsByRlz(self, events_by_rlz):
        """
        Check the distribution of the events by realization index
        """
        n_events = numpy.zeros(self.calc.R, int)
        dic = general.group_array(self.calc.datastore['events'].value, 'rlz')
        for rlzi, events in dic.items():
            n_events[rlzi] = len(events)
        numpy.testing.assert_equal(n_events, events_by_rlz)

    def run(self, result=None):
        res = super().run(result)
        if hasattr(res, 'errors'):
            issues = len(res.errors) + len(res.failures)
<<<<<<< HEAD
        elif getattr(res, '_excinfo'):  # this happens with pytest sometimes
=======
        elif getattr(res, '_excinfo'):  # with pytest
>>>>>>> 5eacc851
            issues = len(res._excinfo)
        else:
            issues = 0
        # remove temporary dir only for success
        if self.edir and not issues:
            shutil.rmtree(self.edir)
        return res

    @classmethod
    def tearDownClass(cls):
        print('durations =', cls.duration)<|MERGE_RESOLUTION|>--- conflicted
+++ resolved
@@ -188,11 +188,7 @@
         res = super().run(result)
         if hasattr(res, 'errors'):
             issues = len(res.errors) + len(res.failures)
-<<<<<<< HEAD
-        elif getattr(res, '_excinfo'):  # this happens with pytest sometimes
-=======
         elif getattr(res, '_excinfo'):  # with pytest
->>>>>>> 5eacc851
             issues = len(res._excinfo)
         else:
             issues = 0
