# -*- coding: utf-8 -*-
# vim: tabstop=4 shiftwidth=4 softtabstop=4
#
# Copyright (C) 2015-2023 GEM Foundation
#
# OpenQuake is free software: you can redistribute it and/or modify it
# under the terms of the GNU Affero General Public License as published
# by the Free Software Foundation, either version 3 of the License, or
# (at your option) any later version.
#
# OpenQuake is distributed in the hope that it will be useful,
# but WITHOUT ANY WARRANTY; without even the implied warranty of
# MERCHANTABILITY or FITNESS FOR A PARTICULAR PURPOSE.  See the
# GNU Affero General Public License for more details.
#
# You should have received a copy of the GNU Affero General Public License
# along with OpenQuake. If not, see <http://www.gnu.org/licenses/>.

import gzip
import unittest
import numpy
from openquake.baselib import parallel, general
from openquake.baselib.python3compat import decode
from openquake.hazardlib import InvalidFile, nrml
from openquake.hazardlib.source.rupture import get_ruptures
from openquake.hazardlib.sourcewriter import write_source_model
from openquake.calculators.views import view, text_table
from openquake.calculators.export import export
from openquake.calculators.extract import extract
from openquake.calculators.tests import CalculatorTestCase
from openquake.qa_tests_data.classical import (
    case_01, case_12, case_18, case_19, case_22, case_23,
    case_24, case_25, case_26, case_27, case_29, case_32, case_33,
    case_34, case_35, case_37, case_38, case_39, case_40, case_41,
    case_42, case_43, case_44, case_47, case_48, case_49,
    case_50, case_51, case_53, case_54, case_55, case_57,
    case_60, case_61, case_62, case_63, case_64, case_65,
    case_66, case_69, case_70, case_72, case_74, case_75, case_76, case_77,
    case_78, case_80, case_81, case_82, case_84)

ae = numpy.testing.assert_equal
aac = numpy.testing.assert_allclose


def get_dists(dstore):
    dic = general.AccumDict(accum=[])  # site_id -> distances
    rup = dstore['rup']
    for sid, dst in zip(rup['sids'], rup['rrup']):
        dic[sid].append(round(dst, 1))
    return {sid: sorted(dsts, reverse=True) for sid, dsts in dic.items()}


class ClassicalTestCase(CalculatorTestCase):

    def assert_curves_ok(self, expected, test_dir, delta=None, **kw):
        kind = kw.pop('kind', '')
        self.run_calc(test_dir, 'job.ini', **kw)
        ds = self.calc.datastore
        got = (export(('hcurves/' + kind, 'csv'), ds) +
               export(('hmaps/' + kind, 'csv'), ds) +
               export(('uhs/' + kind, 'csv'), ds))
        self.assertEqual(len(expected), len(got), str(got))
        for fname, actual in zip(expected, got):
            self.assertEqualFiles('expected/%s' % fname, actual,
                                  delta=delta)
        return got

    def test_case_01(self):
        self.assert_curves_ok(
            ['hazard_curve-PGA.csv', 'hazard_curve-SA(0.1).csv'],
            case_01.__file__)

        if parallel.oq_distribute() != 'no':
            info = text_table(view('job_info', self.calc.datastore))
            self.assertIn('task', info)
            self.assertIn('sent', info)
            self.assertIn('received', info)

            slow = view('task:classical:-1', self.calc.datastore)
            self.assertIn('taskno', slow)
            self.assertIn('duration', slow)

        # there is a single source
        self.assertEqual(len(self.calc.datastore['source_info']), 1)

        # check npz export
        export(('hcurves', 'npz'), self.calc.datastore)

        # check extraction
        sitecol = extract(self.calc.datastore, 'sitecol')
        self.assertEqual(len(sitecol.array), 4)

        # check minimum_magnitude discards the source
        with self.assertRaises(RuntimeError) as ctx:
            self.run_calc(case_01.__file__, 'job.ini', minimum_magnitude='4.5')
        self.assertIn('All sources were discarded!?', str(ctx.exception))

    def test_wrong_smlt(self):
        with self.assertRaises(InvalidFile):
            self.run_calc(case_01.__file__, 'job_wrong.ini')

    def test_sa_period_too_big(self):
        imtls = '{"SA(4.1)": [0.1, 0.4, 0.6]}'
        with self.assertRaises(ValueError) as ctx:
            self.run_calc(
                case_01.__file__, 'job.ini',
                intensity_measure_types_and_levels=imtls)
        self.assertEqual(
            'SA(4.1) is out of the period range defined for [SadighEtAl1997]',
            str(ctx.exception))

    def test_case_12(self):
        # test Modified GMPE
        self.assert_curves_ok(
            ['hazard_curve-smltp_b1-gsimltp_b1_b2.csv'],
            case_12.__file__)

<<<<<<< HEAD
        # test disagg_by_grp
        df = self.calc.datastore.read_df('disagg_by_grp')
        fname = general.gettemp(text_table(df))
        self.assertEqualFiles('expected/disagg_by_grp.rst', fname)
=======
    def test_case_14(self):
        # test classical with 2 gsims and 1 sample
        self.assert_curves_ok(['hazard_curve-rlz-000_PGA.csv'],
                              case_14.__file__)
>>>>>>> 29c23001

    def test_case_18(self):  # GMPEtable, PointMSR, 3 hypodepths
        self.run_calc(case_18.__file__, 'job.ini',
                      calculation_mode='preclassical')
        hc_id = str(self.calc.datastore.calc_id)
        # check also that I can start from preclassical with GMPETables
        self.assert_curves_ok(
            ['hazard_curve-mean_PGA.csv',
             'hazard_curve-mean_SA(0.2).csv',
             'hazard_curve-mean_SA(1.0).csv',
             'hazard_map-mean.csv',
             'hazard_uhs-mean.csv'],
            case_18.__file__,
            kind='stats', delta=1E-7, hazard_calculation_id=hc_id)
        [fname] = export(('realizations', 'csv'), self.calc.datastore)
        self.assertEqualFiles('expected/realizations.csv', fname)
        self.calc.datastore.close()
        self.calc.datastore.open('r')

        # check exporting a single realization in CSV and XML
        [fname] = export(('uhs/rlz-001', 'csv'),  self.calc.datastore)
        self.assertEqualFiles('expected/uhs-rlz-1.csv', fname)
        [fname] = export(('uhs/rlz-001', 'xml'),  self.calc.datastore)
        self.assertEqualFiles('expected/uhs-rlz-1.xml', fname)

        # extracting hmaps
        hmaps = extract(self.calc.datastore, 'hmaps')['all']['mean']
        self.assertEqual(hmaps.dtype.names, ('PGA', 'SA(0.2)', 'SA(1.0)'))

    def test_case_19(self):
        # test for AvgGMPE
        self.assert_curves_ok([
            'hazard_curve-mean_PGA.csv',
            'hazard_curve-mean_SA(0.1).csv',
            'hazard_curve-mean_SA(0.15).csv',
        ], case_19.__file__, delta=1E-5)

    def test_case_22(self):  # crossing date line calculation for Alaska
        # this also tests the splitting of the source model in two files
        self.assert_curves_ok([
            '/hazard_curve-mean-PGA.csv', 'hazard_curve-mean-SA(0.1)',
            'hazard_curve-mean-SA(0.2).csv', 'hazard_curve-mean-SA(0.5).csv',
            'hazard_curve-mean-SA(1.0).csv', 'hazard_curve-mean-SA(2.0).csv',
        ], case_22.__file__, delta=1E-6)

    def test_case_23(self):  # filtering away on TRT
        self.assert_curves_ok(['hazard_curve.csv'],
                              case_23.__file__, delta=1e-5)
        attrs = dict(self.calc.datastore['/'].attrs)
        self.assertIn('checksum32', attrs)
        self.assertIn('input_size', attrs)

    def test_case_24(self):  # UHS
        # this is a case with rjb, an hypocenter distribution, and collapse
        self.assert_curves_ok([
            'hazard_curve-PGA.csv', 'hazard_curve-PGV.csv',
            'hazard_curve-SA(0.025).csv', 'hazard_curve-SA(0.05).csv',
            'hazard_curve-SA(0.1).csv', 'hazard_curve-SA(0.2).csv',
            'hazard_curve-SA(0.5).csv', 'hazard_curve-SA(1.0).csv',
            'hazard_curve-SA(2.0).csv', 'hazard_uhs.csv'],
                              case_24.__file__, delta=1E-3)
        total = sum(src.num_ruptures for src in self.calc.csm.get_sources())
        self.assertEqual(total, 780)  # 260 x 3; 2 sites => 1560 contexts
        self.assertEqual(len(self.calc.datastore['rup/mag']), 1560)
        numpy.testing.assert_equal(self.calc.cfactor, [502, 1560, 5])
        # test that the number of ruptures is at max 1/3 of the the total
        # due to the collapsing of the hypocenters (rjb is depth-independent)

    def test_case_25(self):  # negative depths
        self.assert_curves_ok(['hazard_curve-smltp_b1-gsimltp_b1.csv'],
                              case_25.__file__)

    def test_case_26(self):  # split YoungsCoppersmith1985MFD
        self.assert_curves_ok(['hazard_curve-rlz-000.csv'], case_26.__file__)

    def test_case_27(self):  # Nankai mutex model
        self.assert_curves_ok(['hazard_curve.csv'], case_27.__file__,
                              delta=1E-5)
        # make sure probs_occur are stored as expected
        probs_occur = self.calc.datastore['rup/probs_occur'][:]
        tot_probs_occur = sum(len(po) for po in probs_occur)
        self.assertEqual(tot_probs_occur, 4)  # 2 x 2

        # make sure the disaggregation works
        hc_id = str(self.calc.datastore.calc_id)
        self.run_calc(case_27.__file__, 'job.ini',
                      hazard_calculation_id=hc_id,
                      calculation_mode='disaggregation',
                      truncation_level="3",
                      poes_disagg="0.02",
                      mag_bin_width="0.1",
                      distance_bin_width="10.0",
                      coordinate_bin_width="1.0",
                      num_epsilon_bins="6")

    def test_case_29(self):  # non parametric source with 2 KiteSurfaces
        check = False

        # first test that the exported ruptures can be re-imported
        self.run_calc(case_29.__file__, 'job.ini',
                      calculation_mode='event_based',
                      ses_per_logic_tree_path='10')
        csv = extract(self.calc.datastore, 'ruptures').array
        rups = get_ruptures(general.gettemp(csv))
        self.assertEqual(len(rups), 1)

        # check what QGIS will be seeing
        aw = extract(self.calc.datastore, 'rupture_info')
        poly = gzip.decompress(aw.boundaries).decode('ascii')
        expected = '''POLYGON((0.17961 0.00000, 0.13492 0.00000, 0.08980 0.00000, 0.04512 0.00000, 0.00000 0.00000, 0.00000 0.04006, 0.00000 0.08013, 0.00000 0.12019, 0.00000 0.16025, 0.00000 0.20032, 0.00000 0.24038, 0.00000 0.28045, 0.04512 0.28045, 0.08980 0.28045, 0.13492 0.28045, 0.17961 0.28045, 0.17961 0.24038, 0.17961 0.20032, 0.17961 0.16025, 0.17961 0.12019, 0.17961 0.08013, 0.17961 0.04006, 0.17961 0.00000, 0.00000 0.10000, 0.04512 0.10000, 0.08980 0.10000, 0.13492 0.10000, 0.17961 0.10000, 0.17961 0.14006, 0.17961 0.18013, 0.17961 0.22019, 0.17961 0.26025, 0.17961 0.30032, 0.17961 0.34038, 0.17961 0.38045, 0.13492 0.38045, 0.08980 0.38045, 0.04512 0.38045, 0.00000 0.38045, 0.00000 0.34038, 0.00000 0.30032, 0.00000 0.26025, 0.00000 0.22019, 0.00000 0.18013, 0.00000 0.14006, 0.00000 0.10000))'''
        self.assertEqual(poly, expected)

        # This is for checking purposes. It creates a .txt file that can be
        # read with QGIS
        if check:
            import pandas as pd
            df = pd.DataFrame({'geometry': [poly, expected]})
            fname = general.gettemp(suffix='.csv')
            print('Saving %s' % fname)
            df.to_csv(fname)

        # then perform a classical calculation
        self.assert_curves_ok(['hazard_curve-PGA.csv'], case_29.__file__)

    def test_case_32(self):
        # source specific logic tree
        self.assert_curves_ok(['hazard_curve-mean-PGA.csv'], case_32.__file__)

    def test_case_33(self):
        # directivity
        self.assert_curves_ok(['hazard_curve-mean-PGA.csv'], case_33.__file__)

    def test_case_34(self):
        # spectral averaging
        self.assert_curves_ok([
            'hazard_curve-mean-AvgSA.csv'], case_34.__file__)

    def test_case_35(self):
        # cluster
        self.assert_curves_ok(['hazard_curve-rlz-000-PGA.csv'],
                              case_35.__file__)

    def test_case_37(self):
        # Christchurch
        self.assert_curves_ok(["hazard_curve-mean-PGA.csv",
                               "quantile_curve-0.16-PGA.csv",
                               "quantile_curve-0.5-PGA.csv",
                               "quantile_curve-0.84-PGA.csv"],
                              case_37.__file__)

    def test_case_38(self):
        # BC Hydro GMPEs with epistemic adjustments
        self.assert_curves_ok(["hazard_curve-mean-PGA.csv",
                               "hazard_uhs-mean.csv"],
                              case_38.__file__)

    def test_case_39(self):
        # 0-IMT-weights, pointsource_distance=0 and ruptures collapsing
        self.assert_curves_ok([
            'hazard_curve-mean-PGA.csv', 'hazard_curve-mean-SA(0.1).csv',
            'hazard_curve-mean-SA(0.5).csv', 'hazard_curve-mean-SA(2.0).csv',
            'hazard_map-mean.csv'], case_39.__file__, delta=2E-5)

    def test_case_40(self):
        # NGA East
        self.assert_curves_ok([
            'hazard_curve-mean-PGV.csv', 'hazard_map-mean.csv'],
                              case_40.__file__, delta=1E-6)

        # checking fullreport can be exported, see https://
        # groups.google.com/g/openquake-users/c/m5vH4rGMWNc/m/8bcBexXNAQAJ
        [fname] = export(('fullreport', 'rst'), self.calc.datastore)

    def test_case_41(self):
        # SERA Site Amplification Models including EC8 Site Classes and Geology
        self.assert_curves_ok(["hazard_curve-mean-PGA.csv",
                               "hazard_curve-mean-SA(1.0).csv"],
                              case_41.__file__)

    def test_case_42(self):
        # split/filter a long complex fault source with maxdist=1000 km
        self.assert_curves_ok(["hazard_curve-mean-PGA.csv",
                               "hazard_map-mean-PGA.csv"], case_42.__file__)

        # check pandas readability of hmaps-stats
        df = self.calc.datastore.read_df('hmaps-stats', 'site_id',
                                         dict(imt='PGA', stat='mean'))
        self.assertEqual(list(df.columns), ['stat', 'imt', 'poe', 'value'])

    def test_case_43(self):
        # this is a test for pointsource_distance and ps_grid_spacing
        # it also checks running a classical after a preclassical
        self.run_calc(case_43.__file__, 'job.ini',
                      calculation_mode='preclassical', concurrent_tasks='4')
        hc_id = str(self.calc.datastore.calc_id)
        self.run_calc(case_43.__file__, 'job.ini',
                      hazard_calculation_id=hc_id)
        data = self.calc.datastore.read_df('source_data')
        self.assertGreater(data.nrupts.sum(), 0)
        [fname] = export(('hcurves/mean', 'csv'), self.calc.datastore)
        self.assertEqualFiles("expected/hazard_curve-mean-PGA.csv", fname)
        [fname] = export(('hmaps/mean', 'csv'), self.calc.datastore)
        self.assertEqualFiles("expected/hazard_map-mean-PGA.csv", fname)

        # check CollapsedPointSources in source_info
        info = self.calc.datastore.read_df('source_info')
        source_ids = decode(list(info.source_id))
        num_cps = sum(1 for s in source_ids if s.startswith('cps-'))
        self.assertEqual(num_cps, 163)

    def test_case_44(self):
        # this is a test for shift_hypo. We computed independently the results
        # using the same input and a simpler calculator implemented in a
        # jupyter notebook
        self.assert_curves_ok(["hc-shift-hypo-PGA.csv"], case_44.__file__,
                              shift_hypo='true')
        self.assert_curves_ok(["hazard_curve-mean-PGA.csv"], case_44.__file__,
                              shift_hypo='false')

    def test_case_47(self):
        # Mixture Model for Sigma using PEER (2018) Test Case 2.5b
        self.assert_curves_ok(["hazard_curve-rlz-000-PGA.csv",
                               "hazard_curve-rlz-001-PGA.csv"],
                              case_47.__file__, delta=1E-5)

    def test_case_48(self):
        # pointsource_distance effects on a simple point source.
        # This is case with 10 magnitudes and 2 hypodepths.
        # The maximum_distance is 110 km and the pointsource_distance 50 km.
        # Originally the distances weew was chosen very carefully, so that
        # after the approximation 3 ruptures got distances around 111 km and
        # were discarded even if their true distances were around 109 km!
        self.run_calc(case_48.__file__, 'job.ini')
        # 20 exact rrup distances for site 0 and site 1 respectively
        expect = numpy.array([[54.3, 109.8],
                             [54.1, 109.7],
                             [53.9, 109.4],
                             [53.7, 109.3],
                             [53.3, 108.9],
                             [53.3, 108.8],
                             [52.7, 108.3],
                             [52.7, 108.2],
                             [52.0, 107.5],
                             [51.9, 107.5],
                             [50.5, 106.1],
                             [50.4, 106.0],
                             [47.8, 103.2],
                             [47.7, 103.1],
                             [43.7, 98.8],
                             [43.6, 98.6],
                             [38.2, 92.0],
                             [38.0, 91.9],
                             [33.0, 82.3],
                             [32.8, 82.2]])
        dst = get_dists(self.calc.datastore)
        aac(dst[0], expect[:, 0], atol=.05)  # site 0
        aac(dst[1], expect[:, 1], atol=.05)  # site 1

        # This test shows in detail what happens to the distances
        # in presence of a pointsource_distance
        self.run_calc(case_48.__file__, 'job.ini', pointsource_distance='50')

        # 15 approx rrup distances for site 0 and site 1 respectively
        approx = numpy.array([[54.2, 109.7],
                              [53.8, 109.3],
                              [53.3, 108.8],
                              [52.7, 108.2],
                              [51.9, 107.5],
                              [50.5, 106.1],
                              [50.4, 106.0],
                              [47.8, 103.2],
                              [47.7, 103.1],
                              [43.7, 98.8],
                              [43.6, 98.6],
                              [38.2, 92.0],
                              [38.0, 91.9],
                              [33.0, 82.3],
                              [32.8, 82.2]])

        # approx distances from site 0 and site 1 respectively
        dst = get_dists(self.calc.datastore)
        aac(dst[0], approx[:, 0], atol=.05)  # site 0
        aac(dst[1], approx[:, 1], atol=.05)  # site 1

    def test_case_49(self):
        # serious test of amplification + uhs
        self.assert_curves_ok(['hcurves-PGA.csv', 'hcurves-SA(0.21).csv',
                               'hcurves-SA(1.057).csv', 'uhs.csv'],
                              case_49.__file__, delta=1E-5)

    def test_case_50(self):
        # serious test of amplification + uhs
        self.assert_curves_ok(['hcurves-PGA.csv', 'hcurves-SA(1.0).csv',
                               'uhs.csv'], case_50.__file__, delta=1E-5)

    def test_case_51(self):
        # Modifiable GMPE
        self.assert_curves_ok(['hcurves-PGA.csv', 'hcurves-SA(0.2).csv',
                               'hcurves-SA(2.0).csv', 'uhs.csv'],
                              case_51.__file__)

    def test_case_53(self):
        # Test case with 4-branch scaled backbone logic tree
        # (2 median, 2 stddev adjustments) using the ModifiableGMPE and the
        # period-independent adjustment factors
        self.assert_curves_ok(["hazard_curve-rlz-000-PGA.csv",
                               "hazard_curve-rlz-000-SA(0.5).csv",
                               "hazard_curve-rlz-001-PGA.csv",
                               "hazard_curve-rlz-001-SA(0.5).csv",
                               "hazard_curve-rlz-002-PGA.csv",
                               "hazard_curve-rlz-002-SA(0.5).csv",
                               "hazard_curve-rlz-003-PGA.csv",
                               "hazard_curve-rlz-003-SA(0.5).csv"],
                              case_53.__file__)

    def test_case_54(self):
        # Test case with 4-branch scaled backbone logic tree
        # (2 median, 2 stddev adjustments) using the ModifiableGMPE and the
        # period-dependent adjustment factors
        self.assert_curves_ok(["hazard_curve-rlz-000-PGA.csv",
                               "hazard_curve-rlz-000-SA(0.5).csv",
                               "hazard_curve-rlz-001-PGA.csv",
                               "hazard_curve-rlz-001-SA(0.5).csv",
                               "hazard_curve-rlz-002-PGA.csv",
                               "hazard_curve-rlz-002-SA(0.5).csv",
                               "hazard_curve-rlz-003-PGA.csv",
                               "hazard_curve-rlz-003-SA(0.5).csv"],
                              case_54.__file__)

    def test_case_55(self):
        # test with amplification function == 1
        self.assert_curves_ok(['hazard_curve-mean-PGA.csv'], case_55.__file__)
        hc_id = str(self.calc.datastore.calc_id)

        # test with amplification function == 2
        self.run_calc(case_55.__file__, 'job.ini',
                      hazard_calculation_id=hc_id,
                      amplification_csv='amplification2.csv')
        [fname] = export(('hcurves/mean', 'csv'), self.calc.datastore)
        self.assertEqualFiles('expected/ampl_curve-PGA.csv', fname)

        # test with amplification function == 2 and no levels
        self.run_calc(case_55.__file__, 'job.ini',
                      hazard_calculation_id=hc_id,
                      amplification_csv='amplification2bis.csv')
        [fname] = export(('hcurves/mean', 'csv'), self.calc.datastore)
        self.assertEqualFiles('expected/ampl_curve-bis.csv', fname)

    def test_case_57(self):
        # AvgPoeGMPE
        self.run_calc(case_57.__file__, 'job.ini')
        f1, f2 = export(('hcurves/mean', 'csv'), self.calc.datastore)
        self.assertEqualFiles('expected/hcurve_PGA.csv', f1)
        self.assertEqualFiles('expected/hcurve_SA.csv', f2)

    def test_case_60(self):
        # pointsource approx with CampbellBozorgnia2003NSHMP2007
        # the hazard curve MUST be zero; it was not originally
        # due to a wrong dip angle of 0 instead of 90
        self.run_calc(case_60.__file__, 'job.ini')
        [f] = export(('hcurves/mean', 'csv'), self.calc.datastore)
        self.assertEqualFiles('expected/hazard_curve.csv', f)

    def test_case_61(self):
        # kite fault
        self.run_calc(case_61.__file__, 'job.ini')
        [f] = export(('hcurves/mean', 'csv'), self.calc.datastore)
        self.assertEqualFiles('expected/hcurve-mean.csv', f, delta=1E-5)

    def test_case_62(self):
        # multisurface with kite faults
        self.run_calc(case_62.__file__, 'job.ini')
        [f] = export(('hcurves/mean', 'csv'), self.calc.datastore)
        self.assertEqualFiles('expected/hcurve-mean.csv', f, delta=1E-5)

    def test_case_63(self):
        # test soiltype
        self.run_calc(case_63.__file__, 'job.ini')
        [f] = export(('hcurves/mean', 'csv'), self.calc.datastore)
        self.assertEqualFiles('expected/hazard_curve-mean-PGA.csv', f)

    def test_case_64(self):
        # LanzanoEtAl2016 with bas term
        self.run_calc(case_64.__file__, 'job.ini')
        [f] = export(('hcurves/mean', 'csv'), self.calc.datastore)
        self.assertEqualFiles('expected/hcurve-mean.csv', f)

    def test_case_65(self):
        # multiFaultSource with infer_occur_rates=true
        self.run_calc(case_65.__file__, 'job.ini')

        [f] = export(('hcurves/mean', 'csv'), self.calc.datastore)
        self.assertEqualFiles('expected/hcurve-mean.csv', f, delta=1E-5)

        # reading/writing a multiFaultSource
        csm = self.calc.datastore['_csm']
        tmpname = general.gettemp()
        [src] = csm.src_groups[0].sources
        src.rupture_idxs = [tuple(map(str, idxs)) for idxs in src.rupture_idxs]
        out = write_source_model(tmpname, csm.src_groups)
        self.assertEqual(out[0], tmpname)
        self.assertEqual(out[1], tmpname + '.hdf5')

        # test disaggregation
        hc_str = str(self.calc.datastore.calc_id)
        self.run_calc(
            case_65.__file__, 'job.ini',
            calculation_mode='disaggregation',
            disagg_outputs='Mag',
            disagg_bin_edges='{"mag": [5.6, 6.0, 6.4, 6.8, 7.0, 7.2]}',
            hazard_calculation_id=hc_str)
        dbm = view('disagg:Mag', self.calc.datastore)
        fname = general.gettemp(text_table(dbm, ext='org'))
        self.assertEqualFiles('expected/disagg_by_mag_true.org', fname)

        # multiFaultSource with infer_occur_rates=false
        self.run_calc(
            case_65.__file__, 'job.ini',
            calculation_mode='disaggregation',
            infer_occur_rates='false',
            disagg_outputs='Mag',
            disagg_bin_edges='{"mag": [5.6, 6.0, 6.4, 6.8, 7.0, 7.2]}')
        dbm = view('disagg:Mag', self.calc.datastore)
        fname = general.gettemp(text_table(dbm, ext='org'))
        self.assertEqualFiles('expected/disagg_by_mag_false.org', fname)

    def test_case_66(self):
        # sites_slice
        self.run_calc(case_66.__file__, 'job.ini')  # sites_slice=50:100
        [fname1] = export(('hmaps', 'csv'), self.calc.datastore)
        self.assertEqualFiles('expected/hmap1.csv', fname1, delta=1E-4)
        self.run_calc(case_66.__file__, 'job.ini', sites_slice='0:50')
        [fname2] = export(('hmaps', 'csv'), self.calc.datastore)
        self.assertEqualFiles('expected/hmap2.csv', fname2, delta=1E-4)

        # check that you can specify both a site and a site model and the
        # engine will automatically get the closest site model parameters
        self.run_calc(case_66.__file__, 'job1.ini',
                      calculation_mode='preclassical')
        self.assertEqual(self.calc.sitecol.vs30, [810.])

    def test_case_69(self):
        # collapse areaSource with no nodal planes/hypocenters
        self.run_calc(case_69.__file__, 'job.ini')
        [f1] = export(('hcurves/mean', 'csv'), self.calc.datastore)
        self.assertEqualFiles('expected/hcurve-mean.csv', f1)

    def test_case_70(self):
        # test bug https://github.com/gem/oq-engine/pull/7158
        self.run_calc(case_70.__file__, 'job.ini')
        [f1] = export(('hcurves/mean', 'csv'), self.calc.datastore)
        self.assertEqualFiles('expected/hcurve-mean.csv', f1)

    def test_case_72(self):
        # reduced USA model
        self.run_calc(case_72.__file__, 'job.ini')
        # rlz#2 corresponds to the CambellBozorgnia2014
        [f] = export(('hcurves/rlz-002', 'csv'), self.calc.datastore)
        self.assertEqualFiles('expected/hcurve-002.csv', f)

    def test_case_74(self):
        # test calculation with EAS
        self.run_calc(case_74.__file__, 'job.ini')
        [f1] = export(('hcurves/mean', 'csv'), self.calc.datastore)
        self.assertEqualFiles('expected/hcurve-mean.csv', f1)

    def test_case_75(self):
        # test calculation with multi-fault
        self.run_calc(case_75.__file__, 'job.ini')
        [f1] = export(('hcurves/mean', 'csv'), self.calc.datastore)
        self.assertEqualFiles('expected/hcurve-mean.csv', f1)

        # test for duplicated section IDs
        with self.assertRaises(nrml.DuplicatedID):
            self.run_calc(case_75.__file__, 'job.ini',
                          source_model_logic_tree_file='wrong_ssmLT.xml')

    def test_case_76(self):
        # CanadaSHM6 GMPEs
        self.run_calc(case_76.__file__, 'job.ini')
        branches = self.calc.datastore['full_lt/gsim_lt'].branches
        gsims = [br.gsim for br in branches]
        df = self.calc.datastore.read_df('_poes')
        del df['sid']
        L = self.calc.oqparam.imtls.size  # 25 levels x 8 IMTs
        for gid, gsim in enumerate(gsims):
            df_for_gid = df[df.gid == gid]
            poes = numpy.zeros(L)
            poes[df_for_gid.lid] = df_for_gid.poe
            csv = general.gettemp('\r\n'.join('%.6f' % poe for poe in poes))
            gsim_str = gsim.__class__.__name__
            if hasattr(gsim, 'submodel'):
                gsim_str += '_' + gsim.submodel
            raise unittest.SkipTest('Not passing yet')
            self.assertEqualFiles('expected/%s.csv' % gsim_str, csv)

    def test_case_77(self):
        # test calculation for modifiable GMPE with original tabular GMM
        self.run_calc(case_77.__file__, 'job.ini')
        [f1] = export(('uhs/mean', 'csv'), self.calc.datastore)
        self.assertEqualFiles('expected/uhs-mean.csv', f1)

    def test_case_78(self):
        # test calculation for modifiable GMPE with original tabular GMM
        # NB: this is using a NegativeBinomialTOM
        self.run_calc(case_78.__file__, 'job.ini')
        [f1] = export(('hcurves/mean', 'csv'), self.calc.datastore)
        self.assertEqualFiles(
            'expected/hazard_curve-mean-PGA_NegBinomTest.csv', f1)

        # also test disaggregation with NegativeBinomialTOM
        # the model has only 2 ruptures
        hc_str = str(self.calc.datastore.calc_id)
        self.run_calc(
            case_78.__file__, 'job.ini',
            calculation_mode='disaggregation',
            disagg_outputs='Dist',
            disagg_bin_edges='{"dist": [0, 15, 30]}',
            hazard_calculation_id=hc_str)
        dbm = view('disagg:Dist', self.calc.datastore)
        fname = general.gettemp(text_table(dbm, ext='org'))
        self.assertEqualFiles('expected/disagg_by_dist.org', fname)

    def test_case_80(self):
        # New Madrid cluster with rup_mutex
        self.run_calc(case_80.__file__, 'job.ini')
        [f1] = export(('hcurves/mean', 'csv'), self.calc.datastore)
        self.assertEqualFiles(
            'expected/hazard_curve-mean-PGA.csv', f1)

    def test_case_81(self):
        # collapse_level=2
        self.run_calc(case_81.__file__, 'job.ini')
        [f1] = export(('hcurves/mean', 'csv'), self.calc.datastore)
        self.assertEqualFiles('expected/hazard_curve-mean.csv', f1)

    def test_case_82(self):
        # two mps, only one should be collapsed and use reqv
        self.run_calc(case_82.__file__, 'job.ini')
        [f1] = export(('disagg_by_src', 'csv'), self.calc.datastore)
        self.assertEqualFiles('expected/disagg_by_src.csv', f1)

    def test_case_84(self):
        # three sources are identical except for their source_ids.
        # one is collapsed using reqv, while the other two are specified 
        # as 'not collapsed' in the job file field reqv_ignore_sources
        self.run_calc(case_84.__file__, 'job.ini')
        [f] = export(('disagg_by_src', 'csv'), self.calc.datastore)
        self.assertEqualFiles('expected/dbs.csv', f)<|MERGE_RESOLUTION|>--- conflicted
+++ resolved
@@ -114,18 +114,6 @@
         self.assert_curves_ok(
             ['hazard_curve-smltp_b1-gsimltp_b1_b2.csv'],
             case_12.__file__)
-
-<<<<<<< HEAD
-        # test disagg_by_grp
-        df = self.calc.datastore.read_df('disagg_by_grp')
-        fname = general.gettemp(text_table(df))
-        self.assertEqualFiles('expected/disagg_by_grp.rst', fname)
-=======
-    def test_case_14(self):
-        # test classical with 2 gsims and 1 sample
-        self.assert_curves_ok(['hazard_curve-rlz-000_PGA.csv'],
-                              case_14.__file__)
->>>>>>> 29c23001
 
     def test_case_18(self):  # GMPEtable, PointMSR, 3 hypodepths
         self.run_calc(case_18.__file__, 'job.ini',
