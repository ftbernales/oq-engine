# -*- coding: utf-8 -*-
# vim: tabstop=4 shiftwidth=4 softtabstop=4
#
# Copyright (C) 2015-2021 GEM Foundation
#
# OpenQuake is free software: you can redistribute it and/or modify it
# under the terms of the GNU Affero General Public License as published
# by the Free Software Foundation, either version 3 of the License, or
# (at your option) any later version.
#
# OpenQuake is distributed in the hope that it will be useful,
# but WITHOUT ANY WARRANTY; without even the implied warranty of
# MERCHANTABILITY or FITNESS FOR A PARTICULAR PURPOSE.  See the
# GNU Affero General Public License for more details.
#
# You should have received a copy of the GNU Affero General Public License
# along with OpenQuake. If not, see <http://www.gnu.org/licenses/>.

import logging
import operator
import itertools
from datetime import datetime
import numpy
import pandas
from scipy import sparse

from openquake.baselib import datastore, hdf5, parallel, general
from openquake.hazardlib import stats
from openquake.risklib.scientific import InsuredLosses, MultiEventRNG
from openquake.commonlib import logs
from openquake.calculators import base, event_based, getters, views
from openquake.calculators.post_risk import PostRiskCalculator

U8 = numpy.uint8
U16 = numpy.uint16
U32 = numpy.uint32
F32 = numpy.float32
F64 = numpy.float64
TWO16 = 2 ** 16
TWO32 = 2 ** 32
get_n_occ = operator.itemgetter(1)

gmf_info_dt = numpy.dtype([('rup_id', U32), ('task_no', U16),
                           ('nsites', U16), ('gmfbytes', F32), ('dt', F32)])


def event_based_risk(df, param, monitor):
    """
    :param df: a DataFrame of GMFs with fields sid, eid, gmv_...
    :param param: a dictionary of parameters coming from the job.ini
    :param monitor: a Monitor instance
    :returns: a dictionary of arrays
    """
    mon_risk = monitor('computing risk', measuremem=False)
    mon_agg = monitor('aggregating losses', measuremem=False)
    mon_avg = monitor('averaging losses', measuremem=False)
    dstore = datastore.read(param['hdf5path'])
    with monitor('reading data'):
        if hasattr(df, 'start'):  # it is actually a slice
            df = dstore.read_df('gmf_data', slc=df)
        assets_df = dstore.read_df('assetcol/array', 'ordinal')
        kids = dstore['assetcol/kids'][:]
        crmodel = monitor.read('crmodel')
        rlz_id = monitor.read('rlz_id')
        weights = dstore['weights'][()]
    acc = dict(events_per_sid=numpy.zeros(param['N'], U32))
<<<<<<< HEAD
    AR = len(assets_df), len(weights)
    EK = len(rlz_id), param['K']
=======
    alt = copy.copy(param['alt'])  # avoid issues with OQ_DISTRIBUTE=no
    aggby = param['aggregate_by']
    AE = len(assets_df), len(rlz_id)
    AR = len(assets_df), len(weights)
>>>>>>> 424d3562
    rndgen = MultiEventRNG(
        param['master_seed'], numpy.unique(df.eid), param['asset_correlation'])
    for taxo, asset_df in assets_df.groupby('taxonomy'):
        gmf_df = df[numpy.isin(df.sid.to_numpy(), asset_df.site_id.to_numpy())]
        if len(gmf_df) == 0:
            continue
        with mon_risk:
            out = crmodel.get_output(
                taxo, asset_df, gmf_df, param['sec_losses'], rndgen, AE=AE)
<<<<<<< HEAD
        for lni, ln in enumerate(crmodel.loss_names):
            losses_by_AR = sparse.coo_matrix(AR)
            losses_by_EK = sparse.coo_matrix(EK)
            coo = out[ln]
            with mon_agg:
                ldf = pandas.DataFrame(dict(aid=coo.row, loss=coo.data,
                                            kid=kids[coo.row]))
                tot = ldf.groupby(['eid', 'kid']).sum()
                for (eid, kid), loss in zip(tot.index, tot.loss):
                    losses_by_EK[eid, kid] = loss
                tot = ldf.groupby('eid').loss.sum()
                for eid, loss in zip(tot.index, tot.loss):
                    losses_by_EK[eid, K] = loss
            if param['avg_losses']:
                with mon_avg:
                    ldf = pandas.DataFrame(dict(aid=coo.row, loss=coo.data,
                                                rlz=rlz_id[coo.col]))
                    tot = ldf.groupby(['aid', 'rlz']).sum()
                    for (aid, rlz), loss in zip(tot.index, tot.loss):
                        losses_by_AR[aid, rlz] = loss

=======
        with mon_agg:
            alt.aggregate(out, aggby)
        if param['avg_losses']:
            with mon_avg:
                lba = {}  # loss_name -> losses_by_AR
                for lni, ln in enumerate(crmodel.oqparam.loss_names):
                    coo = out[ln]
                    if coo.getnnz():
                        ldf = pandas.DataFrame(dict(aid=coo.row, loss=coo.data,
                                                    rlz=rlz_id[coo.col]))
                        tot = ldf.groupby(['aid', 'rlz']).loss.sum()
                        aids, rlzs = zip(*tot.index)
                        losses_by_AR = sparse.coo_matrix(
                            (tot.to_numpy(), (aids, rlzs)), AR)
                        lba[ln] = losses_by_AR
                yield lba
>>>>>>> 424d3562
    acc['alt'] = alt.to_dframe()
    yield acc


def start_ebrisk(rgetter, param, monitor):
    """
    Launcher for ebrisk tasks
    """
    srcfilter = monitor.read('srcfilter')
    rgetters = list(rgetter.split(srcfilter, param['maxweight']))
    for rg in rgetters[:-1]:
        msg = 'produced subtask'
        try:
            logs.dbcmd('log', monitor.calc_id, datetime.utcnow(), 'DEBUG',
                       'ebrisk#%d' % monitor.task_no, msg)
        except Exception:  # for `oq run`
            print(msg)
        yield ebrisk, rg, param
    if rgetters:
        yield from ebrisk(rgetters[-1], param, monitor)


def ebrisk(rupgetter, param, monitor):
    """
    :param rupgetter: RuptureGetter with multiple ruptures
    :param param: dictionary of parameters coming from oqparam
    :param monitor: a Monitor instance
    :returns: a dictionary of arrays
    """
    mon_rup = monitor('getting ruptures', measuremem=False)
    mon_haz = monitor('getting hazard', measuremem=True)
    alldata = general.AccumDict(accum=[])
    gmf_info = []
    srcfilter = monitor.read('srcfilter')
    param['N'] = len(srcfilter.sitecol.complete)
    gg = getters.GmfGetter(rupgetter, srcfilter, param['oqparam'],
                           param['amplifier'])
    with mon_haz:
        for c in gg.gen_computers(mon_rup):
            data, time_by_rup = c.compute_all(gg.min_iml, gg.rlzs_by_gsim)
            if len(data):
                for key, val in data.items():
                    alldata[key].extend(data[key])
                nbytes = len(data['sid']) * len(data) * 4
                gmf_info.append((c.ebrupture.id, mon_haz.task_no, len(c.sids),
                                 nbytes, mon_haz.dt))
    if not alldata:
        return {}
    for key, val in sorted(alldata.items()):
        if key in 'eid sid rlz':
            alldata[key] = U32(alldata[key])
        else:
            alldata[key] = F32(alldata[key])
    yield from event_based_risk(pandas.DataFrame(alldata), param, monitor)
    if gmf_info:
        yield {'gmf_info': numpy.array(gmf_info, gmf_info_dt)}


@base.calculators.add('ebrisk', 'scenario_risk', 'event_based_risk')
class EventBasedRiskCalculator(event_based.EventBasedCalculator):
    """
    Event based risk calculator generating event loss tables
    """
    core_task = start_ebrisk
    is_stochastic = True
    precalc = 'event_based'
    accept_precalc = ['scenario', 'event_based', 'event_based_risk', 'ebrisk']

    def pre_execute(self):
        oq = self.oqparam
        if oq.calculation_mode == 'ebrisk':
            oq.ground_motion_fields = False
        parent = self.datastore.parent
        if parent:
            self.datastore['full_lt'] = parent['full_lt']
            ne = len(parent['events'])
            logging.info('There are %d ruptures and %d events',
                         len(parent['ruptures']), ne)

        if oq.investigation_time and oq.return_periods != [0]:
            # setting return_periods = 0 disable loss curves
            eff_time = oq.investigation_time * oq.ses_per_logic_tree_path
            if eff_time < 2:
                logging.warning(
                    'eff_time=%s is too small to compute loss curves',
                    eff_time)
        super().pre_execute()
        self.set_param(hdf5path=self.datastore.filename,
                       ignore_covs=oq.ignore_covs,
                       master_seed=oq.master_seed,
                       asset_correlation=int(oq.asset_correlation))
        logging.info(
            'There are {:_d} ruptures'.format(len(self.datastore['ruptures'])))
        self.events_per_sid = numpy.zeros(self.N, U32)
        self.datastore.swmr_on()
        sec_losses = []
        if self.policy_dict:
            sec_losses.append(
                InsuredLosses(self.policy_name, self.policy_dict))
        if not hasattr(self, 'aggkey'):
            self.aggkey = self.assetcol.tagcol.get_aggkey(oq.aggregate_by)
        self.param['sec_losses'] = sec_losses
        self.param['aggregate_by'] = oq.aggregate_by
        self.param['min_iml'] = oq.min_iml
        self.param['M'] = len(oq.all_imts())
        self.param['N'] = self.N
        self.param['K'] = len(self.aggkey)
        ct = oq.concurrent_tasks or 1
        self.param['maxweight'] = int(oq.ebrisk_maxsize / ct)
        self.A = A = len(self.assetcol)
        self.L = L = len(alt.loss_names)
        if (oq.aggregate_by and self.E * A > oq.max_potential_gmfs and
                all(val == 0 for val in oq.minimum_asset_loss.values())):
            logging.warning('The calculation is really big; consider setting '
                            'minimum_asset_loss')

        descr = [('event_id', U32), ('agg_id', U32), ('loss_id', U8),
                 ('loss', F64)]
        self.datastore.create_dframe(
            'agg_loss_table', descr, K=len(self.aggkey), L=len(oq.loss_names))
        R = len(self.datastore['weights'])
        self.rlzs = self.datastore['events']['rlz_id']
        self.num_events = numpy.bincount(self.rlzs)  # events by rlz
        if oq.avg_losses:
            if oq.investigation_time:  # event_based
                self.avg_ratio = numpy.array([oq.ses_ratio] * R)
            else:  # scenario
                self.avg_ratio = 1. / self.num_events
            self.avg_losses = numpy.zeros((A, R, L), F32)
            self.datastore.create_dset('avg_losses-rlzs', F32, (A, R, L))
            self.datastore.set_shape_descr(
                'avg_losses-rlzs', asset_id=self.assetcol['id'], rlz=R,
                loss_type=oq.loss_names)
        alt_nbytes = 4 * self.E * L
        if alt_nbytes / (oq.concurrent_tasks or 1) > TWO32:
            raise RuntimeError('The event loss table is too big to be transfer'
                               'red with %d tasks' % oq.concurrent_tasks)
        self.datastore.create_dset('gmf_info', gmf_info_dt)

    def execute(self):
        """
        Compute risk from GMFs or ruptures depending on what is stored
        """
        if 'gmf_data' not in self.datastore:  # start from ruptures
            smap = parallel.Starmap(start_ebrisk, h5=self.datastore.hdf5)
            smap.monitor.save('srcfilter', self.src_filter())
            smap.monitor.save('crmodel', self.crmodel)
            smap.monitor.save('rlz_id', self.rlzs)
            for rg in getters.gen_rupture_getters(
                    self.datastore, self.oqparam.concurrent_tasks):
                smap.submit((rg, self.param))
            smap.reduce(self.agg_dicts)
            gmf_bytes = self.datastore['gmf_info']['gmfbytes']
            if len(gmf_bytes) == 0:
                raise RuntimeError(
                    'No GMFs were generated, perhaps they were '
                    'all below the minimum_intensity threshold')
            logging.info(
                'Produced %s of GMFs', general.humansize(gmf_bytes.sum()))
        else:  # start from GMFs
            smap = parallel.Starmap(
                event_based_risk, self.gen_args(), h5=self.datastore.hdf5)
            smap.monitor.save('assets', self.assetcol.to_dframe())
            smap.monitor.save('crmodel', self.crmodel)
            smap.monitor.save('rlz_id', self.rlzs)
            smap.reduce(self.agg_dicts)
        return 1

    def agg_dicts(self, dummy, dic):
        """
        :param dummy: unused parameter
        :param dic: dictionary or tuple (lni, losses_by_AR)
        """
        if not dic:
            return
        if 'gmf_info' in dic:
            hdf5.extend(self.datastore['gmf_info'], dic.pop('gmf_info'))
            return
        lti = self.oqparam.lti
        with self.monitor('summing avg_losses'):
            if 'alt' not in dic:  # for losses_by_AR
                for ln, ls in dic.items():
                    self.avg_losses[ls.row, ls.col, lti[ln]] += ls.data
                return
        self.oqparam.ground_motion_fields = False  # hack
        with self.monitor('saving agg_loss_table'):
            df = dic['alt']
            for name in df.columns:
                dset = self.datastore['agg_loss_table/' + name]
                hdf5.extend(dset, df[name].to_numpy())
        self.events_per_sid += dic['events_per_sid']

    def post_execute(self, dummy):
        """
        Compute and store average losses from the agg_loss_table dataset,
        and then loss curves and maps.
        """
        oq = self.oqparam
        if oq.avg_losses:
            for r in range(self.R):
                self.avg_losses[:, r] *= self.avg_ratio[r]
            self.datastore['avg_losses-rlzs'] = self.avg_losses
            stats.set_rlzs_stats(self.datastore, 'avg_losses',
                                 asset_id=self.assetcol['id'],
                                 loss_type=oq.loss_names)
        logging.info('Events per site: ~%d', self.events_per_sid.mean())

        # save agg_losses
        alt = self.datastore.read_df('agg_loss_table', 'event_id')
        K = self.datastore['agg_loss_table'].attrs.get('K', 0)
        units = self.datastore['cost_calculator'].get_units(oq.loss_names)
        if oq.investigation_time is None:  # scenario, compute agg_losses
            alt['rlz_id'] = self.rlzs[alt.index.to_numpy()]
            agglosses = numpy.zeros((K + 1, self.R, self.L), F32)
            for (agg_id, rlz_id, loss_id), df in alt.groupby(
                    ['agg_id', 'rlz_id', 'loss_id']):
                agglosses[agg_id, rlz_id, loss_id] = (
                    df.loss.sum() * self.avg_ratio[rlz_id])
            self.datastore['agg_losses-rlzs'] = agglosses
            stats.set_rlzs_stats(self.datastore, 'agg_losses', agg_id=K,
                                 loss_types=oq.loss_names, units=units)
            logging.info('Total portfolio loss\n' +
                         views.view('portfolio_loss', self.datastore))
        else:  # event_based_risk, run post_risk
            prc = PostRiskCalculator(oq, self.datastore.calc_id)
            if hasattr(self, 'exported'):
                prc.exported = self.exported
            prc.run(exports='')

        if (oq.investigation_time or not oq.avg_losses or
                'agg_losses-rlzs' not in self.datastore):
            return

        # sanity check on the agg_losses and sum_losses
        sumlosses = self.avg_losses.sum(axis=0)
        if not numpy.allclose(agglosses, sumlosses, rtol=1E-6):
            url = ('https://docs.openquake.org/oq-engine/advanced/'
                   'addition-is-non-associative.html')
            logging.warning(
                'Due to rounding errors inherent in floating-point arithmetic,'
                ' agg_losses != sum(avg_losses): %s != %s\nsee %s',
                agglosses.mean(), sumlosses.mean(), url)

    def gen_args(self):
        """
        :yields: pairs (gmf_df, param)
        """
        ct = self.oqparam.concurrent_tasks or 1
        eids = self.datastore['gmf_data/eid'][:]
        maxweight = len(eids) / ct
        start = stop = weight = 0
        logging.info('Processing {:_d} rows of gmf_data'.format(len(eids)))
        for eid, group in itertools.groupby(eids):
            nsites = sum(1 for _ in group)
            stop += nsites
            weight += nsites
            if weight > maxweight:
                yield slice(start, stop), self.param
                weight = 0
                start = stop
        if weight:
            yield slice(start, stop), self.param<|MERGE_RESOLUTION|>--- conflicted
+++ resolved
@@ -55,24 +55,21 @@
     mon_agg = monitor('aggregating losses', measuremem=False)
     mon_avg = monitor('averaging losses', measuremem=False)
     dstore = datastore.read(param['hdf5path'])
+    K = param['K']
     with monitor('reading data'):
         if hasattr(df, 'start'):  # it is actually a slice
             df = dstore.read_df('gmf_data', slc=df)
         assets_df = dstore.read_df('assetcol/array', 'ordinal')
-        kids = dstore['assetcol/kids'][:]
+        if K:
+            kids = dstore['assetcol/kids'][:]
         crmodel = monitor.read('crmodel')
         rlz_id = monitor.read('rlz_id')
         weights = dstore['weights'][()]
-    acc = dict(events_per_sid=numpy.zeros(param['N'], U32))
-<<<<<<< HEAD
-    AR = len(assets_df), len(weights)
-    EK = len(rlz_id), param['K']
-=======
-    alt = copy.copy(param['alt'])  # avoid issues with OQ_DISTRIBUTE=no
-    aggby = param['aggregate_by']
     AE = len(assets_df), len(rlz_id)
     AR = len(assets_df), len(weights)
->>>>>>> 424d3562
+    EK1 = len(rlz_id), param['K'] + 1
+    losses_by_EK1 = {
+        ln: sparse.dok_matrix(EK1) for ln in crmodel.oqparam.loss_names}
     rndgen = MultiEventRNG(
         param['master_seed'], numpy.unique(df.eid), param['asset_correlation'])
     for taxo, asset_df in assets_df.groupby('taxonomy'):
@@ -82,48 +79,42 @@
         with mon_risk:
             out = crmodel.get_output(
                 taxo, asset_df, gmf_df, param['sec_losses'], rndgen, AE=AE)
-<<<<<<< HEAD
-        for lni, ln in enumerate(crmodel.loss_names):
-            losses_by_AR = sparse.coo_matrix(AR)
-            losses_by_EK = sparse.coo_matrix(EK)
-            coo = out[ln]
+
+        lba = {}  # loss_name -> losses_by_AR
+        for lni, ln in enumerate(crmodel.oqparam.loss_names):
+            lbe = losses_by_EK1[ln]
+            coo = out[ln].tocoo()  # shape (A, E)
             with mon_agg:
-                ldf = pandas.DataFrame(dict(aid=coo.row, loss=coo.data,
-                                            kid=kids[coo.row]))
-                tot = ldf.groupby(['eid', 'kid']).sum()
-                for (eid, kid), loss in zip(tot.index, tot.loss):
-                    losses_by_EK[eid, kid] = loss
+                ldf = pandas.DataFrame(dict(eid=coo.col, loss=coo.data))
+                if K:
+                    ldf['kid'] = kids[coo.row]
+                    tot = ldf.groupby(['eid', 'kid']).sum()
+                    for (eid, kid), loss in zip(tot.index, tot.loss):
+                        lbe[eid, kid] += loss
                 tot = ldf.groupby('eid').loss.sum()
-                for eid, loss in zip(tot.index, tot.loss):
-                    losses_by_EK[eid, K] = loss
+                for eid, loss in zip(tot.index, tot.to_numpy()):
+                    lbe[eid, K] += loss
             if param['avg_losses']:
                 with mon_avg:
-                    ldf = pandas.DataFrame(dict(aid=coo.row, loss=coo.data,
-                                                rlz=rlz_id[coo.col]))
-                    tot = ldf.groupby(['aid', 'rlz']).sum()
-                    for (aid, rlz), loss in zip(tot.index, tot.loss):
-                        losses_by_AR[aid, rlz] = loss
-
-=======
-        with mon_agg:
-            alt.aggregate(out, aggby)
-        if param['avg_losses']:
-            with mon_avg:
-                lba = {}  # loss_name -> losses_by_AR
-                for lni, ln in enumerate(crmodel.oqparam.loss_names):
-                    coo = out[ln]
                     if coo.getnnz():
-                        ldf = pandas.DataFrame(dict(aid=coo.row, loss=coo.data,
-                                                    rlz=rlz_id[coo.col]))
+                        ldf = pandas.DataFrame(
+                            dict(aid=coo.row, loss=coo.data,
+                                 rlz=rlz_id[coo.col]))
                         tot = ldf.groupby(['aid', 'rlz']).loss.sum()
                         aids, rlzs = zip(*tot.index)
                         losses_by_AR = sparse.coo_matrix(
                             (tot.to_numpy(), (aids, rlzs)), AR)
                         lba[ln] = losses_by_AR
-                yield lba
->>>>>>> 424d3562
-    acc['alt'] = alt.to_dframe()
-    yield acc
+        yield lba
+    for lni, ln in enumerate(crmodel.oqparam.loss_names):
+        lbe = losses_by_EK1[ln].tocoo()
+        nnz = lbe.getnnz()
+        if nnz:
+            lid = numpy.ones(nnz, U8) * lni
+            alt_df = pandas.DataFrame(
+                dict(event_id=U32(lbe.row), agg_id=U16(lbe.col), loss=lbe.data,
+                     loss_id=lid))
+            yield {ln: alt_df}
 
 
 def start_ebrisk(rgetter, param, monitor):
@@ -232,7 +223,7 @@
         ct = oq.concurrent_tasks or 1
         self.param['maxweight'] = int(oq.ebrisk_maxsize / ct)
         self.A = A = len(self.assetcol)
-        self.L = L = len(alt.loss_names)
+        self.L = L = len(oq.loss_names)
         if (oq.aggregate_by and self.E * A > oq.max_potential_gmfs and
                 all(val == 0 for val in oq.minimum_asset_loss.values())):
             logging.warning('The calculation is really big; consider setting '
@@ -301,18 +292,15 @@
             hdf5.extend(self.datastore['gmf_info'], dic.pop('gmf_info'))
             return
         lti = self.oqparam.lti
-        with self.monitor('summing avg_losses'):
-            if 'alt' not in dic:  # for losses_by_AR
-                for ln, ls in dic.items():
-                    self.avg_losses[ls.row, ls.col, lti[ln]] += ls.data
-                return
         self.oqparam.ground_motion_fields = False  # hack
         with self.monitor('saving agg_loss_table'):
-            df = dic['alt']
-            for name in df.columns:
-                dset = self.datastore['agg_loss_table/' + name]
-                hdf5.extend(dset, df[name].to_numpy())
-        self.events_per_sid += dic['events_per_sid']
+            for ln, ls in dic.items():
+                if isinstance(ls, pandas.DataFrame):
+                    for name in ls.columns:
+                        dset = self.datastore['agg_loss_table/' + name]
+                        hdf5.extend(dset, ls[name].to_numpy())
+                else:  # summing avg_losses, fast
+                    self.avg_losses[ls.row, ls.col, lti[ln]] += ls.data
 
     def post_execute(self, dummy):
         """
@@ -327,7 +315,6 @@
             stats.set_rlzs_stats(self.datastore, 'avg_losses',
                                  asset_id=self.assetcol['id'],
                                  loss_type=oq.loss_names)
-        logging.info('Events per site: ~%d', self.events_per_sid.mean())
 
         # save agg_losses
         alt = self.datastore.read_df('agg_loss_table', 'event_id')
