--- conflicted
+++ resolved
@@ -668,19 +668,12 @@
             # preallocate memory
             acc[cm.grp_id] = ProbabilityMap(
                 sitecol.sids, oq.imtls.size, len(cm.gsims)).fill(1)
-            acc[cm.grp_id].start = cm.start
+            acc[cm.grp_id].gidx = cm.gidx
             if sg.atomic or sg.weight <= maxw:
                 for tile in tiles:
                     self.n_outs[cm.grp_id] += 1
                     allargs.append((sg, tile, cm))
             else:
-<<<<<<< HEAD
-                # only heavy groups preallocate memory
-                acc[cm.grp_id] = ProbabilityMap(
-                    sitecol.sids, oq.imtls.size, len(cm.gsims)).fill(1)
-                acc[cm.grp_id].gidx = cm.gidx
-=======
->>>>>>> 53d00b72
                 if oq.disagg_by_src:  # possible only with a single tile
                     blks = groupby(sg, basename).values()
                 else:
