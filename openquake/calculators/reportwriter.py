--- conflicted
+++ resolved
@@ -139,15 +139,8 @@
     # some taken is care so that the real calculation is not run:
     # the goal is to extract information about the source management only
     p = mock.patch.object
-<<<<<<< HEAD
-    with p(PSHACalculator, 'core_task', count_eff_ruptures):
+    with p(ClassicalCalculator, 'core_task', count_eff_ruptures):
         calc.oqparam.ground_motion_fields = False
-=======
-    with p(ClassicalCalculator, 'core_task', count_eff_ruptures):
-        if calc.pre_calculator == 'event_based_risk':
-            # compute the ruptures only, not the risk
-            calc.pre_calculator = 'event_based_rupture'
->>>>>>> 55e5b25a
         calc.pre_execute()
     if hasattr(calc, 'csm'):
         calc.datastore['csm_info'] = calc.csm.info
