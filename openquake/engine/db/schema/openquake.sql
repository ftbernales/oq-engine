/*
  Copyright (c) 2010-2013, GEM Foundation.

  OpenQuake is free software: you can redistribute it and/or modify it
  under the terms of the GNU Affero General Public License as published
  by the Free Software Foundation, either version 3 of the License, or
  (at your option) any later version.

  OpenQuake is distributed in the hope that it will be useful,
  but WITHOUT ANY WARRANTY; without even the implied warranty of
  MERCHANTABILITY or FITNESS FOR A PARTICULAR PURPOSE.  See the
  GNU General Public License for more details.

  You should have received a copy of the GNU Affero General Public License
  along with OpenQuake.  If not, see <http://www.gnu.org/licenses/>.
*/


-- Disable unnecessarily verbose output
SET client_min_messages TO WARNING;

------------------------------------------------------------------------
-- Name space definitions go here
------------------------------------------------------------------------
CREATE SCHEMA admin;
CREATE SCHEMA hzrdi;
CREATE SCHEMA hzrdr;
CREATE SCHEMA riski;
CREATE SCHEMA riskr;
CREATE SCHEMA uiapi;
CREATE SCHEMA htemp;
CREATE SCHEMA rtemp;



------------------------------------------------------------------------
-- Table definitions go here
------------------------------------------------------------------------


-- Organization
CREATE TABLE admin.organization (
    id SERIAL PRIMARY KEY,
    name VARCHAR NOT NULL,
    address VARCHAR,
    url VARCHAR,
    last_update timestamp without time zone
        DEFAULT timezone('UTC'::text, now()) NOT NULL
) TABLESPACE admin_ts;


-- OpenQuake users
CREATE TABLE admin.oq_user (
    id SERIAL PRIMARY KEY,
    user_name VARCHAR NOT NULL,
    full_name VARCHAR NOT NULL,
    organization_id INTEGER NOT NULL,
    -- Whether the data owned by the user is visible to the general public.
    data_is_open boolean NOT NULL DEFAULT TRUE,
    last_update timestamp without time zone
        DEFAULT timezone('UTC'::text, now()) NOT NULL
) TABLESPACE admin_ts;


-- Revision information
CREATE TABLE admin.revision_info (
    id SERIAL PRIMARY KEY,
    artefact VARCHAR NOT NULL,
    revision VARCHAR NOT NULL,
    -- The step will be used for schema upgrades and data migrations.
    step INTEGER NOT NULL DEFAULT 0,
    last_update timestamp without time zone
        DEFAULT timezone('UTC'::text, now()) NOT NULL
) TABLESPACE admin_ts;


-- Site-specific parameters for hazard calculations.
CREATE TABLE hzrdi.site_model (
    id SERIAL PRIMARY KEY,
    input_id INTEGER NOT NULL,
    -- Average shear wave velocity for top 30 m. Units m/s.
    vs30 float NOT NULL CONSTRAINT site_model_vs30
        CHECK(vs30 > 0.0),
    -- 'measured' or 'inferred'. Identifies if vs30 value has been measured or inferred.
    vs30_type VARCHAR NOT NULL CONSTRAINT site_model_vs30_type
        CHECK(vs30_type in ('measured', 'inferred')),
    -- Depth to shear wave velocity of 1.0 km/s. Units m.
    z1pt0 float NOT NULL CONSTRAINT site_model_z1pt0
        CHECK(z1pt0 > 0.0),
    -- Depth to shear wave velocity of 2.5 km/s. Units km.
    z2pt5 float NOT NULL CONSTRAINT site_model_z2pt5
        CHECK(z2pt5 > 0.0)
) TABLESPACE hzrdi_ts;
SELECT AddGeometryColumn('hzrdi', 'site_model', 'location', 4326, 'POINT', 2);


-- Parsed sources
CREATE TABLE hzrdi.parsed_source (
    id SERIAL PRIMARY KEY,
    input_id INTEGER NOT NULL,
    source_type VARCHAR NOT NULL
        CONSTRAINT enforce_source_type CHECK
        (source_type IN ('area', 'point', 'complex', 'simple', 'characteristic')),
    nrml BYTEA NOT NULL,
    last_update timestamp without time zone
        DEFAULT timezone('UTC'::text, now()) NOT NULL
) TABLESPACE hzrdi_ts;


-- Parsed Rupture models
CREATE TABLE hzrdi.parsed_rupture_model (
    id SERIAL PRIMARY KEY,
    input_id INTEGER NOT NULL,
    rupture_type VARCHAR NOT NULL
        CONSTRAINT enforce_rupture_type CHECK
        (rupture_type IN ('complex_fault', 'simple_fault')),
    nrml BYTEA NOT NULL,
    last_update timestamp without time zone
        DEFAULT timezone('UTC'::text, now()) NOT NULL
) TABLESPACE hzrdi_ts;


-- A single OpenQuake input file imported by the user
CREATE TABLE uiapi.input (
    id SERIAL PRIMARY KEY,
    owner_id INTEGER NOT NULL,
    model_content_id INTEGER,
    -- Optional name for the input.
    name VARCHAR,
    -- The full path of the input file on the server
    path VARCHAR NOT NULL,
    digest VARCHAR(32) NOT NULL,
    -- Input file type, one of:
    --      source model file (source)
    --      source logic tree (source_model_logic_tree)
    --      GSIM logic tree (gsim_logic_tree)
    --      exposure file (exposure)
    --      vulnerability file (vulnerability)
    --      rupture file (rupture)
    input_type VARCHAR NOT NULL CONSTRAINT input_type_value
        CHECK(input_type IN ('unknown', 'source', 'source_model_logic_tree', 'gsim_logic_tree',
                             'exposure', 'fragility', 'rupture_model',
                             'structural_vulnerability',
                             'contents_vulnerability',
                             'non_structural_vulnerability',
                             'occupancy_vulnerability',
                             'structural_vulnerability_retrofitted',
                             'site_model')),
    -- Number of bytes in file
    size INTEGER NOT NULL DEFAULT 0,
    last_update timestamp without time zone
        DEFAULT timezone('UTC'::text, now()) NOT NULL
) TABLESPACE uiapi_ts;


CREATE TABLE uiapi.model_content (
    id SERIAL PRIMARY KEY,
    -- contains the raw text of an input file
    raw_content TEXT NOT NULL,
    content_type VARCHAR NOT NULL,
    last_update timestamp without time zone
        DEFAULT timezone('UTC'::text, now()) NOT NULL
) TABLESPACE uiapi_ts;


-- An OpenQuake engine run started by the user
CREATE TABLE uiapi.oq_job (
    id SERIAL PRIMARY KEY,
    owner_id INTEGER NOT NULL,
    hazard_calculation_id INTEGER,  -- FK to uiapi.hazard_calculation
    risk_calculation_id INTEGER,  -- FK to uiapi.risk_calculation
    log_level VARCHAR NOT NULL DEFAULT 'progress' CONSTRAINT oq_job_log_level_check
        CHECK(log_level IN ('debug', 'info', 'progress', 'warn', 'error', 'critical')),
    -- One of: pre_execution, executing, post_execution, post_processing, complete
    status VARCHAR NOT NULL DEFAULT 'pre_executing' CONSTRAINT job_status_value
        CHECK(status IN ('pre_executing', 'executing', 'post_executing',
                         'post_processing', 'export', 'clean_up', 'complete')),
    oq_version VARCHAR,
    hazardlib_version VARCHAR,
    nrml_version VARCHAR,
    is_running BOOLEAN NOT NULL DEFAULT FALSE,
    duration INTEGER NOT NULL DEFAULT 0,
    job_pid INTEGER NOT NULL DEFAULT 0,
    supervisor_pid INTEGER NOT NULL DEFAULT 0,
    last_update timestamp without time zone
        DEFAULT timezone('UTC'::text, now()) NOT NULL
) TABLESPACE uiapi_ts;


-- Tracks task performance
CREATE TABLE uiapi.performance (
    id SERIAL PRIMARY KEY,
    oq_job_id INTEGER NOT NULL,
    task_id VARCHAR,
    start_time timestamp without time zone NOT NULL,
    task VARCHAR,
    operation VARCHAR NOT NULL,
    duration FLOAT,
    pymemory BIGINT,
    pgmemory BIGINT
)  TABLESPACE uiapi_ts;


-- Tracks various job statistics
CREATE TABLE uiapi.job_stats (
    id SERIAL PRIMARY KEY,
    oq_job_id INTEGER NOT NULL,
    start_time timestamp without time zone
        DEFAULT timezone('UTC'::text, now()) NOT NULL,
    stop_time timestamp without time zone,
    -- The number of total sites in the calculation
    num_sites INTEGER,
    -- The number of tasks in a job
    num_tasks INTEGER,
    -- The number of logic tree samples
    num_realizations INTEGER
) TABLESPACE uiapi_ts;


-- how long are the various job phases taking?
CREATE TABLE uiapi.job_phase_stats (
    id SERIAL PRIMARY KEY,
    oq_job_id INTEGER NOT NULL,
    -- calculation type (hazard|risk)
    ctype VARCHAR NOT NULL,
    job_status VARCHAR NOT NULL,
    start_time timestamp without time zone
        DEFAULT timezone('UTC'::text, now()) NOT NULL,
    UNIQUE (oq_job_id, ctype, job_status)
) TABLESPACE uiapi_ts;


CREATE TABLE uiapi.hazard_calculation (
    -- TODO(larsbutler): At the moment, this model only contains Classical
    -- hazard parameters.
    -- We'll need to update fields and constraints as we add the other
    -- calculation modes.
    id SERIAL PRIMARY KEY,
    owner_id INTEGER NOT NULL,
    -- Contains the absolute path to the directory containing the job config
    -- file
    base_path VARCHAR NOT NULL,
    export_dir VARCHAR,
    -- general parameters:
    -- (see also `region` and `sites` geometries defined below)
    description VARCHAR NOT NULL DEFAULT '',
    -- what time period w/o any progress is acceptable for calculations?
    -- The timeout is stored in seconds and is 1 hour by default.
    no_progress_timeout INTEGER NOT NULL DEFAULT 3600,
    calculation_mode VARCHAR NOT NULL CONSTRAINT haz_calc_mode
        CHECK(calculation_mode IN (
            'classical',
            'event_based',
            'disaggregation',
            'scenario'
        )),
    region_grid_spacing float,
    -- a pickled `openquake.hazardlib.site.SiteCollection` object
    site_collection BYTEA,
    -- logic tree parameters:
    random_seed INTEGER,
    number_of_logic_tree_samples INTEGER,
    -- ERF parameters:
    rupture_mesh_spacing float,
    width_of_mfd_bin float,
    area_source_discretization float,
    -- site parameters:
    reference_vs30_value float,
    reference_vs30_type VARCHAR CONSTRAINT vs30_type
        CHECK(((reference_vs30_type IS NULL)
               OR
               (reference_vs30_type IN ('measured', 'inferred')))),
    reference_depth_to_2pt5km_per_sec float,
    reference_depth_to_1pt0km_per_sec float,
    -- calculation parameters:
    investigation_time float,
    intensity_measure_types_and_levels bytea NOT NULL,  -- stored as a pickled Python `dict`
    truncation_level float,
    maximum_distance float NOT NULL,
    -- event-based calculator parameters:
    intensity_measure_types VARCHAR[],
    ses_per_logic_tree_path INTEGER,
    ground_motion_correlation_model VARCHAR,
    ground_motion_correlation_params bytea, -- stored as a pickled Python `dict`
    -- scenario calculator parameters:
    gsim VARCHAR,
    number_of_ground_motion_fields INTEGER,
    -- disaggregation calculator parameters:
    mag_bin_width float,
    distance_bin_width float,
    coordinate_bin_width float,
    num_epsilon_bins INTEGER,
    poes_disagg float[],
    -- output/post-processing parameters:
    -- classical:
    mean_hazard_curves boolean DEFAULT false,
    quantile_hazard_curves float[],
    poes float[],
    hazard_maps boolean DEFAULT false,
    uniform_hazard_spectra boolean DEFAULT false,
    export_multi_curves boolean DEFAULT false,
    -- event-based:
    complete_logic_tree_ses BOOLEAN,
    complete_logic_tree_gmf BOOLEAN,
    ground_motion_fields BOOLEAN,
    hazard_curves_from_gmfs BOOLEAN
) TABLESPACE uiapi_ts;
SELECT AddGeometryColumn('uiapi', 'hazard_calculation', 'region', 4326, 'POLYGON', 2);
SELECT AddGeometryColumn('uiapi', 'hazard_calculation', 'sites', 4326, 'MULTIPOINT', 2);


CREATE TABLE uiapi.input2hcalc (
    id SERIAL PRIMARY KEY,
    input_id INTEGER NOT NULL,
    hazard_calculation_id INTEGER NOT NULL
) TABLESPACE uiapi_ts;


CREATE TABLE uiapi.input2rcalc (
    id SERIAL PRIMARY KEY,
    input_id INTEGER NOT NULL,
    risk_calculation_id INTEGER NOT NULL
) TABLESPACE uiapi_ts;


CREATE TABLE uiapi.risk_calculation (
    id SERIAL PRIMARY KEY,
    owner_id INTEGER NOT NULL,  -- FK to admin.oq_user
    -- Contains the absolute path to the directory containing the job config
    -- file
    base_path VARCHAR NOT NULL,
    export_dir VARCHAR,
    -- general parameters:
    description VARCHAR NOT NULL DEFAULT '',
    -- what time period w/o any progress is acceptable for calculations?
    -- The timeout is stored in seconds and is 1 hour by default.
    no_progress_timeout INTEGER NOT NULL DEFAULT 3600,
    calculation_mode VARCHAR NOT NULL,

    maximum_distance FLOAT NULL,

    exposure_input_id INTEGER,

    hazard_output_id INTEGER NULL,  -- FK to uiapi.output
    hazard_calculation_id INTEGER NULL,  -- FK to uiapi.hazard_calculation

    mean_loss_curves boolean DEFAULT false,
    quantile_loss_curves float[],
    conditional_loss_poes float[],

    poes_disagg float[],

    taxonomies_from_model BOOLEAN,

    -- probabilistic parameters
    asset_correlation float NULL
    CONSTRAINT asset_correlation_value
    CHECK (
      (asset_correlation IS NULL) OR
      ((asset_correlation >= 0) AND (asset_correlation <= 1))),
    master_seed INTEGER NULL,

    mag_bin_width float,
    distance_bin_width float,
    coordinate_bin_width float,

    -- classical parameters:
    lrem_steps_per_interval INTEGER,

    -- event-based parameters:
    loss_curve_resolution INTEGER NOT NULL DEFAULT 50
        CONSTRAINT loss_curve_resolution_is_set
        CHECK  (loss_curve_resolution >= 1),
    insured_losses BOOLEAN DEFAULT false,

    -- BCR (Benefit-Cost Ratio) parameters:
    interest_rate float,
    asset_life_expectancy float,

    -- Scenario parameters:
    time_event VARCHAR
) TABLESPACE uiapi_ts;
SELECT AddGeometryColumn('uiapi', 'risk_calculation', 'region_constraint', 4326, 'POLYGON', 2);
SELECT AddGeometryColumn('uiapi', 'risk_calculation', 'sites_disagg', 4326, 'MULTIPOINT', 2);

CREATE TABLE uiapi.cnode_stats (
    id SERIAL PRIMARY KEY,
    oq_job_id INTEGER NOT NULL,
    node VARCHAR NOT NULL,
    current_status VARCHAR NOT NULL CONSTRAINT current_status_value
        CHECK(current_status IN ('up', 'down')),
    current_ts timestamp without time zone NOT NULL,
    previous_ts timestamp without time zone,
    failures INTEGER NOT NULL DEFAULT 0
) TABLESPACE uiapi_ts;


-- A single OpenQuake calculation engine output. The data may reside in a file
-- or in the database.
CREATE TABLE uiapi.output (
    id SERIAL PRIMARY KEY,
    owner_id INTEGER NOT NULL,
    oq_job_id INTEGER,
    -- The full path of the output file on the server, optional and only set
    -- for outputs with NRML/XML files.
    display_name VARCHAR NOT NULL,
    output_type VARCHAR NOT NULL CONSTRAINT output_type_value
        CHECK(output_type IN (
            'agg_loss_curve',
            'aggregate_loss',
            'bcr_distribution',
            'collapse_map',
            'complete_lt_gmf',
            'complete_lt_ses',
            'disagg_matrix',
            'dmg_dist_per_asset',
            'dmg_dist_per_taxonomy',
            'dmg_dist_total',
            'event_loss',
            'gmf',
            'gmf_scenario',
            'hazard_curve',
            'hazard_curve_multi',
            'hazard_map',
            'loss_curve',
            'loss_fraction',
            'loss_map',
            'ses',
            'uh_spectra',
            'unknown'
        )),
    last_update timestamp without time zone
        DEFAULT timezone('UTC'::text, now()) NOT NULL
) TABLESPACE uiapi_ts;


-- A place to store error information in the case of a job failure.
CREATE TABLE uiapi.error_msg (
    id SERIAL PRIMARY KEY,
    oq_job_id INTEGER NOT NULL,
    -- Summary of the error message.
    brief VARCHAR NOT NULL,
    -- The full error message.
    detailed VARCHAR NOT NULL
) TABLESPACE uiapi_ts;


-- Associate inputs and jobs
CREATE TABLE uiapi.input2job (
    id SERIAL PRIMARY KEY,
    input_id INTEGER NOT NULL,
    oq_job_id INTEGER NOT NULL,
    UNIQUE (input_id, oq_job_id)
) TABLESPACE uiapi_ts;


-- Associate an 'source_model_logic_tree' type input (a logic tree source) with 'source'
-- type inputs (hazard sources referenced by the logic tree source).
-- This is needed for worker-side logic tree processing.
CREATE TABLE uiapi.src2ltsrc (
    id SERIAL PRIMARY KEY,
    -- foreign key to the input of type 'source'
    hzrd_src_id INTEGER NOT NULL,
    -- foreign key to the input of type 'source_model_logic_tree'
    lt_src_id INTEGER NOT NULL,
    filename VARCHAR NOT NULL,
    UNIQUE (hzrd_src_id, lt_src_id)
) TABLESPACE uiapi_ts;


-- Complete hazard map
CREATE TABLE hzrdr.hazard_map (
    id SERIAL PRIMARY KEY,
    output_id INTEGER NOT NULL,
    lt_realization_id INTEGER,  -- lt_realization FK, only required for non-statistical curves
    investigation_time float NOT NULL,
    imt VARCHAR NOT NULL CONSTRAINT hazard_map_imt
        CHECK(imt in ('PGA', 'PGV', 'PGD', 'SA', 'IA', 'RSD', 'MMI')),
    statistics VARCHAR CONSTRAINT hazard_map_statistics
        CHECK(statistics IS NULL OR
              statistics IN ('mean', 'quantile')),
    -- Quantile value (only for "quantile" statistics)
    quantile float CONSTRAINT hazard_map_quantile_value
        CHECK(
            ((statistics = 'quantile') AND (quantile IS NOT NULL))
            OR (((statistics != 'quantile') AND (quantile IS NULL)))),
    sa_period float CONSTRAINT hazard_map_sa_period
        CHECK(
            ((imt = 'SA') AND (sa_period IS NOT NULL))
            OR ((imt != 'SA') AND (sa_period IS NULL))),
    sa_damping float CONSTRAINT hazard_map_sa_damping
        CHECK(
            ((imt = 'SA') AND (sa_damping IS NOT NULL))
            OR ((imt != 'SA') AND (sa_damping IS NULL))),
    poe float NOT NULL,
    lons bytea NOT NULL,
    lats bytea NOT NULL,
    imls bytea NOT NULL
) TABLESPACE hzrdr_ts;


-- Hazard curve data.
CREATE TABLE hzrdr.hazard_curve (
    id SERIAL PRIMARY KEY,
    output_id INTEGER NOT NULL,
    lt_realization_id INTEGER,  -- lt_realization FK, only required for non-statistical curves
    investigation_time float NOT NULL,
    -- imt and imls might be null if hazard curve is the container for multiple hazard curve set
    imt VARCHAR NULL CONSTRAINT hazard_curve_imt
        CHECK(imt in ('PGA', 'PGV', 'PGD', 'SA', 'IA', 'RSD', 'MMI')),
    imls float[] NULL,
    statistics VARCHAR CONSTRAINT hazard_curve_statistics
        CHECK(statistics IS NULL OR
              statistics IN ('mean', 'quantile')),
    -- Quantile value (only for "quantile" statistics)
    quantile float CONSTRAINT quantile_value
        CHECK(
            ((statistics = 'quantile') AND (quantile IS NOT NULL))
            OR (((statistics != 'quantile') AND (quantile IS NULL)))),
    sa_period float CONSTRAINT hazard_curve_sa_period
        CHECK(
            ((imt = 'SA') AND (sa_period IS NOT NULL))
            OR ((imt != 'SA') AND (sa_period IS NULL))),
    sa_damping float CONSTRAINT hazard_curve_sa_damping
        CHECK(
            ((imt = 'SA') AND (sa_damping IS NOT NULL))
            OR ((imt != 'SA') AND (sa_damping IS NULL)))
) TABLESPACE hzrdr_ts;


-- Hazard curve node data.
CREATE TABLE hzrdr.hazard_curve_data (
    id SERIAL PRIMARY KEY,
    hazard_curve_id INTEGER NOT NULL,
    -- Probabilities of exceedence
    poes float[] NOT NULL,
    -- Copied from hzrdr.lt_realization.
    -- This was added for performance reasons, so we can get the weight
    -- without having to join `hzrdr.lt_realization`.
    -- `weight` can be null, if the weight is implicit.
    weight NUMERIC
) TABLESPACE hzrdr_ts;
SELECT AddGeometryColumn('hzrdr', 'hazard_curve_data', 'location', 4326, 'POINT', 2);
ALTER TABLE hzrdr.hazard_curve_data ALTER COLUMN location SET NOT NULL;


-- Stochastic Event Set Collection
-- A container for all of the Stochastic Event Sets in a given
-- logic tree realization.
CREATE TABLE hzrdr.ses_collection (
    id SERIAL PRIMARY KEY,
    output_id INTEGER NOT NULL,
    -- If `lt_realization_id` is NULL, this is a `complete logic tree`
    -- Stochastic Event Set Collection, containing a single stochastic
    -- event set containing all of the ruptures from the entire
    -- calculation.
    lt_realization_id INTEGER
) TABLESPACE hzrdr_ts;

-- Stochastic Event Set: A container for 1 or more ruptures associated with a
-- specific investigation time span.
CREATE TABLE hzrdr.ses (
    id SERIAL PRIMARY KEY,
    ses_collection_id INTEGER NOT NULL,
    investigation_time float NOT NULL,
    -- Order number of this Stochastic Event Set in a series of SESs
    -- (for a given logic tree realization).
    ordinal INTEGER
) TABLESPACE hzrdr_ts;

-- A rupture as part of a Stochastic Event Set.
-- Ruptures will have different geometrical definitions, depending on whether
-- the event was generated from a point/area source or a simple/complex fault
-- source.
CREATE TABLE hzrdr.ses_rupture (
    id SERIAL PRIMARY KEY,
    ses_id INTEGER NOT NULL,
    magnitude float NOT NULL,
    strike float NOT NULL,
    dip float NOT NULL,
    rake float NOT NULL,
    tectonic_region_type VARCHAR NOT NULL,
    is_from_fault_source BOOLEAN NOT NULL,
    is_multi_surface BOOLEAN NOT NULL,
    lons BYTEA NOT NULL,
    lats BYTEA NOT NULL,
    depths BYTEA NOT NULL,
    surface BYTEA NOT NULL,
    result_grp_ordinal INTEGER NOT NULL,
    -- The sequence number of the rupture within a given task/result group
    rupture_ordinal INTEGER NOT NULL
) TABLESPACE hzrdr_ts;


CREATE TABLE hzrdr.gmf_collection (
    id SERIAL PRIMARY KEY,
    output_id INTEGER NOT NULL,  -- FK to output.id
    -- FK to lt_realization.id
    lt_realization_id INTEGER
) TABLESPACE hzrdr_ts;

CREATE TABLE hzrdr.gmf_set (
    id SERIAL PRIMARY KEY,
    gmf_collection_id INTEGER NOT NULL,  -- FK to gmf_collection.id
    investigation_time float NOT NULL,
    -- Keep track of the stochastic event set which this GMF set is associated with
    ses_ordinal INTEGER
) TABLESPACE hzrdr_ts;

-- This table stores ground motion values. Given an hazard calculation
-- (with calculation_mode equal to event based) we generate a
-- gmf_collection for each logic tree realization considered plus
-- (optionally) a complete_gmf_collection.

-- for each gmf_collection (associated with a realization) we generate
-- a gmf_set for each stochastic event set generated by the hazard
-- calculation. For each gmf_set and for each location we generate a
-- gmf row containing all the ground motion values for all the
-- different ruptures generated.
CREATE TABLE hzrdr.gmf (
    id SERIAL PRIMARY KEY,
    gmf_set_id INTEGER NOT NULL,  -- FK to gmf_set.id
    imt VARCHAR NOT NULL CONSTRAINT hazard_curve_imt
        CHECK(imt in ('PGA', 'PGV', 'PGD', 'SA', 'IA', 'RSD', 'MMI')),
    sa_period float CONSTRAINT gmf_sa_period
        CHECK(
            ((imt = 'SA') AND (sa_period IS NOT NULL))
            OR ((imt != 'SA') AND (sa_period IS NULL))),
    sa_damping float CONSTRAINT gmf_sa_damping
        CHECK(
            ((imt = 'SA') AND (sa_damping IS NOT NULL))
            OR ((imt != 'SA') AND (sa_damping IS NULL))),
    gmvs float[],
-- a vector of ids to the hzrdr.ses_rupture table. for each id you can
-- find the corresponding ground motion value in gmvs at the same
-- index.
    rupture_ids int[],
    result_grp_ordinal INTEGER NOT NULL
) TABLESPACE hzrdr_ts;
SELECT AddGeometryColumn('hzrdr', 'gmf', 'location', 4326, 'POINT', 2);
ALTER TABLE hzrdr.gmf ALTER COLUMN location SET NOT NULL;


CREATE TABLE hzrdr.gmf_agg (
    id SERIAL PRIMARY KEY,
    gmf_collection_id INTEGER NOT NULL, -- fk -> gmf_collection
    ses_id INTEGER, -- fk -> ses
    imt VARCHAR NOT NULL,
        CONSTRAINT hazard_curve_imt
        CHECK(imt in ('PGA', 'PGV', 'PGD', 'SA', 'IA', 'RSD', 'MMI')),
    sa_period float,
        CONSTRAINT gmf_sa_period
        CHECK(
            ((imt = 'SA') AND (sa_period IS NOT NULL))
            OR ((imt != 'SA') AND (sa_period IS NULL))),
    sa_damping float,
        CONSTRAINT gmf_sa_damping
        CHECK(
            ((imt = 'SA') AND (sa_damping IS NOT NULL))
            OR ((imt != 'SA') AND (sa_damping IS NULL))),
    gmvs float[] NOT NULL,
    rupture_ids int[],
    site_id INTEGER NOT NULL -- fk -> site_data
) TABLESPACE hzrdr_ts;


CREATE TABLE hzrdr.disagg_result (
    id SERIAL PRIMARY KEY,
    output_id INTEGER NOT NULL,  -- FK to uiapi.output
    lt_realization_id INTEGER NOT NULL,  -- FK to hzrdr.lt_realization
    investigation_time float NOT NULL,
    imt VARCHAR NOT NULL CONSTRAINT disagg_result_imt
        CHECK(imt in ('PGA', 'PGV', 'PGD', 'SA', 'IA', 'RSD', 'MMI')),
    iml float NOT NULL,
    poe float NOT NULL,
    sa_period float CONSTRAINT disagg_result_sa_period
        CHECK(
            ((imt = 'SA') AND (sa_period IS NOT NULL))
            OR ((imt != 'SA') AND (sa_period IS NULL))),
    sa_damping float CONSTRAINT disagg_result_sa_damping
        CHECK(
            ((imt = 'SA') AND (sa_damping IS NOT NULL))
            OR ((imt != 'SA') AND (sa_damping IS NULL))),
    mag_bin_edges float[] NOT NULL,
    dist_bin_edges float[] NOT NULL,
    lon_bin_edges float[] NOT NULL,
    lat_bin_edges float[] NOT NULL,
    eps_bin_edges float[] NOT NULL,
    trts VARCHAR[] NOT NULL,
    matrix bytea NOT NULL
) TABLESPACE hzrdr_ts;
SELECT AddGeometryColumn('hzrdr', 'disagg_result', 'location', 4326, 'POINT', 2);
ALTER TABLE hzrdr.disagg_result ALTER COLUMN location SET NOT NULL;

-- Uniform Hazard Spectra
--
-- A collection of Uniform Hazard Spectrum which share a set of periods.
-- A UH Spectrum has a PoE (Probability of Exceedence) and is conceptually
-- composed of a set of 2D matrices, 1 matrix per site/point of interest.
-- Each 2D matrix has a number of rows equal to `realizations` and a number of
-- columns equal to the number of `periods`.
CREATE TABLE hzrdr.uhs (
    id SERIAL PRIMARY KEY,
    output_id INTEGER NOT NULL,
    lt_realization_id INTEGER,  -- lt_realization FK, only required for non-statistical curves
    investigation_time float NOT NULL,
    poe float NOT NULL,
    periods float[] NOT NULL,
    statistics VARCHAR CONSTRAINT uhs_statistics
        CHECK(statistics IS NULL OR
              statistics IN ('mean', 'quantile')),
    -- Quantile value (only for "quantile" statistics)
    quantile float CONSTRAINT uhs_quantile_value
        CHECK(
            ((statistics = 'quantile') AND (quantile IS NOT NULL))
            OR (((statistics != 'quantile') AND (quantile IS NULL))))
) TABLESPACE hzrdr_ts;


-- Uniform Hazard Spectrum
--
-- * "Uniform" meaning "the same PoE"
-- * "Spectrum" because it covers a range/band of periods/frequencies
CREATE TABLE hzrdr.uhs_data (
    id SERIAL PRIMARY KEY,
    uhs_id INTEGER NOT NULL,
    imls float[] NOT NULL
) TABLESPACE hzrdr_ts;
SELECT AddGeometryColumn('hzrdr', 'uhs_data', 'location', 4326, 'POINT', 2);
ALTER TABLE hzrdr.uhs_data ALTER COLUMN location SET NOT NULL;


-- keep track of logic tree realization progress for a given calculation
CREATE TABLE hzrdr.lt_realization (
    id SERIAL PRIMARY KEY,
    hazard_calculation_id INTEGER NOT NULL,
    ordinal INTEGER NOT NULL,
    -- random seed number, used only for monte-carlo sampling of logic trees
    seed INTEGER,
    -- path weight, used only for full paths enumeration
    weight NUMERIC CONSTRAINT seed_weight_xor
        CHECK ((seed IS NULL AND weight IS NOT NULL)
               OR (seed IS NOT NULL AND weight IS NULL)),
    -- A list of the logic tree branchIDs which indicate the path taken through the tree
    sm_lt_path VARCHAR[] NOT NULL,
    -- A list of the logic tree branchIDs which indicate the path taken through the tree
    gsim_lt_path VARCHAR[] NOT NULL,
    is_complete BOOLEAN DEFAULT FALSE,
    total_items INTEGER NOT NULL,
    completed_items INTEGER NOT NULL DEFAULT 0
) TABLESPACE hzrdr_ts;


-- Loss map data.
CREATE TABLE riskr.loss_map (
    id SERIAL PRIMARY KEY,
    output_id INTEGER NOT NULL, -- FK to output.id
    loss_type VARCHAR NOT NULL CONSTRAINT loss_type
       CHECK(loss_type IN ('structural', 'non_structural',
                           'contents', 'occupancy')),
    hazard_output_id INTEGER NULL,
    insured BOOLEAN NOT NULL DEFAULT false,
    -- poe is significant only for non-scenario calculations
    poe float NULL CONSTRAINT valid_poe
        CHECK (poe IS NULL OR (poe >= 0.0) AND (poe <= 1.0)),
    statistics VARCHAR CONSTRAINT loss_map_statistics
        CHECK(statistics IS NULL OR
              statistics IN ('mean', 'quantile')),
    -- Quantile value (only for "quantile" statistics)
    quantile float CONSTRAINT loss_map_quantile_value
        CHECK(
            ((statistics = 'quantile') AND (quantile IS NOT NULL))
            OR (((statistics != 'quantile') AND (quantile IS NULL))))
) TABLESPACE riskr_ts;

CREATE TABLE riskr.loss_map_data (
    id SERIAL PRIMARY KEY,
    loss_map_id INTEGER NOT NULL, -- FK to loss_map.id
    asset_ref VARCHAR NOT NULL,
    -- for scenario calculations value correspond to a mean value
    value float NOT NULL,
    -- for non-scenario calculations std_dev is NULL
    std_dev float NULL
) TABLESPACE riskr_ts;
SELECT AddGeometryColumn('riskr', 'loss_map_data', 'location', 4326, 'POINT', 2);
ALTER TABLE riskr.loss_map_data ALTER COLUMN location SET NOT NULL;


-- Loss fraction data.
CREATE TABLE riskr.loss_fraction (
    id SERIAL PRIMARY KEY,
    output_id INTEGER NOT NULL, -- FK to output.id
    loss_type VARCHAR NOT NULL CONSTRAINT loss_type
       CHECK(loss_type IN ('structural', 'non_structural',
                           'contents', 'occupancy')),
    hazard_output_id INTEGER NULL,
    variable VARCHAR NOT NULL,
    statistics VARCHAR CONSTRAINT loss_fraction_statistics
        CHECK(statistics IS NULL OR
              statistics IN ('mean', 'quantile')),
    -- Quantile value (only for "quantile" statistics)
    quantile float CONSTRAINT loss_fraction_quantile_value
        CHECK(
            ((statistics = 'quantile') AND (quantile IS NOT NULL))
            OR (((statistics != 'quantile') AND (quantile IS NULL)))),
    -- poe is significant only for classical calculations
    poe FLOAT NULL CONSTRAINT valid_poe
        CHECK (poe IS NULL OR (poe >= 0.0) AND (poe <= 1.0))
) TABLESPACE riskr_ts;

CREATE TABLE riskr.loss_fraction_data (
    id SERIAL PRIMARY KEY,
    loss_fraction_id INTEGER NOT NULL, -- FK to loss_fraction.id
    --- Holds a serialized representation of `variable`. if `variable`
    --- is a taxonomy, then `value` is a string representing an asset
    --- taxonomy
    value VARCHAR NOT NULL,
    absolute_loss FLOAT NOT NULL
) TABLESPACE riskr_ts;
SELECT AddGeometryColumn('riskr', 'loss_fraction_data', 'location', 4326, 'POINT', 2);
ALTER TABLE riskr.loss_fraction_data ALTER COLUMN location SET NOT NULL;


-- Aggregate Loss.
CREATE TABLE riskr.aggregate_loss (
    id SERIAL PRIMARY KEY,
    output_id INTEGER NOT NULL, -- FK to output.id
    loss_type VARCHAR NOT NULL CONSTRAINT loss_type
       CHECK(loss_type IN ('structural', 'non_structural',
                           'contents', 'occupancy')),
    insured BOOLEAN NOT NULL DEFAULT false,
    mean float NOT NULL,
    std_dev float NULL
) TABLESPACE riskr_ts;


-- Event Loss table.
CREATE TABLE riskr.event_loss (
    id SERIAL PRIMARY KEY,

    -- FK to uiapi.output.id. The corresponding row must have
    -- output_type == event_loss
    output_id INTEGER NOT NULL,
    loss_type VARCHAR NOT NULL CONSTRAINT loss_type
       CHECK(loss_type IN ('structural', 'non_structural',
                           'contents', 'occupancy')),
    rupture_id INTEGER NOT NULL, -- FK to hzrdr.ses_rupture.id
    aggregate_loss float NOT NULL
) TABLESPACE riskr_ts;


-- Loss curve.
CREATE TABLE riskr.loss_curve (
    id SERIAL PRIMARY KEY,
    output_id INTEGER NOT NULL,
    loss_type VARCHAR NOT NULL CONSTRAINT loss_type
       CHECK(loss_type IN ('structural', 'non_structural',
                           'contents', 'occupancy')),
    hazard_output_id INTEGER NULL,
    aggregate BOOLEAN NOT NULL DEFAULT false,
    insured BOOLEAN NOT NULL DEFAULT false,

    statistics VARCHAR CONSTRAINT loss_curve_statistics
        CHECK(statistics IS NULL OR
              statistics IN ('mean', 'quantile')),
    -- Quantile value (only for "quantile" statistics)
    quantile float CONSTRAINT loss_curve_quantile_value
        CHECK(
            ((statistics = 'quantile') AND (quantile IS NOT NULL))
            OR (((statistics != 'quantile') AND (quantile IS NULL))))
) TABLESPACE riskr_ts;


-- Loss curve data. Holds the asset, its position and value plus the calculated
-- curve.
CREATE TABLE riskr.loss_curve_data (
    id SERIAL PRIMARY KEY,
    loss_curve_id INTEGER NOT NULL,

    asset_ref VARCHAR NOT NULL,
    -- needed to compute absolute losses in the export phase
    asset_value float NOT NULL,
    loss_ratios float[] NOT NULL,
    -- Probabilities of exceedence
    poes float[] NOT NULL,

    -- Average Loss ratio
    average_loss_ratio FLOAT NOT NULL
) TABLESPACE riskr_ts;
SELECT AddGeometryColumn('riskr', 'loss_curve_data', 'location', 4326, 'POINT',
                         2);
ALTER TABLE riskr.loss_curve_data ALTER COLUMN location SET NOT NULL;


-- Aggregate loss curve data.  Holds the probability of exceedence of certain
-- levels of losses for the whole exposure model.
CREATE TABLE riskr.aggregate_loss_curve_data (
    id SERIAL PRIMARY KEY,
    loss_curve_id INTEGER NOT NULL,

    losses float[] NOT NULL CONSTRAINT non_negative_losses
        CHECK (0 <= ALL(losses)),
    -- Probabilities of exceedence
    poes float[] NOT NULL,

    -- Absolute Loss
    average_loss FLOAT NOT NULL
) TABLESPACE riskr_ts;

-- Benefit-cost ratio distribution
CREATE TABLE riskr.bcr_distribution (
    id SERIAL PRIMARY KEY,
    output_id INTEGER NOT NULL, -- FK to output.id
    loss_type VARCHAR NOT NULL CONSTRAINT loss_type
       CHECK(loss_type IN ('structural', 'non_structural',
                           'contents', 'occupancy')),
    hazard_output_id INTEGER NULL
) TABLESPACE riskr_ts;

CREATE TABLE riskr.bcr_distribution_data (
    id SERIAL PRIMARY KEY,
    bcr_distribution_id INTEGER NOT NULL, -- FK to bcr_distribution.id
    asset_ref VARCHAR NOT NULL,
    average_annual_loss_original float NOT NULL,
    average_annual_loss_retrofitted float NOT NULL,
    bcr float NOT NULL
) TABLESPACE riskr_ts;
SELECT AddGeometryColumn('riskr', 'bcr_distribution_data', 'location', 4326, 'POINT', 2);
ALTER TABLE riskr.bcr_distribution_data ALTER COLUMN location SET NOT NULL;

CREATE TABLE riskr.dmg_state (
    id SERIAL PRIMARY KEY,
    risk_calculation_id INTEGER NOT NULL REFERENCES uiapi.risk_calculation,
    dmg_state VARCHAR NOT NULL,
    lsi SMALLINT NOT NULL CHECK(lsi >= 0),
    UNIQUE (risk_calculation_id, dmg_state),
    UNIQUE (risk_calculation_id, lsi));

-- Damage Distribution Per Asset
CREATE TABLE riskr.dmg_dist_per_asset (
    id SERIAL PRIMARY KEY,
    dmg_state_id INTEGER NOT NULL REFERENCES riskr.dmg_state,
    exposure_data_id INTEGER NOT NULL,  -- FK to riski.exposure_data.id
    mean float NOT NULL,
    stddev float NOT NULL
) TABLESPACE riskr_ts;


-- Damage Distrubtion Per Taxonomy
CREATE TABLE riskr.dmg_dist_per_taxonomy (
    id SERIAL PRIMARY KEY,
    dmg_state_id INTEGER NOT NULL REFERENCES riskr.dmg_state,
    taxonomy VARCHAR NOT NULL,
    mean float NOT NULL,
    stddev float NOT NULL
) TABLESPACE riskr_ts;


-- Total Damage Distribution
CREATE TABLE riskr.dmg_dist_total (
    id SERIAL PRIMARY KEY,
    dmg_state_id INTEGER NOT NULL REFERENCES riskr.dmg_state,
    mean float NOT NULL,
    stddev float NOT NULL
) TABLESPACE riskr_ts;


-- Exposure model
-- Abbreviations:
--      coco: contents cost
--      reco: retrofitting cost
--      stco: structural cost
CREATE TABLE riski.exposure_model (
    id SERIAL PRIMARY KEY,
    owner_id INTEGER NOT NULL,
    -- Associates the risk exposure model with an input file
    input_id INTEGER NOT NULL,
    name VARCHAR NOT NULL,
    description VARCHAR,
    -- the taxonomy system used to classify the assets
    taxonomy_source VARCHAR,
    -- e.g. "buildings", "bridges" etc.
    category VARCHAR NOT NULL,

    -- area type
    area_type VARCHAR CONSTRAINT area_type_value
        CHECK(area_type IS NULL OR area_type = 'per_asset'
              OR area_type = 'aggregated'),

    -- area unit
    area_unit VARCHAR,

    -- contents cost type
    coco_type VARCHAR CONSTRAINT coco_type_value
        CHECK(coco_type IS NULL OR coco_type = 'per_asset'
              OR coco_type = 'per_area' OR coco_type = 'aggregated'),
    -- contents cost unit
    coco_unit VARCHAR,

    -- retrofitting cost type
    reco_type VARCHAR CONSTRAINT reco_type_value
        CHECK(reco_type IS NULL OR reco_type = 'per_asset'
              OR reco_type = 'per_area' OR reco_type = 'aggregated'),
    -- retrofitting cost unit
    reco_unit VARCHAR,

    -- structural cost type
    stco_type VARCHAR CONSTRAINT stco_type_value
        CHECK(stco_type IS NULL OR stco_type = 'per_asset'
              OR stco_type = 'per_area' OR stco_type = 'aggregated'),
    -- structural cost unit
    stco_unit VARCHAR,

    -- non structural cost type
    non_stco_type VARCHAR CONSTRAINT non_stco_type_value
        CHECK(non_stco_type IS NULL OR non_stco_type = 'per_asset'
              OR non_stco_type = 'per_area' OR non_stco_type = 'aggregated'),
    -- non structural cost unit
    non_stco_unit VARCHAR,

    last_update timestamp without time zone
        DEFAULT timezone('UTC'::text, now()) NOT NULL
) TABLESPACE riski_ts;


-- Per-asset exposure data
CREATE TABLE riski.exposure_data (
    id SERIAL PRIMARY KEY,
    exposure_model_id INTEGER NOT NULL,
    -- the asset reference is unique within an exposure model.
    asset_ref VARCHAR NOT NULL,

    -- vulnerability function reference
    taxonomy VARCHAR NOT NULL,

    -- structural cost
    stco float CONSTRAINT stco_value CHECK(stco >= 0.0),
    -- non structural cost
    non_stco float CONSTRAINT non_stco_value CHECK(stco >= 0.0),
    -- retrofitting cost
    reco float CONSTRAINT reco_value CHECK(reco >= 0.0),
    -- contents cost
    coco float CONSTRAINT coco_value CHECK(coco >= 0.0),

    -- number of assets, people etc.
    number_of_units float CONSTRAINT number_of_units_value
        CHECK(number_of_units >= 0.0),
    area float CONSTRAINT area_value CHECK(area >= 0.0),

    -- insurance coverage limit
    ins_limit float,
    -- insurance deductible
    deductible float,

    site GEOGRAPHY(point) NOT NULL,

    last_update timestamp without time zone
        DEFAULT timezone('UTC'::text, now()) NOT NULL,
    UNIQUE (exposure_model_id, asset_ref)
) TABLESPACE riski_ts;


CREATE TABLE riski.occupancy (
    id SERIAL PRIMARY KEY,
    exposure_data_id INTEGER NOT NULL,
    description VARCHAR NOT NULL,
    occupants INTEGER NOT NULL
) TABLESPACE riski_ts;


-- keep track of sources considered in a calculation, per logic tree realization
CREATE TABLE htemp.source_progress (
    id SERIAL PRIMARY KEY,
    lt_realization_id INTEGER NOT NULL,
    parsed_source_id INTEGER NOT NULL,
    is_complete BOOLEAN NOT NULL DEFAULT FALSE
) TABLESPACE htemp_ts;

CREATE TABLE htemp.hazard_curve_progress (
    -- This table will contain 1 record per IMT per logic tree realization
    -- for a given calculation.
    id SERIAL PRIMARY KEY,
    lt_realization_id INTEGER NOT NULL,
    imt VARCHAR NOT NULL,
    -- stores a pickled numpy array for intermediate results
    -- array is 2d: sites x IMLs
    -- each row indicates a site,
    -- each column holds the PoE value for the IML at that index
    result_matrix BYTEA NOT NULL
) TABLESPACE htemp_ts;

-- calculation points of interest with parameters extracted from site_model or hc
CREATE TABLE hzrdi.site_data (
    id SERIAL PRIMARY KEY,
    hazard_calculation_id INTEGER NOT NULL,
    vs30 FLOAT NOT NULL,
    vs30_measured BOOLEAN NOT NULL,
    z1pt0 FLOAT NOT NULL,
    z2pt5 FLOAT NOT NULL,
    location GEOGRAPHY(point) NOT NULL
) TABLESPACE htemp_ts;
<<<<<<< HEAD
SELECT AddGeometryColumn('hzrdi', 'site_data', 'location', 4326, 'POINT', 2);
ALTER TABLE hzrdi.site_data ALTER COLUMN location SET NOT NULL;
-- unique (location, hazard_job_id)
=======
>>>>>>> c14de6e9

------------------------------------------------------------------------
-- Constraints (foreign keys etc.) go here
------------------------------------------------------------------------
ALTER TABLE admin.oq_user ADD CONSTRAINT admin_oq_user_organization_fk
FOREIGN KEY (organization_id) REFERENCES admin.organization(id) ON DELETE RESTRICT;

ALTER TABLE hzrdi.site_model ADD CONSTRAINT hzrdi_site_model_input_fk
FOREIGN KEY (input_id) REFERENCES uiapi.input(id) ON DELETE RESTRICT;

ALTER TABLE hzrdi.parsed_source ADD CONSTRAINT hzrdi_parsed_source_input_fk
FOREIGN KEY (input_id) REFERENCES uiapi.input(id) ON DELETE RESTRICT;

ALTER TABLE hzrdi.parsed_rupture_model ADD CONSTRAINT hzrdi_parsed_rupture_model_input_fk
FOREIGN KEY (input_id) REFERENCES uiapi.input(id) ON DELETE RESTRICT;

ALTER TABLE uiapi.oq_job ADD CONSTRAINT uiapi_oq_job_owner_fk
FOREIGN KEY (owner_id) REFERENCES admin.oq_user(id) ON DELETE RESTRICT;

ALTER TABLE uiapi.oq_job ADD CONSTRAINT uiapi_oq_job_hazard_calculation
FOREIGN KEY (hazard_calculation_id) REFERENCES uiapi.hazard_calculation(id)
ON DELETE CASCADE;

ALTER TABLE uiapi.oq_job ADD CONSTRAINT uiapi_oq_job_risk_calculation
FOREIGN KEY (risk_calculation_id) REFERENCES uiapi.risk_calculation(id)
ON DELETE CASCADE;

ALTER TABLE uiapi.hazard_calculation ADD CONSTRAINT uiapi_hazard_calculation_owner_fk
FOREIGN KEY (owner_id) REFERENCES admin.oq_user(id) ON DELETE RESTRICT;

ALTER TABLE uiapi.input2hcalc ADD CONSTRAINT uiapi_input2hcalc_input_fk
FOREIGN KEY (input_id) REFERENCES uiapi.input(id) ON DELETE RESTRICT;

ALTER TABLE uiapi.input2hcalc ADD CONSTRAINT uiapi_input2hcalc_hazard_calculation_fk
FOREIGN KEY (hazard_calculation_id) REFERENCES uiapi.hazard_calculation(id) ON DELETE CASCADE;

ALTER TABLE uiapi.risk_calculation ADD CONSTRAINT uiapi_risk_calculation_owner_fk
FOREIGN KEY (owner_id) REFERENCES admin.oq_user(id) ON DELETE RESTRICT;

ALTER TABLE uiapi.risk_calculation ADD CONSTRAINT uiapi_risk_calculation_hazard_output_fk
FOREIGN KEY (hazard_output_id) REFERENCES uiapi.output(id) ON DELETE RESTRICT;

ALTER TABLE uiapi.risk_calculation ADD CONSTRAINT uiapi_risk_calculation_input_fk
FOREIGN KEY (exposure_input_id) REFERENCES uiapi.input(id) ON DELETE RESTRICT;

ALTER TABLE uiapi.input2rcalc ADD CONSTRAINT uiapi_input2rcalc_input_fk
FOREIGN KEY (input_id) REFERENCES uiapi.input(id) ON DELETE RESTRICT;

ALTER TABLE uiapi.input2rcalc ADD CONSTRAINT uiapi_input2rcalc_risk_calculation_fk
FOREIGN KEY (risk_calculation_id) REFERENCES uiapi.risk_calculation(id) ON DELETE RESTRICT;

ALTER TABLE uiapi.performance ADD CONSTRAINT uiapi_performance_oq_job_fk
FOREIGN KEY (oq_job_id) REFERENCES uiapi.oq_job(id) ON DELETE CASCADE;

ALTER TABLE uiapi.job_stats ADD CONSTRAINT uiapi_job_stats_oq_job_fk
FOREIGN KEY (oq_job_id) REFERENCES uiapi.oq_job(id) ON DELETE CASCADE;

ALTER TABLE uiapi.job_phase_stats ADD CONSTRAINT  uiapi_job_phase_stats_oq_job_fk
FOREIGN KEY (oq_job_id) REFERENCES uiapi.oq_job(id) ON DELETE CASCADE;

ALTER TABLE uiapi.cnode_stats ADD CONSTRAINT  uiapi_cnode_stats_oq_job_fk
FOREIGN KEY (oq_job_id) REFERENCES uiapi.oq_job(id) ON DELETE CASCADE;

ALTER TABLE uiapi.input2job ADD CONSTRAINT  uiapi_input2job_input_fk
FOREIGN KEY (input_id) REFERENCES uiapi.input(id) ON DELETE CASCADE;

ALTER TABLE uiapi.input2job ADD CONSTRAINT  uiapi_input2job_oq_job_fk
FOREIGN KEY (oq_job_id) REFERENCES uiapi.oq_job(id) ON DELETE CASCADE;

ALTER TABLE uiapi.src2ltsrc ADD CONSTRAINT  uiapi_src2ltsrc_src_fk
FOREIGN KEY (hzrd_src_id) REFERENCES uiapi.input(id) ON DELETE CASCADE;

ALTER TABLE uiapi.src2ltsrc ADD CONSTRAINT  uiapi_src2ltsrc_ltsrc_fk
FOREIGN KEY (lt_src_id) REFERENCES uiapi.input(id) ON DELETE CASCADE;

ALTER TABLE uiapi.input ADD CONSTRAINT uiapi_input_owner_fk
FOREIGN KEY (owner_id) REFERENCES admin.oq_user(id) ON DELETE RESTRICT;

ALTER TABLE uiapi.input ADD CONSTRAINT uiapi_input_model_content_fk
FOREIGN KEY (model_content_id) REFERENCES uiapi.model_content(id) ON DELETE RESTRICT;

ALTER TABLE uiapi.output ADD CONSTRAINT uiapi_output_oq_job_fk
FOREIGN KEY (oq_job_id) REFERENCES uiapi.oq_job(id) ON DELETE CASCADE;

ALTER TABLE uiapi.output ADD CONSTRAINT uiapi_output_owner_fk
FOREIGN KEY (owner_id) REFERENCES admin.oq_user(id) ON DELETE RESTRICT;

ALTER TABLE uiapi.error_msg ADD CONSTRAINT uiapi_error_msg_oq_job_fk
FOREIGN KEY (oq_job_id) REFERENCES uiapi.oq_job(id) ON DELETE CASCADE;

ALTER TABLE riski.exposure_model ADD CONSTRAINT riski_exposure_model_owner_fk
FOREIGN KEY (owner_id) REFERENCES admin.oq_user(id) ON DELETE RESTRICT;

ALTER TABLE riski.exposure_model ADD CONSTRAINT riski_exposure_model_input_fk
FOREIGN KEY (input_id) REFERENCES uiapi.input(id) ON DELETE RESTRICT;

ALTER TABLE hzrdr.hazard_map
ADD CONSTRAINT hzrdr_hazard_map_output_fk
FOREIGN KEY (output_id) REFERENCES uiapi.output(id) ON DELETE CASCADE;

ALTER TABLE hzrdr.hazard_map
ADD CONSTRAINT hzrdr_hazard_map_lt_realization_fk
FOREIGN KEY (lt_realization_id) REFERENCES hzrdr.lt_realization(id)
ON DELETE CASCADE;

ALTER TABLE hzrdr.hazard_curve
ADD CONSTRAINT hzrdr_hazard_curve_output_fk
FOREIGN KEY (output_id) REFERENCES uiapi.output(id) ON DELETE CASCADE;

ALTER TABLE hzrdr.hazard_curve
ADD CONSTRAINT hzrdr_hazard_curve_lt_realization_fk
FOREIGN KEY (lt_realization_id) REFERENCES hzrdr.lt_realization(id)
ON DELETE CASCADE;

ALTER TABLE hzrdr.hazard_curve_data
ADD CONSTRAINT hzrdr_hazard_curve_data_hazard_curve_fk
FOREIGN KEY (hazard_curve_id) REFERENCES hzrdr.hazard_curve(id) ON DELETE CASCADE;

-- gmf_collection -> output FK
ALTER TABLE hzrdr.gmf_collection
ADD CONSTRAINT hzrdr_gmf_collection_output_fk
FOREIGN KEY (output_id) REFERENCES uiapi.output(id) ON DELETE CASCADE;

-- gmf_collection -> lt_realization FK
ALTER TABLE hzrdr.gmf_collection
ADD CONSTRAINT hzrdr_gmf_collection_lt_realization_fk
FOREIGN KEY (lt_realization_id) REFERENCES hzrdr.lt_realization(id)
ON DELETE CASCADE;

-- gmf_set -> gmf_collection FK
ALTER TABLE hzrdr.gmf_set
ADD CONSTRAINT hzrdr_gmf_set_gmf_collection_fk
FOREIGN KEY (gmf_collection_id) REFERENCES hzrdr.gmf_collection(id)
ON DELETE CASCADE;

-- gmf -> gmf_set FK
ALTER TABLE hzrdr.gmf
ADD CONSTRAINT hzrdr_gmf_gmf_set_fk
FOREIGN KEY (gmf_set_id) REFERENCES hzrdr.gmf_set(id)
ON DELETE CASCADE;

-- disagg_result -> output FK
ALTER TABLE hzrdr.disagg_result
ADD CONSTRAINT hzrdr_disagg_result_output_fk
FOREIGN KEY (output_id) REFERENCES uiapi.output(id)
ON DELETE CASCADE;

-- disagg_result -> lt_realization FK
ALTER TABLE hzrdr.disagg_result
ADD CONSTRAINT hzrdr_disagg_result_lt_realization_fk
FOREIGN KEY (lt_realization_id) REFERENCES hzrdr.lt_realization(id)
ON DELETE CASCADE;


-- UHS:
-- uhs -> output FK
ALTER TABLE hzrdr.uhs
ADD CONSTRAINT hzrdr_uhs_output_fk
FOREIGN KEY (output_id) REFERENCES uiapi.output(id) ON DELETE CASCADE;

-- uhs -> hzrdr.lt_realization FK
ALTER TABLE hzrdr.uhs
ADD CONSTRAINT hzrdr_uhs_lt_realization_fk
FOREIGN KEY (lt_realization_id) REFERENCES hzrdr.lt_realization(id)
ON DELETE CASCADE;

-- uhs_data -> uhs FK
ALTER TABLE hzrdr.uhs_data
ADD CONSTRAINT hzrdr_uhs_data_uhs_fk
FOREIGN KEY (uhs_id) REFERENCES hzrdr.uhs(id) ON DELETE CASCADE;

-- hzrdr.lt_realization -> uiapi.hazard_calculation FK
ALTER TABLE hzrdr.lt_realization
ADD CONSTRAINT hzrdr_lt_realization_hazard_calculation_fk
FOREIGN KEY (hazard_calculation_id)
REFERENCES uiapi.hazard_calculation(id)
ON DELETE CASCADE;

-- hzrdr.ses_collection to uiapi.output FK
ALTER TABLE hzrdr.ses_collection
ADD CONSTRAINT hzrdr_ses_collection_output_fk
FOREIGN KEY (output_id)
REFERENCES uiapi.output(id)
ON DELETE CASCADE;

-- hzrdr.ses_collection to hzrdr.lt_realization FK
ALTER TABLE hzrdr.ses_collection
ADD CONSTRAINT hzrdr_ses_collection_lt_realization_fk
FOREIGN KEY (lt_realization_id)
REFERENCES hzrdr.lt_realization(id)
ON DELETE CASCADE;

-- hzrdr.ses to hzrdr.ses_collection FK
ALTER TABLE hzrdr.ses
ADD CONSTRAINT hzrdr_ses_ses_collection_fk
FOREIGN KEY (ses_collection_id)
REFERENCES hzrdr.ses_collection(id)
ON DELETE CASCADE;

-- hzrdr.ses_rupture to hzrdr.ses FK
ALTER TABLE hzrdr.ses_rupture
ADD CONSTRAINT hzrdr_ses_rupture_ses_fk
FOREIGN KEY (ses_id)
REFERENCES hzrdr.ses(id)
ON DELETE CASCADE;

ALTER TABLE riskr.loss_map
ADD CONSTRAINT riskr_loss_map_output_fk
FOREIGN KEY (output_id) REFERENCES uiapi.output(id) ON DELETE CASCADE;

ALTER TABLE riskr.loss_map
ADD CONSTRAINT riskr_loss_map_hazard_output_fk
FOREIGN KEY (hazard_output_id) REFERENCES uiapi.output(id) ON DELETE CASCADE;

ALTER TABLE riskr.loss_map_data
ADD CONSTRAINT riskr_loss_map_data_loss_map_fk
FOREIGN KEY (loss_map_id) REFERENCES riskr.loss_map(id) ON DELETE CASCADE;

ALTER TABLE riskr.loss_fraction
ADD CONSTRAINT riskr_loss_fraction_output_fk
FOREIGN KEY (output_id) REFERENCES uiapi.output(id) ON DELETE CASCADE;

ALTER TABLE riskr.loss_fraction
ADD CONSTRAINT riskr_loss_fraction_hazard_output_fk
FOREIGN KEY (hazard_output_id) REFERENCES uiapi.output(id) ON DELETE CASCADE;

ALTER TABLE riskr.loss_fraction_data
ADD CONSTRAINT riskr_loss_fraction_data_loss_map_fk
FOREIGN KEY (loss_fraction_id) REFERENCES riskr.loss_fraction(id) ON DELETE CASCADE;

ALTER TABLE riskr.loss_curve
ADD CONSTRAINT riskr_loss_curve_output_fk
FOREIGN KEY (output_id) REFERENCES uiapi.output(id) ON DELETE CASCADE;

ALTER TABLE riskr.loss_curve
ADD CONSTRAINT riskr_loss_curve_hazard_output_fk
FOREIGN KEY (hazard_output_id) REFERENCES uiapi.output(id) ON DELETE CASCADE;

ALTER TABLE riskr.bcr_distribution
ADD CONSTRAINT riskr_bcr_distribution_hazard_output_fk
FOREIGN KEY (hazard_output_id) REFERENCES uiapi.output(id) ON DELETE CASCADE;

ALTER TABLE riskr.loss_curve_data
ADD CONSTRAINT riskr_loss_curve_data_loss_curve_fk
FOREIGN KEY (loss_curve_id) REFERENCES riskr.loss_curve(id) ON DELETE CASCADE;

ALTER TABLE riskr.aggregate_loss_curve_data
ADD CONSTRAINT riskr_aggregate_loss_curve_data_loss_curve_fk
FOREIGN KEY (loss_curve_id) REFERENCES riskr.loss_curve(id) ON DELETE CASCADE;

ALTER TABLE riskr.aggregate_loss
ADD CONSTRAINT riskr_aggregate_loss_output_fk
FOREIGN KEY (output_id) REFERENCES uiapi.output(id) ON DELETE CASCADE;

ALTER TABLE riskr.event_loss
ADD CONSTRAINT riskr_event_loss_output_fk
FOREIGN KEY (output_id) REFERENCES uiapi.output(id) ON DELETE CASCADE;

ALTER TABLE riskr.event_loss
ADD CONSTRAINT riskr_evet_loss_sesrupture_fk
FOREIGN KEY (rupture_id) REFERENCES hzrdr.ses_rupture(id) ON DELETE CASCADE;

ALTER TABLE riskr.bcr_distribution_data
ADD CONSTRAINT riskr_bcr_distribution_data_bcr_distribution_fk
FOREIGN KEY (bcr_distribution_id) REFERENCES riskr.bcr_distribution(id) ON DELETE CASCADE;


-- Damage Distribution, Per Asset

ALTER TABLE riskr.dmg_dist_per_asset
ADD CONSTRAINT riskr_dmg_dist_per_asset_exposure_data_fk
FOREIGN KEY (exposure_data_id) REFERENCES riski.exposure_data(id) ON DELETE RESTRICT;


ALTER TABLE riski.exposure_data ADD CONSTRAINT
riski_exposure_data_exposure_model_fk FOREIGN KEY (exposure_model_id)
REFERENCES riski.exposure_model(id) ON DELETE CASCADE;

ALTER TABLE riski.occupancy ADD CONSTRAINT
riski_occupancy_exposure_data_fk FOREIGN KEY (exposure_data_id)
REFERENCES riski.exposure_data(id) ON DELETE CASCADE;

-- htemp.source_progress to hzrdr.lt_realization FK
ALTER TABLE htemp.source_progress
ADD CONSTRAINT htemp_source_progress_lt_realization_fk
FOREIGN KEY (lt_realization_id)
REFERENCES hzrdr.lt_realization(id)
ON DELETE CASCADE;

-- htemp.source_progress to hzrdi.parsed_source FK
ALTER TABLE htemp.source_progress
ADD CONSTRAINT htemp_source_progress_parsed_source_fk
FOREIGN KEY (parsed_source_id)
REFERENCES hzrdi.parsed_source(id)
ON DELETE CASCADE;

-- htemp.hazard_curve_progress to hzrdr.lt_realization FK
ALTER TABLE htemp.hazard_curve_progress
ADD CONSTRAINT htemp_hazard_curve_progress_lt_realization_fk
FOREIGN KEY (lt_realization_id)
REFERENCES hzrdr.lt_realization(id)
ON DELETE CASCADE;

-- hzrdi.site_data to uiapi.hazard_calculation FK
ALTER TABLE hzrdi.site_data
ADD CONSTRAINT hzrdi_site_data_hazard_calculation_fk
FOREIGN KEY (hazard_calculation_id)
REFERENCES uiapi.hazard_calculation(id)
ON DELETE CASCADE;

-- hzrdr.gmf_agg to hzrdi.site_data FK
ALTER TABLE hzrdr.gmf_agg
ADD CONSTRAINT hzrdr_gmf_agg_site_data_fk
FOREIGN KEY (site_id)
REFERENCES hzrdi.site_data(id)
ON DELETE CASCADE;

<<<<<<< HEAD
ALTER TABLE hzrdr.gmf_agg
ADD CONSTRAINT hzrdr_gmf_agg_gmf_collection_fk
FOREIGN KEY (gmf_collection_id)
REFERENCES hzrdr.gmf_collection(id)
ON DELETE CASCADE;

ALTER TABLE hzrdr.gmf_agg
ADD CONSTRAINT hzrdr_gmf_agg_ses_fk
FOREIGN KEY (ses_id)
REFERENCES hzrdr.ses(id)
ON DELETE CASCADE;
=======

-- this function is used in the performance_view, cannot go in functions.sql
CREATE FUNCTION maxint(a INTEGER, b INTEGER) RETURNS INTEGER AS $$
SELECT CASE WHEN $1 > $2 THEN $1 ELSE $2 END;
$$ LANGUAGE SQL IMMUTABLE;
>>>>>>> c14de6e9

---------------------- views ----------------------------
-- convenience view to analyze the performance of the jobs;
-- for instance the slowest operations can be extracted with
-- SELECT DISTINCT ON (oq_job_id) * FROM uiapi.performance_view;
CREATE VIEW uiapi.performance_view AS
SELECT h.id AS calculation_id, description, 'hazard' AS job_type, p.* FROM (
     SELECT oq_job_id, operation,
     sum(duration) AS tot_duration,
     sum(duration)/maxint(count(distinct task_id)::int, 1) AS duration,
     max(pymemory)/1048576. AS pymemory, max(pgmemory)/1048576. AS pgmemory,
     count(*) AS counts
     FROM uiapi.performance
     GROUP BY oq_job_id, operation) AS p
INNER JOIN uiapi.oq_job AS o
ON p.oq_job_id=o.id
INNER JOIN uiapi.hazard_calculation AS h
ON h.id=o.hazard_calculation_id
UNION ALL
SELECT r.id AS calculation_id, description, 'risk' AS job_type, p.* FROM (
     SELECT oq_job_id, operation,
     sum(duration) AS tot_duration,
     sum(duration)/maxint(count(distinct task_id)::int, 1) AS duration,
     max(pymemory)/1048576. AS pymemory, max(pgmemory)/1048576. AS pgmemory,
     count(*) AS counts
     FROM uiapi.performance
     GROUP BY oq_job_id, operation) AS p
INNER JOIN uiapi.oq_job AS o
ON p.oq_job_id=o.id
INNER JOIN uiapi.risk_calculation AS r
ON r.id=o.risk_calculation_id;

-- gmf_agg per job
CREATE VIEW hzrdr.gmf_agg_job AS
   SELECT c.oq_job_id, a.*
   FROM hzrdr.gmf_agg AS a
   INNER JOIN hzrdr.gmf_collection AS b
   ON a.gmf_collection_id=b.id
   INNER JOIN uiapi.output AS c
   ON b.output_id=c.id
   WHERE output_type='gmf';


-- associations parent->children
CREATE VIEW hzrdr.gmf_collection_family AS
  SELECT j.id as oq_job_id, hazard_calculation_id,
  c1.id AS parent_id, c2.id AS child_id
  FROM uiapi.oq_job AS j
  INNER JOIN uiapi.output AS o1
  ON o1.oq_job_id=j.id
  INNER JOIN uiapi.output AS o2
  ON o2.oq_job_id=j.id
  INNER JOIN hzrdr.gmf_collection AS c1
  ON c1.output_id=o1.id
  INNER JOIN hzrdr.gmf_collection AS c2
  ON c2.output_id=o2.id
  WHERE o1.output_type='complete_lt_gmf' AND o2.output_type='gmf';<|MERGE_RESOLUTION|>--- conflicted
+++ resolved
@@ -1099,12 +1099,6 @@
     z2pt5 FLOAT NOT NULL,
     location GEOGRAPHY(point) NOT NULL
 ) TABLESPACE htemp_ts;
-<<<<<<< HEAD
-SELECT AddGeometryColumn('hzrdi', 'site_data', 'location', 4326, 'POINT', 2);
-ALTER TABLE hzrdi.site_data ALTER COLUMN location SET NOT NULL;
--- unique (location, hazard_job_id)
-=======
->>>>>>> c14de6e9
 
 ------------------------------------------------------------------------
 -- Constraints (foreign keys etc.) go here
@@ -1422,7 +1416,6 @@
 REFERENCES hzrdi.site_data(id)
 ON DELETE CASCADE;
 
-<<<<<<< HEAD
 ALTER TABLE hzrdr.gmf_agg
 ADD CONSTRAINT hzrdr_gmf_agg_gmf_collection_fk
 FOREIGN KEY (gmf_collection_id)
@@ -1434,13 +1427,12 @@
 FOREIGN KEY (ses_id)
 REFERENCES hzrdr.ses(id)
 ON DELETE CASCADE;
-=======
+
 
 -- this function is used in the performance_view, cannot go in functions.sql
 CREATE FUNCTION maxint(a INTEGER, b INTEGER) RETURNS INTEGER AS $$
 SELECT CASE WHEN $1 > $2 THEN $1 ELSE $2 END;
 $$ LANGUAGE SQL IMMUTABLE;
->>>>>>> c14de6e9
 
 ---------------------- views ----------------------------
 -- convenience view to analyze the performance of the jobs;
