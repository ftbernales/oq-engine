--- conflicted
+++ resolved
@@ -473,9 +473,5 @@
         return tasks.apply_reduce(
             compute_gmfs_and_curves,
             (sesruptures, sitecol, self.rlzs_assoc, self.monitor),
-<<<<<<< HEAD
-            base_agg, zeros, key=lambda sr: sr.col_id)
-=======
-            base_agg, zeros, key=lambda sr: sr.col_idx,
-            concurrent_tasks=self.concurrent_tasks)
->>>>>>> 10b7b5b4
+            base_agg, zeros, key=lambda sr: sr.col_id,
+            concurrent_tasks=self.concurrent_tasks)