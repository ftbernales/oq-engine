# Copyright (c) 2010-2013, GEM Foundation.
#
# OpenQuake is free software: you can redistribute it and/or modify it
# under the terms of the GNU Affero General Public License as published
# by the Free Software Foundation, either version 3 of the License, or
# (at your option) any later version.
#
# OpenQuake is distributed in the hope that it will be useful,
# but WITHOUT ANY WARRANTY; without even the implied warranty of
# MERCHANTABILITY or FITNESS FOR A PARTICULAR PURPOSE.  See the
# GNU General Public License for more details.
#
# You should have received a copy of the GNU Affero General Public License
# along with OpenQuake.  If not, see <http://www.gnu.org/licenses/>.

"""
Core calculator functionality for computing stochastic event sets and ground
motion fields using the 'event-based' method.

Stochastic events sets (which can be thought of as collections of ruptures) are
computed iven a set of seismic sources and investigation time span (in years).

For more information on computing stochastic event sets, see
:mod:`openquake.hazardlib.calc.stochastic`.

One can optionally compute a ground motion field (GMF) given a rupture, a site
collection (which is a collection of geographical points with associated soil
parameters), and a ground shaking intensity model (GSIM).

For more information on computing ground motion fields, see
:mod:`openquake.hazardlib.calc.gmf`.
"""

import time
import random
import collections

import numpy.random

from django.db import transaction
from openquake.hazardlib.calc import gmf
from openquake.hazardlib.imt import from_string

from openquake.engine import logs, writer
from openquake.engine.calculators.hazard import general
from openquake.engine.calculators.hazard.classical import (
    post_processing as cls_post_proc)
from openquake.engine.calculators.hazard.event_based import post_processing
from openquake.engine.db import models
from openquake.engine.utils import tasks
from openquake.engine.performance import EnginePerformanceMonitor, LightMonitor

#: Always 1 for the computation of ground motion fields in the event-based
#: hazard calculator.
DEFAULT_GMF_REALIZATIONS = 1

# NB: beware of large caches
inserter = writer.CacheInserter(models.GmfData, 1000)


@tasks.oqtask
def compute_ses_and_gmfs(job_id, src_seeds, lt_model, gsims_by_rlz, task_no):
    """
    Celery task for the stochastic event set calculator.

    Samples logic trees and calls the stochastic event set calculator.

    Once stochastic event sets are calculated, results will be saved to the
    database. See :class:`openquake.engine.db.models.SESCollection`.

    Optionally (specified in the job configuration using the
    `ground_motion_fields` parameter), GMFs can be computed from each rupture
    in each stochastic event set. GMFs are also saved to the database.

    :param int job_id:
        ID of the currently running job.
    :param src_seeds:
        List of pairs (source, seed)
    :params gsims_by_rlz:
        dictionary of GSIM
    :param task_no:
        an ordinal so that GMV can be collected in a reproducible order
    """
    # NB: all realizations in gsims_by_rlz correspond to the same source model
    ses_coll = models.SESCollection.objects.get(lt_model=lt_model)

    hc = models.HazardCalculation.objects.get(oqjob=job_id)
    all_ses = models.SES.objects.filter(ses_collection=ses_coll)
    imts = map(from_string, hc.intensity_measure_types)
    params = dict(
        correl_model=general.get_correl_model(hc),
        truncation_level=hc.truncation_level,
        maximum_distance=hc.maximum_distance)

    gmfcollector = GmfCollector(params, imts, gsims_by_rlz)

    filter_sites_mon = LightMonitor(
        'filtering sites', job_id, compute_ses_and_gmfs)
    generate_ruptures_mon = LightMonitor(
        'generating ruptures', job_id, compute_ses_and_gmfs)
    filter_ruptures_mon = LightMonitor(
        'filtering ruptures', job_id, compute_ses_and_gmfs)
    save_ruptures_mon = LightMonitor(
        'saving ses', job_id, compute_ses_and_gmfs)
    compute_gmfs_mon = LightMonitor(
        'computing gmfs', job_id, compute_ses_and_gmfs)

    # Compute and save stochastic event sets
    rnd = random.Random()
    num_distinct_ruptures = 0
    total_ruptures = 0

    for src, seed in src_seeds:
        t0 = time.time()
        rnd.seed(seed)

        with filter_sites_mon:  # filtering sources
            s_sites = src.filter_sites_by_distance_to_source(
                hc.maximum_distance, hc.site_collection
            ) if hc.maximum_distance else hc.site_collection
            if s_sites is None:
                continue

        # the dictionary `ses_num_occ` contains [(ses, num_occurrences)]
        # for each occurring rupture for each ses in the ses collection
        ses_num_occ = collections.defaultdict(list)
        with generate_ruptures_mon:  # generating ruptures for the given source
<<<<<<< HEAD
            for rup in src.iter_ruptures():
=======
            for rup_no, rup in enumerate(src.iter_ruptures(), 1):
                rup.rup_no = rup_no
>>>>>>> 2c6ae906
                for ses in all_ses:
                    numpy.random.seed(rnd.randint(0, models.MAX_SINT_32))
                    num_occurrences = rup.sample_number_of_occurrences()
                    if num_occurrences:
                        ses_num_occ[rup].append((ses, num_occurrences))
                        total_ruptures += num_occurrences

        # NB: the number of occurrences is very low, << 1, so it is
        # more efficient to filter only the ruptures that occur, i.e.
        # to call sample_number_of_occurrences() *before* the filtering
        for rup in ses_num_occ.keys():
            with filter_ruptures_mon:  # filtering ruptures
                r_sites = rup.source_typology.\
                    filter_sites_by_distance_to_rupture(
                        rup, hc.maximum_distance, s_sites
                    ) if hc.maximum_distance else s_sites
                if r_sites is None:
                    # ignore ruptures which are far away
                    del ses_num_occ[rup]  # save memory
                    continue

            ses_ruptures = []
            with save_ruptures_mon:  # saving ses_ruptures
                # using a django transaction make the saving faster
                with transaction.commit_on_success(using='job_init'):
                    prob_rup = models.ProbabilisticRupture.create(
                        rup, ses_coll)
                    for ses, num_occurrences in ses_num_occ[rup]:
                        for occ_no in range(1, num_occurrences + 1):
                            rup_seed = rnd.randint(0, models.MAX_SINT_32)
                            ses_rup = models.SESRupture.create(
                                prob_rup, ses, src.source_id,
                                (rup.rup_no, occ_no), rup_seed)
                            ses_ruptures.append(ses_rup)

            with compute_gmfs_mon:  # computing GMFs
                if hc.ground_motion_fields:
                    for ses_rup in ses_ruptures:
                        gmfcollector.calc_gmf(
                            r_sites, rup, ses_rup.id, ses_rup.seed)

        # log calc_time per distinct rupture
        if ses_num_occ:
            num_ruptures = len(ses_num_occ)
            tot_ruptures = sum(num for rup in ses_num_occ
                               for ses, num in ses_num_occ[rup])
            logs.LOG.info(
                'job=%d, src=%s:%s, num_ruptures=%d, tot_ruptures=%d, '
                'num_sites=%d, calc_time=%fs', job_id, src.source_id,
                src.__class__.__name__, num_ruptures, tot_ruptures,
                len(s_sites), time.time() - t0)
            num_distinct_ruptures += num_ruptures

    if num_distinct_ruptures:
        logs.LOG.info('job=%d, task %d generated %d/%d ruptures',
                      job_id, task_no, num_distinct_ruptures, total_ruptures)
    filter_sites_mon.flush()
    generate_ruptures_mon.flush()
    filter_ruptures_mon.flush()
    save_ruptures_mon.flush()
    compute_gmfs_mon.flush()

    if hc.ground_motion_fields:
        with EnginePerformanceMonitor(
                'saving gmfs', job_id, compute_ses_and_gmfs):
            gmfcollector.save_gmfs(task_no)


class GmfCollector(object):
    """
    A class to compute and save ground motion fields.
    """
    def __init__(self, params, imts, gsims_by_rlz):
        """
        :param params:
            a dictionary of parameters with keys
            correl_model, truncation_level, maximum_distance
        :param imts:
            a list of hazardlib intensity measure types
        :param gsims_by_rlz:
            a dictionary  {rlz -> {tectonic region type -> GSIM instance}}
        """
        self.params = params
        self.imts = imts
        self.gsims_by_rlz = gsims_by_rlz
        # NB: I tried to use a single dictionary
        # {site_id: [(gmv, rupt_id),...]} but it took a lot more memory (MS)
        self.gmvs_per_site = collections.defaultdict(list)
        self.ruptures_per_site = collections.defaultdict(list)

    def calc_gmf(self, r_sites, rupture, rupture_id, rupture_seed):
        """
        Compute the GMF generated by the given rupture on the given
        sites and collect the values in the dictionaries
        .gmvs_per_site and .ruptures_per_site.

        :param r_sites:
            the collection of sites affected by the rupture
        :param rupture:
            an `openquake.hazardlib.source.rupture.
                ParametricProbabilisticRupture` instance
        :param id:
            the id of an `openquake.engine.db.models.SESRupture` instance
        :param seed:
            an integer to be used as stochastic seed
        """
        for rlz, gsims in self.gsims_by_rlz.items():
            gmf_calc_kwargs = {
                'rupture': rupture,
                'sites': r_sites,
                'imts': self.imts,
                'gsim': gsims[rupture.tectonic_region_type],
                'truncation_level': self.params['truncation_level'],
                'realizations': DEFAULT_GMF_REALIZATIONS,
                'correlation_model': self.params['correl_model'],
            }
            numpy.random.seed(rupture_seed)
            gmf_dict = gmf.ground_motion_fields(**gmf_calc_kwargs)
            for imt, gmf_1_realiz in gmf_dict.iteritems():
                # since DEFAULT_GMF_REALIZATIONS is 1, gmf_1_realiz is a matrix
                # with n_sites rows and 1 column
                for site_id, gmv in zip(r_sites.sid, gmf_1_realiz):
                    # convert a 1x1 matrix into a float
                    gmv = float(gmv)
                    if gmv:
                        self.gmvs_per_site[rlz, imt, site_id].append(gmv)
                        self.ruptures_per_site[rlz, imt, site_id].append(
                            rupture_id)

    @transaction.commit_on_success(using='job_init')
    def save_gmfs(self, task_no):
        """
        Helper method to save the computed GMF data to the database.

        :param task_no:
            The ordinal of the task which generated the current GMFs to save
        """
        for rlz, imt, site_id in self.gmvs_per_site:
            imt_name, sa_period, sa_damping = imt
            inserter.add(models.GmfData(
                gmf=models.Gmf.objects.get(lt_realization=rlz),
                task_no=task_no,
                imt=imt_name,
                sa_period=sa_period,
                sa_damping=sa_damping,
                site_id=site_id,
                gmvs=self.gmvs_per_site[rlz, imt, site_id],
                rupture_ids=self.ruptures_per_site[rlz, imt, site_id]))
        inserter.flush()
        self.gmvs_per_site.clear()
        self.ruptures_per_site.clear()


class EventBasedHazardCalculator(general.BaseHazardCalculator):
    """
    Probabilistic Event-Based hazard calculator. Computes stochastic event sets
    and (optionally) ground motion fields.
    """
    core_calc_task = compute_ses_and_gmfs

    def task_arg_gen(self, _block_size=None):
        """
        Loop through realizations and sources to generate a sequence of
        task arg tuples. Each tuple of args applies to a single task.
        Yielded results are tuples of the form job_id, sources, ses, seeds
        (seeds will be used to seed numpy for temporal occurence sampling).
        """
        hc = self.hc
        rnd = random.Random()
        rnd.seed(hc.random_seed)
        for job_id, block, lt_model, gsims_by_rlz, task_no in super(
                EventBasedHazardCalculator, self).task_arg_gen():
            ss = [(src, rnd.randint(0, models.MAX_SINT_32))
                  for src in block]  # source, seed pairs
            yield job_id, ss, lt_model, gsims_by_rlz, task_no

        # now the source_blocks_per_ltpath dictionary can be cleared
        self.source_blocks_per_ltpath.clear()

    def initialize_ses_db_records(self, lt_model):
        """
        Create :class:`~openquake.engine.db.models.Output`,
        :class:`~openquake.engine.db.models.SESCollection` and
        :class:`~openquake.engine.db.models.SES` "container" records for
        a single realization.

        Stochastic event set ruptures computed for this realization will be
        associated to these containers.

        NOTE: Many tasks can contribute ruptures to the same SES.
        """
        output = models.Output.objects.create(
            oq_job=self.job,
            display_name='SES Collection smlt-%d' % lt_model.ordinal,
            output_type='ses')

        ses_coll = models.SESCollection.objects.create(
            output=output, lt_model=lt_model, ordinal=lt_model.ordinal)

        for rlz in lt_model:
            if self.job.hazard_calculation.ground_motion_fields:
                output = models.Output.objects.create(
                    oq_job=self.job,
                    display_name='GMF rlz-%s' % rlz.id,
                    output_type='gmf')
                models.Gmf.objects.create(output=output, lt_realization=rlz)

        all_ses = []
        for i in xrange(1, self.hc.ses_per_logic_tree_path + 1):
            all_ses.append(
                models.SES.objects.create(
                    ses_collection=ses_coll,
                    investigation_time=self.hc.investigation_time,
                    ordinal=i))
        return all_ses

    def pre_execute(self):
        """
        Do pre-execution work. At the moment, this work entails:
        parsing and initializing sources, parsing and initializing the
        site model (if there is one), parsing vulnerability and
        exposure files, and generating logic tree realizations. (The
        latter piece basically defines the work to be done in the
        `execute` phase.)
        """
        super(EventBasedHazardCalculator, self).pre_execute()
        for lt_model in models.LtSourceModel.objects.filter(
                hazard_calculation=self.hc):
            self.initialize_ses_db_records(lt_model)

    def post_process(self):
        """
        If requested, perform additional processing of GMFs to produce hazard
        curves.
        """
        if self.hc.hazard_curves_from_gmfs:
            with EnginePerformanceMonitor('generating hazard curves',
                                          self.job.id):
                self.parallelize(
                    post_processing.gmf_to_hazard_curve_task,
                    post_processing.gmf_to_hazard_curve_arg_gen(self.job),
                    self.log_percent)

            # If `mean_hazard_curves` is True and/or `quantile_hazard_curves`
            # has some value (not an empty list), do this additional
            # post-processing.
            if self.hc.mean_hazard_curves or self.hc.quantile_hazard_curves:
                with EnginePerformanceMonitor(
                        'generating mean/quantile curves', self.job.id):
                    self.do_aggregate_post_proc()

            if self.hc.hazard_maps:
                with EnginePerformanceMonitor(
                        'generating hazard maps', self.job.id):
                    self.parallelize(
                        cls_post_proc.hazard_curves_to_hazard_map_task,
                        cls_post_proc.hazard_curves_to_hazard_map_task_arg_gen(
                            self.job),
                        self.log_percent)<|MERGE_RESOLUTION|>--- conflicted
+++ resolved
@@ -125,12 +125,8 @@
         # for each occurring rupture for each ses in the ses collection
         ses_num_occ = collections.defaultdict(list)
         with generate_ruptures_mon:  # generating ruptures for the given source
-<<<<<<< HEAD
-            for rup in src.iter_ruptures():
-=======
             for rup_no, rup in enumerate(src.iter_ruptures(), 1):
                 rup.rup_no = rup_no
->>>>>>> 2c6ae906
                 for ses in all_ses:
                     numpy.random.seed(rnd.randint(0, models.MAX_SINT_32))
                     num_occurrences = rup.sample_number_of_occurrences()
