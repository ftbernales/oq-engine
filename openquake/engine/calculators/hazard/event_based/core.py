--- conflicted
+++ resolved
@@ -65,7 +65,7 @@
 DEFAULT_GMF_REALIZATIONS = 1
 
 # NB: beware of large caches
-inserter = writer.CacheInserter(models.Gmf, 1000)
+inserter = writer.CacheInserter(models.GmfAgg, 1000)
 
 
 # Disabling pylint for 'Too many local variables'
@@ -144,20 +144,8 @@
             gmf_cache = compute_gmf_cache(
                 hc, gsims, ruptures, rupture_ids)
 
-<<<<<<< HEAD
         with EnginePerformanceMonitor('saving gmfs', job_id, ses_and_gmfs):
             _save_gmfs(ses, gmf_cache, hc.site_collection)
-=======
-        with EnginePerformanceMonitor('saving gmfs', job_id, ses_and_gmfs)\
-                as monitor:
-            # This will be the "container" for all computed GMFs
-            # for this stochastic event set.
-            gmf_set = models.GmfSet.objects.get(
-                gmf_collection__lt_realization__id=lt_rlz.id,
-                ses_ordinal=ses.ordinal)
-            _save_gmfs(gmf_set, gmf_cache, hc.points_to_compute(),
-                       result_grp_ordinal, monitor)
->>>>>>> 7c337028
 
 ses_and_gmfs.ignore_result = False  # essential
 
@@ -320,12 +308,7 @@
 
 
 @transaction.commit_on_success(using='reslt_writer')
-<<<<<<< HEAD
 def _save_gmfs(ses, gmf_dict, points_to_compute):
-=======
-def _save_gmfs(gmf_set, gmf_dict, points_to_compute, result_grp_ordinal,
-               monitor):
->>>>>>> 7c337028
     """
     Helper method to save computed GMF data to the database.
     :param ses:
@@ -336,14 +319,9 @@
         An :class:`openquake.hazardlib.geo.mesh.Mesh` object, representing all
         of the points of interest for a calculation.
     """
-<<<<<<< HEAD
     gmf_coll = models.GmfCollection.objects.get(
         lt_realization=ses.ses_collection.lt_realization)
 
-    inserter = writer.CacheInserter(100)  # beware of a cache too large
-
-=======
->>>>>>> 7c337028
     for imt, gmf_data in gmf_dict.iteritems():
 
         gmfs = gmf_data['gmvs']
@@ -367,29 +345,18 @@
             gmvs = all_gmvs[nonzero_gmvs_idxs].tolist()
             relevant_rupture_ids = rupture_ids[nonzero_gmvs_idxs].tolist()
             if gmvs:
-<<<<<<< HEAD
                 inserter.add(models.GmfAgg(
                     gmf_collection=gmf_coll,
                     ses_id=ses.id,
-=======
-                inserter.add(models.Gmf(
-                    gmf_set_id=gmf_set.id,
->>>>>>> 7c337028
                     imt=imt_name,
                     sa_period=sa_period,
                     sa_damping=sa_damping,
                     site_id=site.id,
                     gmvs=gmvs,
-<<<<<<< HEAD
                     rupture_ids=relevant_rupture_ids))
-=======
-                    rupture_ids=relevant_rupture_ids,
-                    result_grp_ordinal=result_grp_ordinal,
-                ))
->>>>>>> 7c337028
-
-    with monitor.copy('bulk inserting into Gmf'):
-        inserter.flush()
+
+    #with monitor.copy('bulk inserting into Gmf'):
+    #    inserter.flush()
 
 
 class EventBasedHazardCalculator(haz_general.BaseHazardCalculator):
@@ -464,11 +431,7 @@
 
         Yielded results are tuples of the form
 
-<<<<<<< HEAD
         (job_id, sources, ses_rlz_n, lt_rlz_id, gsims, task_seed)
-=======
-        (job_id, src_ids, ses, task_seed, result_grp_ordinal)
->>>>>>> 7c337028
 
         (random_seed will be used to seed numpy for temporal occurence
         sampling).
