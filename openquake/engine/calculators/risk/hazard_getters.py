--- conflicted
+++ resolved
@@ -27,7 +27,7 @@
 from openquake.engine import logs
 from openquake.hazardlib import geo
 from openquake.engine.db import models
-from openquake.engine.writer import DummyMonitor
+from openquake.engine.performance import DummyMonitor
 
 #: Scaling constant do adapt to the postgis functions (that work with
 #: meters)
@@ -225,14 +225,10 @@
     Hazard getter for loading ground motion values.
     """
 
-<<<<<<< HEAD
-    def __call__(self, rupture_ids=None, monitor=DummyMonitor()):
-=======
     def __call__(self, monitor=None):
->>>>>>> 78eecb60
-        """
-        :param monitor: an instance of :class:`openquake.engine.performance.EnginePerformanceMonitor` or
-        None
+        """
+        :param monitor: an instance of :class:`openquake.engine.performance.EnginePerformanceMonitor`
+                        or None
         :returns:
             A tuple with two elements. The first is an array of instances of
             :class:`openquake.engine.db.models.ExposureData`, the second is a
