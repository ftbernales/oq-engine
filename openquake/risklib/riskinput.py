# -*- coding: utf-8 -*-
# vim: tabstop=4 shiftwidth=4 softtabstop=4
#
# Copyright (C) 2015-2017 GEM Foundation
#
# OpenQuake is free software: you can redistribute it and/or modify it
# under the terms of the GNU Affero General Public License as published
# by the Free Software Foundation, either version 3 of the License, or
# (at your option) any later version.
#
# OpenQuake is distributed in the hope that it will be useful,
# but WITHOUT ANY WARRANTY; without even the implied warranty of
# MERCHANTABILITY or FITNESS FOR A PARTICULAR PURPOSE.  See the
# GNU Affero General Public License for more details.
#
# You should have received a copy of the GNU Affero General Public License
# along with OpenQuake. If not, see <http://www.gnu.org/licenses/>.

import operator
import logging
import collections
import numpy

from openquake.baselib import hdf5, performance
from openquake.baselib.general import (
    groupby, group_array, get_array, AccumDict)
from openquake.hazardlib import site, calc
from openquake.risklib import scientific, riskmodels


class ValidationError(Exception):
    pass

U8 = numpy.uint8
U16 = numpy.uint16
U32 = numpy.uint32
F32 = numpy.float32
U64 = numpy.uint64
TWO48 = 2 ** 48
EVENTS = -2
NBYTES = -1

FIELDS = ('site_id', 'lon', 'lat', 'idx', 'area', 'number',
          'occupants', 'deductible-', 'insurance_limit-', 'retrofitted-')

by_taxonomy = operator.attrgetter('taxonomy')
aids_dt = numpy.dtype([('aids', hdf5.vuint32)])
indices_dt = numpy.dtype([('start', U32), ('stop', U32)])


def get_refs(assets, hdf5path):
    """
    Debugging method returning the string IDs of the assets from the datastore
    """
    with hdf5.File(hdf5path, 'r') as f:
        return f['asset_refs'][[a.idx for a in assets]]


def read_composite_risk_model(dstore):
    """
    :param dstore: a DataStore instance
    :returns: a :class:`CompositeRiskModel` instance
    """
    oqparam = dstore['oqparam']
    crm = dstore.getitem('composite_risk_model')
    rmdict, retrodict = {}, {}
    for taxo, rm in crm.items():
        rmdict[taxo] = {}
        retrodict[taxo] = {}
        for lt in rm:
            lt = str(lt)  # ensure Python 2-3 compatibility
            rf = dstore['composite_risk_model/%s/%s' % (taxo, lt)]
            if lt.endswith('_retrofitted'):
                # strip _retrofitted, since len('_retrofitted') = 12
                retrodict[taxo][lt[:-12]] = rf
            else:
                rmdict[taxo][lt] = rf
    return CompositeRiskModel(oqparam, rmdict, retrodict)


class CompositeRiskModel(collections.Mapping):
    """
    A container (imt, taxonomy) -> riskmodel

    :param oqparam:
        an :class:`openquake.commonlib.oqvalidation.OqParam` instance
    :param rmdict:
        a dictionary (imt, taxonomy) -> loss_type -> risk_function
    """
    def __init__(self, oqparam, rmdict, retrodict):
        self.damage_states = []
        self._riskmodels = {}

        if getattr(oqparam, 'limit_states', []):
            # classical_damage/scenario_damage calculator
            if oqparam.calculation_mode in ('classical', 'scenario'):
                # case when the risk files are in the job_hazard.ini file
                oqparam.calculation_mode += '_damage'
                if 'exposure' not in oqparam.inputs:
                    raise RuntimeError(
                        'There are risk files in %r but not '
                        'an exposure' % oqparam.inputs['job_ini'])
            self.damage_states = ['no_damage'] + oqparam.limit_states
            delattr(oqparam, 'limit_states')
            for taxonomy, ffs_by_lt in rmdict.items():
                self._riskmodels[taxonomy] = riskmodels.get_riskmodel(
                    taxonomy, oqparam, fragility_functions=ffs_by_lt)
        elif oqparam.calculation_mode.endswith('_bcr'):
            # classical_bcr calculator
            for (taxonomy, vf_orig), (taxonomy_, vf_retro) in \
                    zip(sorted(rmdict.items()), sorted(retrodict.items())):
                assert taxonomy == taxonomy_  # same taxonomies
                self._riskmodels[taxonomy] = riskmodels.get_riskmodel(
                    taxonomy, oqparam,
                    vulnerability_functions_orig=vf_orig,
                    vulnerability_functions_retro=vf_retro)
        else:
            # classical, event based and scenario calculators
            for taxonomy, vfs in rmdict.items():
                for vf in vfs.values():
                    # set the seed; this is important for the case of
                    # VulnerabilityFunctionWithPMF
                    vf.seed = oqparam.random_seed
                    self._riskmodels[taxonomy] = riskmodels.get_riskmodel(
                        taxonomy, oqparam, vulnerability_functions=vfs)

        self.init(oqparam)

    def init(self, oqparam):
        self.lti = {}  # loss_type -> idx
        self.covs = 0  # number of coefficients of variation
        self.curve_params = self.make_curve_params(oqparam)
        self.loss_types = [cp.loss_type for cp in self.curve_params]
        self.insured_losses = oqparam.insured_losses
        expected_loss_types = set(self.loss_types)
        taxonomies = set()
        for taxonomy, riskmodel in self._riskmodels.items():
            taxonomies.add(taxonomy)
            riskmodel.compositemodel = self
            # save the number of nonzero coefficients of variation
            for vf in riskmodel.risk_functions.values():
                if hasattr(vf, 'covs') and vf.covs.any():
                    self.covs += 1
            missing = expected_loss_types - set(riskmodel.risk_functions)
            if missing:
                raise ValidationError(
                    'Missing vulnerability function for taxonomy %s and loss'
                    ' type %s' % (taxonomy, ', '.join(missing)))
        self.taxonomies = sorted(taxonomies)

    def get_min_iml(self):
        iml = collections.defaultdict(list)
        for taxo, rm in self._riskmodels.items():
            for lt, rf in rm.risk_functions.items():
                iml[rf.imt].append(rf.imls[0])
        return {imt: min(iml[imt]) for imt in iml}

    def make_curve_params(self, oqparam):
        # the CurveParams are used only in classical_risk, classical_bcr
        # NB: populate the inner lists .loss_types too
        cps = []
        loss_types = self._get_loss_types()
        for l, loss_type in enumerate(loss_types):
            if oqparam.calculation_mode in ('classical', 'classical_risk'):
                curve_resolutions = set()
                lines = []
                for key in sorted(self):
                    rm = self[key]
                    if loss_type in rm.loss_ratios:
                        ratios = rm.loss_ratios[loss_type]
                        curve_resolutions.add(len(ratios))
                        lines.append('%s %d' % (
                            rm.risk_functions[loss_type], len(ratios)))
                if len(curve_resolutions) > 1:  # example in test_case_5
                    logging.info(
                        'Different num_loss_ratios:\n%s', '\n'.join(lines))
                cp = scientific.CurveParams(
                    l, loss_type, max(curve_resolutions), ratios, True)
            else:  # used only to store the association l -> loss_type
                cp = scientific.CurveParams(l, loss_type, 0, [], False)
            cps.append(cp)
            self.lti[loss_type] = l
        return cps

    def get_loss_ratios(self):
        """
        :returns: a 1-dimensional composite array with loss ratios by loss type
        """
        lst = [('user_provided', numpy.bool)]
        for cp in self.curve_params:
            lst.append((cp.loss_type, F32, len(cp.ratios)))
        loss_ratios = numpy.zeros(1, numpy.dtype(lst))
        for cp in self.curve_params:
            loss_ratios['user_provided'] = cp.user_provided
            loss_ratios[cp.loss_type] = tuple(cp.ratios)
        return loss_ratios

    def _get_loss_types(self):
        """
        :returns: a sorted list with all the loss_types contained in the model
        """
        ltypes = set()
        for rm in self.values():
            ltypes.update(rm.loss_types)
        return sorted(ltypes)

    def __getitem__(self, taxonomy):
        return self._riskmodels[taxonomy]

    def __iter__(self):
        return iter(sorted(self._riskmodels))

    def __len__(self):
        return len(self._riskmodels)

    def gen_outputs(self, riskinput, monitor=performance.Monitor(),
                    assetcol=None):
        """
        Group the assets per taxonomy and compute the outputs by using the
        underlying riskmodels. Yield the outputs generated as dictionaries
        out_by_lr.

        :param riskinput: a RiskInput instance
        :param monitor: a monitor object used to measure the performance
        :param assetcol: not None only for event based risk
        """
        self.monitor = monitor
        hazard_getter = riskinput.hazard_getter
        with monitor('getting hazard'):
            hazard_getter.init()
        sids = hazard_getter.sids
        if assetcol is None:  # scenario, classical, gmf_ebrisk
            assets_by_site = riskinput.assets_by_site
        else:  # event_based_risk
            assets_by_site = assetcol.assets_by_site()
        # group the assets by taxonomy
        dic = collections.defaultdict(list)
        for sid, assets in zip(sids, assets_by_site):
            group = groupby(assets, by_taxonomy)
            for taxonomy in group:
                epsgetter = riskinput.epsilon_getter
                dic[taxonomy].append((sid, group[taxonomy], epsgetter))
        if hasattr(hazard_getter, 'rlzs_by_gsim'):
            # save memory in event based risk by working one gsim at the time
            for gsim in hazard_getter.rlzs_by_gsim:
                for out in self._gen_outputs(hazard_getter, dic, gsim):
                    yield out
        else:
            for out in self._gen_outputs(hazard_getter, dic, None):
                yield out

        if hasattr(hazard_getter, 'gmdata'):  # for event based risk
            riskinput.gmdata = hazard_getter.gmdata

    def _gen_outputs(self, hazard_getter, dic, gsim):
        with self.monitor('building hazard'):
            hazard = hazard_getter.get_hazard(gsim)
        imti = {imt: i for i, imt in enumerate(hazard_getter.imtls)}
        with self.monitor('computing risk'):
            for taxonomy in sorted(dic):
                riskmodel = self[taxonomy]
                imt_lt = [riskmodel.risk_functions[lt].imt
                          for lt in self.loss_types]  # imt for each loss type
                for sid, assets, epsgetter in dic[taxonomy]:
                    for rlzi, haz in sorted(hazard[sid].items()):
                        if isinstance(haz, numpy.ndarray):  # gmf-based calc
                            data = [(haz['gmv'][:, imti[imt]], haz['eid'])
                                    for imt in imt_lt]
                        elif not haz:  # no hazard for this site
<<<<<<< HEAD
                            data = [(numpy.zeros(hazard_getter.E),
                                     hazard_getter.eids) for imt in imt_lt]
                        else:  # classical
                            data = [haz[imti[imt]] for imt in imt_lt]
                        out = riskmodel.get_output(assets, data, epsgetter)
=======
                            data = {
                                i: (numpy.zeros(hazard_getter.E),
                                    hazard_getter.eids)
                                for i in rangeM}
                        else:  # classical, haz is already a dictionary
                            data = haz
                        data_lt = [
                            data[imti[riskmodel.risk_functions[lt].imt]]
                            for lt in self.loss_types]
                        out = riskmodel.get_output(assets, data_lt, epsgetter)
                        out.loss_types = self.loss_types
                        out.assets = assets
>>>>>>> 05ddcc9d
                        out.sid = sid
                        out.rlzi = rlzi
                        try:
                            out.eids = haz['eid']
                        except TypeError:  # curves or zero GMFs
                            out.eids = hazard_getter.eids
                        yield out

    def __toh5__(self):
        loss_types = hdf5.array_of_vstr(self._get_loss_types())
        return self._riskmodels, dict(covs=self.covs, loss_types=loss_types)

    def __repr__(self):
        lines = ['%s: %s' % item for item in sorted(self.items())]
        return '<%s(%d, %d)\n%s>' % (
            self.__class__.__name__, len(lines), self.covs, '\n'.join(lines))


class GmfDataGetter(collections.Mapping):
    """
    A dictionary-like object {sid: dictionary by realization index}
    """
    def __init__(self, dstore, sids):
        self.dstore = dstore
        self.sids = sids

    def __getitem__(self, sid):
        self.dstore.open()  # if not already open
        dset = self.dstore['gmf_data/data']
        idxs = self.dstore['gmf_data/indices'][sid]
        if len(idxs) == 0:  # site ID with no data
            return {}
        array = numpy.concatenate([dset[start:stop] for start, stop in idxs])
        return group_array(array, 'rlzi')

    def __iter__(self):
        return iter(self.sids)

    def __len__(self):
        return len(self.sids)


class HazardGetter(object):
    """
    :param getter:
        A specific getter instance
    :param imtls:
        intensity measure types and levels object
    :param num_rlzs:
        the total number of realizations
    :param eids:
        an array of event IDs (or None)
    """
    def __init__(self, getter, imtls, num_rlzs, eids=None):
        self.sids = getter.sids
        self._getter = getter
        self.imtls = imtls
        self.eids = eids
        self.num_rlzs = num_rlzs
        self.E = 0 if eids is None else len(eids)
        if getter.__class__.__name__.startswith('Gmf'):
            # now some attributes set for API compatibility with the GmfGetter
            # number of ground motion fields
            # dictionary rlzi -> array(imts, events, nbytes)
            self.gmdata = AccumDict(
                accum=numpy.zeros(len(self.imtls) + 2, F32))

    def init(self):
        if hasattr(self, 'data'):  # already initialized
            return
        self.data = collections.OrderedDict()
        if not self._getter.__class__.__name__.startswith('Gmf'):
            hcurves = self._getter.get_hcurves(self.imtls)  # shape (R, N)
            for sid, hcurve_by_rlz in zip(self.sids, hcurves.T):
                self.data[sid] = datadict = {}
                for rlzi, hcurve in enumerate(hcurve_by_rlz):
                    datadict[rlzi] = lst = [None for imt in self.imtls]
                    for imti, imt in enumerate(self.imtls):
                        lst[imti] = hcurve[imt]  # imls
        else:  # gmf
            for sid in self.sids:
                self.data[sid] = data = self._getter[sid]
                if not data:  # no GMVs, return 0, counted in no_damage
                    self.data[sid] = {rlzi: 0 for rlzi in range(self.num_rlzs)}
            # dictionary eid -> index
            if self.eids is not None:
                self.eid2idx = dict(zip(self.eids, range(len(self.eids))))

    def get_hazard(self, gsim=None):
        """
        :param gsim: ignored
        :returns: an OrderedDict rlzi -> datadict
        """
        return self.data


class GmfGetter(object):
    """
    An hazard getter with methods .gen_gmv and .get_hazard returning
    ground motion values.
    """
    kind = 'gmf'

    def __init__(self, rlzs_by_gsim, ebruptures, sitecol, imtls,
                 min_iml, truncation_level, correlation_model, samples=1):
        assert sitecol is sitecol.complete, sitecol
        self.grp_id = ebruptures[0].grp_id
        self.rlzs_by_gsim = rlzs_by_gsim
        self.num_rlzs = sum(len(rlzs) for gsim, rlzs in rlzs_by_gsim.items())
        self.ebruptures = ebruptures
        self.sitecol = sitecol
        self.imtls = imtls
        self.min_iml = min_iml
        self.truncation_level = truncation_level
        self.correlation_model = correlation_model
        self.samples = samples
        self.gmf_data_dt = numpy.dtype(
            [('rlzi', U16), ('sid', U32),
             ('eid', U64), ('gmv', (F32, (len(imtls),)))])
        self.eids = numpy.concatenate(
            [ebr.events['eid'] for ebr in ebruptures])

    def init(self):
        """
        Initialize the computers. Should be called on the workers
        """
        self.N = len(self.sitecol.complete)
        self.I = I = len(self.imtls)
        self.R = sum(len(rlzs) for rlzs in self.rlzs_by_gsim.values())
        self.gmv_dt = numpy.dtype(
            [('sid', U32), ('eid', U64), ('gmv', (F32, (I,)))])
        self.gmv_eid_dt = numpy.dtype([('gmv', (F32, (I,))), ('eid', U64)])
        self.sids = self.sitecol.sids
        self.computers = []
        gsims = sorted(self.rlzs_by_gsim)
        for ebr in self.ebruptures:
            sites = site.FilteredSiteCollection(
                ebr.sids, self.sitecol.complete)
            computer = calc.gmf.GmfComputer(
                ebr, sites, self.imtls, gsims,
                self.truncation_level, self.correlation_model)
            self.computers.append(computer)
        # dictionary rlzi -> array(imtls, events, nbytes)
        self.gmdata = AccumDict(accum=numpy.zeros(len(self.imtls) + 2, F32))
        # dictionary eid -> index
        self.eid2idx = dict(zip(self.eids, range(len(self.eids))))

    def gen_gmv(self, gsim=None):
        """
        Compute the GMFs for the given realization and populate the .gmdata
        array. Yields tuples of the form (sid, eid, imti, gmv).
        """
        itemsize = self.gmf_data_dt.itemsize
        sample = 0  # in case of sampling the realizations have a corresponding
        # sample number from 0 to the number of samples of the given src model
        gsims = self.rlzs_by_gsim if gsim is None else [gsim]
        for gs in gsims:  # OrderedDict
            rlzs = self.rlzs_by_gsim[gs]
            for computer in self.computers:
                rup = computer.rupture
                sids = computer.sites.sids
                if self.samples > 1:
                    # events of the current slice of realizations
                    all_eids = [get_array(rup.events, sample=s)['eid']
                                for s in range(sample, sample + len(rlzs))]
                else:
                    all_eids = [rup.events['eid']] * len(rlzs)
                num_events = sum(len(eids) for eids in all_eids)
                # NB: the trick for performance is to keep the call to
                # compute.compute outside of the loop over the realizations
                # it is better to have few calls producing big arrays
                array = computer.compute(gs, num_events).transpose(1, 0, 2)
                # shape (N, I, E)
                for i, miniml in enumerate(self.min_iml):  # gmv < minimum
                    arr = array[:, i, :]
                    arr[arr < miniml] = 0
                n = 0
                for r, rlzi in enumerate(rlzs):
                    e = len(all_eids[r])
                    gmdata = self.gmdata[rlzi]
                    gmdata[EVENTS] += e
                    for ei, eid in enumerate(all_eids[r]):
                        gmf = array[:, :, n + ei]  # shape (N, I)
                        tot = gmf.sum(axis=0)  # shape (I,)
                        if not tot.sum():
                            continue
                        for i, val in enumerate(tot):
                            gmdata[i] += val
                        for sid, gmv in zip(sids, gmf):
                            if gmv.sum():
                                gmdata[NBYTES] += itemsize
                                yield rlzi, sid, eid, gmv
                    n += e
            sample += len(rlzs)

    def get_hazard(self, gsim=None, data=None):
        """
        :param data: if given, an iterator of records of dtype gmf_data_dt
        :returns: an array (rlzi, sid, imti) -> array(gmv, eid)
        """
        if data is None:
            data = self.gen_gmv(gsim)
        hazard = numpy.array([collections.defaultdict(list)
                              for _ in range(self.N)])
        for rlzi, sid, eid, gmv in data:
            hazard[sid][rlzi].append((gmv, eid))
        for haz in hazard:
            for rlzi in haz:
                haz[rlzi] = numpy.array(haz[rlzi], self.gmv_eid_dt)
        return hazard


class RiskInput(object):
    """
    Contains all the assets and hazard values associated to a given
    imt and site.

    :param hazard_getter:
        a callable returning the hazard data for a given realization
    :param assets_by_site:
        array of assets, one per site (can be empty)
    :param eps_dict:
        dictionary of epsilons (can be None)
    """
    def __init__(self, hazard_getter, assets_by_site=(), eps_dict=None):
        self.hazard_getter = hazard_getter
        self.assets_by_site = assets_by_site
        self.eps = eps_dict
        taxonomies_set = set()
        aids = []
        for assets in self.assets_by_site:
            for asset in assets:
                taxonomies_set.add(asset.taxonomy)
                aids.append(asset.ordinal)
        self.aids = numpy.array(aids, numpy.uint32)
        self.taxonomies = sorted(taxonomies_set)
        self.weight = len(self.aids) or sum(
            sr.weight for sr in hazard_getter.ebruptures)

    @property
    def imt_taxonomies(self):
        """Return a list of pairs (imt, taxonomies) with a single element"""
        return [(self.imt, self.taxonomies)]

    def epsilon_getter(self, aid, eids):
        """
        :param aid: asset ordinal
        :param eids: ignored
        :returns: an array of E epsilons
        """
        if not self.eps:
            return
        try:
            eid2idx = self.hazard_getter.eid2idx
        except AttributeError:  # no eid2idx
<<<<<<< HEAD
            return self.eps[aid]
        else:
            idx = [eid2idx[eid] for eid in eids]
            try:
                return self.eps[aid, idx]
            except TypeError:  # for gmf_ebrisk
                return self.eps[aid][idx]
=======
            return eps
        idx = [eid2idx[eid] for eid in eids]
        try:
            return self.eps[aid, idx]
        except TypeError:  # for gmf_ebrisk
            return self.eps[aid][idx]
>>>>>>> 05ddcc9d

    def __repr__(self):
        return '<%s taxonomy=%s, %d asset(s)>' % (
            self.__class__.__name__, ', '.join(self.taxonomies), self.weight)


class EpsilonMatrix0(object):
    """
    Mock-up for a matrix of epsilons of size N x E,
    used when asset_correlation=0.

    :param num_assets: N assets
    :param seeds: E seeds, set before calling numpy.random.normal
    """
    def __init__(self, num_assets, seeds):
        self.num_assets = num_assets
        self.seeds = seeds
        self.eps = None

    def make_eps(self):
        """
        Builds a matrix of N x E epsilons
        """
        eps = numpy.zeros((self.num_assets, len(self.seeds)), F32)
        for i, seed in enumerate(self.seeds):
            numpy.random.seed(seed)
            eps[:, i] = numpy.random.normal(size=self.num_assets)
        return eps

    def __getitem__(self, item):
        if self.eps is None:
            self.eps = self.make_eps()
        return self.eps[item]

    def __len__(self):
        return self.num_assets


class EpsilonMatrix1(object):
    """
    Mock-up for a matrix of epsilons of size N x E,
    used when asset_correlation=1.

    :param num_events: number of events
    :param seed: seed used to generate E epsilons
    """
    def __init__(self, num_events, seed):
        self.num_events = num_events
        self.seed = seed
        numpy.random.seed(seed)
        self.eps = numpy.random.normal(size=num_events)

    def __getitem__(self, item):
        # item[0] is the asset index, item[1] the event index
        # the epsilons are equal for all assets since asset_correlation=1
        return self.eps[item[1]]


def epsilon_getter(n_assets, n_events, correlation, master_seed, no_eps):
    """
    :returns: a function (start, stop) -> matrix of shape (n_assets, n_events)
    """
    assert n_assets > 0, n_assets
    assert n_events > 0, n_events
    assert correlation in (0, 1), correlation
    assert master_seed >= 0, master_seed
    assert no_eps in (True, False), no_eps
    seeds = master_seed + numpy.arange(n_events)

    def get_eps(start=0, stop=n_events):
        if no_eps:
            eps = None
        elif correlation:
            eps = EpsilonMatrix1(stop - start, master_seed)
        else:
            eps = EpsilonMatrix0(n_assets, seeds[start:stop])
        return eps

    return get_eps


def make_eps(assetcol, num_samples, seed, correlation):
    """
    :param assetcol: an AssetCollection instance
    :param int num_samples: the number of ruptures
    :param int seed: a random seed
    :param float correlation: the correlation coefficient
    :returns: epsilons matrix of shape (num_assets, num_samples)
    """
    assets_by_taxo = groupby(assetcol, by_taxonomy)
    eps = numpy.zeros((len(assetcol), num_samples), numpy.float32)
    for taxonomy, assets in assets_by_taxo.items():
        # the association with the epsilons is done in order
        assets.sort(key=operator.attrgetter('idx'))
        shape = (len(assets), num_samples)
        logging.info('Building %s epsilons for taxonomy %s', shape, taxonomy)
        zeros = numpy.zeros(shape)
        epsilons = scientific.make_epsilons(zeros, seed, correlation)
        for asset, epsrow in zip(assets, epsilons):
            eps[asset.ordinal] = epsrow
    return eps


def str2rsi(key):
    """
    Convert a string of the form 'rlz-XXXX/sid-YYYY/ZZZ'
    into a triple (XXXX, YYYY, ZZZ)
    """
    rlzi, sid, imt = key.split('/')
    return int(rlzi[4:]), int(sid[4:]), imt


def rsi2str(rlzi, sid, imt):
    """
    Convert a triple (XXXX, YYYY, ZZZ) into a string of the form
    'rlz-XXXX/sid-YYYY/ZZZ'
    """
    return 'rlz-%04d/sid-%04d/%s' % (rlzi, sid, imt)


class LossRatiosGetter(object):
    """
    Read loss ratios from the datastore for all realizations or for a specific
    realization.

    :param dstore: a DataStore instance
    """
    def __init__(self, dstore, aids=None, lazy=True):
        self.dstore = dstore
        dset = self.dstore['all_loss_ratios/indices']
        self.aids = list(aids or range(len(dset)))
        self.indices = [dset[aid] for aid in self.aids]
        self.data = None if lazy else self.get_all()

    # used in the loss curves exporter
    def get(self, rlzi):
        """
        :param rlzi: a realization ordinal
        :returns: a dictionary aid -> array of shape (E, LI)
        """
        data = self.dstore['all_loss_ratios/data']
        dic = collections.defaultdict(list)  # aid -> ratios
        for aid, idxs in zip(self.aids, self.indices):
            for idx in idxs:
                for rec in data[idx[0]: idx[1]]:  # dtype (rlzi, ratios)
                    if rlzi == rec['rlzi']:
                        dic[aid].append(rec['ratios'])
        return {a: numpy.array(dic[a]) for a in dic}

    # used in the calculator
    def get_all(self):
        """
        :returns: a list of A composite arrays of dtype `lrs_dt`
        """
        if getattr(self, 'data', None) is not None:
            return self.data
        self.dstore.open()  # if closed
        data = self.dstore['all_loss_ratios/data']
        loss_ratio_data = []
        for aid, idxs in zip(self.aids, self.indices):
            if len(idxs):
                arr = numpy.concatenate([data[idx[0]: idx[1]] for idx in idxs])
            else:
                # FIXME: a test for this case is missing
                arr = numpy.array([], data.dtype)
            loss_ratio_data.append(arr)
        return loss_ratio_data<|MERGE_RESOLUTION|>--- conflicted
+++ resolved
@@ -267,26 +267,11 @@
                             data = [(haz['gmv'][:, imti[imt]], haz['eid'])
                                     for imt in imt_lt]
                         elif not haz:  # no hazard for this site
-<<<<<<< HEAD
                             data = [(numpy.zeros(hazard_getter.E),
                                      hazard_getter.eids) for imt in imt_lt]
                         else:  # classical
                             data = [haz[imti[imt]] for imt in imt_lt]
                         out = riskmodel.get_output(assets, data, epsgetter)
-=======
-                            data = {
-                                i: (numpy.zeros(hazard_getter.E),
-                                    hazard_getter.eids)
-                                for i in rangeM}
-                        else:  # classical, haz is already a dictionary
-                            data = haz
-                        data_lt = [
-                            data[imti[riskmodel.risk_functions[lt].imt]]
-                            for lt in self.loss_types]
-                        out = riskmodel.get_output(assets, data_lt, epsgetter)
-                        out.loss_types = self.loss_types
-                        out.assets = assets
->>>>>>> 05ddcc9d
                         out.sid = sid
                         out.rlzi = rlzi
                         try:
@@ -539,25 +524,12 @@
         """
         if not self.eps:
             return
-        try:
-            eid2idx = self.hazard_getter.eid2idx
-        except AttributeError:  # no eid2idx
-<<<<<<< HEAD
-            return self.eps[aid]
-        else:
-            idx = [eid2idx[eid] for eid in eids]
-            try:
-                return self.eps[aid, idx]
-            except TypeError:  # for gmf_ebrisk
-                return self.eps[aid][idx]
-=======
-            return eps
+        eid2idx = self.hazard_getter.eid2idx
         idx = [eid2idx[eid] for eid in eids]
         try:
             return self.eps[aid, idx]
         except TypeError:  # for gmf_ebrisk
             return self.eps[aid][idx]
->>>>>>> 05ddcc9d
 
     def __repr__(self):
         return '<%s taxonomy=%s, %d asset(s)>' % (
