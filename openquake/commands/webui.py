# -*- coding: utf-8 -*-
# vim: tabstop=4 shiftwidth=4 softtabstop=4
#
# Copyright (C) 2016-2023 GEM Foundation
#
# OpenQuake is free software: you can redistribute it and/or modify it
# under the terms of the GNU Affero General Public License as published
# by the Free Software Foundation, either version 3 of the License, or
# (at your option) any later version.
#
# OpenQuake is distributed in the hope that it will be useful,
# but WITHOUT ANY WARRANTY; without even the implied warranty of
# MERCHANTABILITY or FITNESS FOR A PARTICULAR PURPOSE.  See the
# GNU Affero General Public License for more details.
#
# You should have received a copy of the GNU Affero General Public License
# along with OpenQuake.  If not, see <http://www.gnu.org/licenses/>.

import os
import sys
import subprocess
import webbrowser

from openquake.baselib import config, general
from openquake.server import dbserver, db
from openquake.server.utils import check_webserver_running

<<<<<<< HEAD
commands = ['start', 'migrate', 'createsuperuser', 'collectstatic', 'dumpdata', 'loaddata']
=======
commands = ['start']
>>>>>>> 19694cfa


def runserver(hostport=None, skip_browser=False):
    args = [sys.executable, '-m', 'openquake.server.manage', 'runserver']
    # the reload functionality of the Django development server interferes
    # with SIGCHLD and causes zombies, thus it is disabled
    args.append('--noreload')
    if hostport:
        args.append(hostport)
    p = subprocess.Popen(args)
    if not skip_browser:
        url = 'http://' + hostport
        if check_webserver_running(url):
            webbrowser.open(url)
    p.wait()
    if p.returncode != 0:
        sys.exit(p.returncode)


def main(cmd, hostport='127.0.0.1:8800', skip_browser: bool = False):
    """
    Start the webui server in foreground. Other webui commands can be launched
    after activating the openquake virtual environment, using Django’s
    command-line utility for administrative tasks, e.g.:
    manage.py <command> [options]
    """
    dbpath = os.path.realpath(os.path.expanduser(config.dbserver.file))
    if os.path.isfile(dbpath) and not os.access(dbpath, os.W_OK):
        sys.exit('This command must be run by the proper user: '
                 'see the documentation for details')
    general.check_dependencies()
    dbserver.ensure_on()  # start the dbserver in a subprocess
    # reset any computation left in the 'executing' state
    db.actions.reset_is_running(dbserver.db)
    print('Starting, using version %s' % general.engine_version())
    runserver(hostport, skip_browser)


main.cmd = dict(help='webui command', choices=commands)
main.hostport = 'a string of the form <hostname:port>'
main.skip_browser = 'do not automatically open the browser'<|MERGE_RESOLUTION|>--- conflicted
+++ resolved
@@ -1,7 +1,7 @@
 # -*- coding: utf-8 -*-
 # vim: tabstop=4 shiftwidth=4 softtabstop=4
 #
-# Copyright (C) 2016-2023 GEM Foundation
+# Copyright (C) 2016-2024 GEM Foundation
 #
 # OpenQuake is free software: you can redistribute it and/or modify it
 # under the terms of the GNU Affero General Public License as published
@@ -25,12 +25,7 @@
 from openquake.server import dbserver, db
 from openquake.server.utils import check_webserver_running
 
-<<<<<<< HEAD
-commands = ['start', 'migrate', 'createsuperuser', 'collectstatic', 'dumpdata', 'loaddata']
-=======
 commands = ['start']
->>>>>>> 19694cfa
-
 
 def runserver(hostport=None, skip_browser=False):
     args = [sys.executable, '-m', 'openquake.server.manage', 'runserver']
