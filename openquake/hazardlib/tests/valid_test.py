--- conflicted
+++ resolved
@@ -113,11 +113,8 @@
         self.assertEqual(imt.from_string('SA(1.)'), ('SA(1.0)', 1, 5, None))
         self.assertEqual(imt.from_string('SA(0.5)'), ('SA(0.5)', 0.5, 5, None))
         self.assertEqual(imt.from_string('PGV'), ('PGV', 0., 5, None))
-<<<<<<< HEAD
-=======
         self.assertEqual(imt.from_string('SDi(1.,2.)'),
                          ('SDi(1.0,2.0)', 1, 5, 2))
->>>>>>> 41c7de90
         with self.assertRaises(KeyError):
             imt.from_string('S(1)')
 
