import os.path
import unittest
import numpy
from openquake.hazardlib import geo, imt
from openquake.hazardlib.shakemap import (
    get_shakemap_array, get_sitecol_shakemap, to_gmfs, amplify_ground_shaking,
    spatial_correlation_array, spatial_covariance_array,
    cross_correlation_matrix, cholesky)

aae = numpy.testing.assert_almost_equal
F64 = numpy.float64
imts = [imt.from_string(x) for x in ['PGA', 'SA(0.3)', 'SA(1.0)', 'SA(3.0)']]
imt_dt = numpy.dtype([(str(imt), float) for imt in imts])
shakemap_dt = numpy.dtype([('lon', float), ('lat', float), ('val', imt_dt),
                           ('std', imt_dt), ('vs30', float)])
CDIR = os.path.dirname(__file__)


def mean_gmf(shakemap):
    gmfs = to_gmfs(
        shakemap, crosscorr='cross', site_effects=True, trunclevel=3,
        num_gmfs=10, seed=42)
    return [gmfs[..., i].mean() for i in range(len(imts))]


class ShakemapTestCase(unittest.TestCase):

    def test_gmfs(self):
        f1 = os.path.join(CDIR, 'ghorka_grid.xml')
        f2 = os.path.join(CDIR, 'ghorka_uncertainty.xml')
        array = get_shakemap_array(f1, f2)
        sitecol, shakemap = get_sitecol_shakemap(array)
        n = 4  # number of sites
        self.assertEqual(len(sitecol), n)
        gmf_by_imt = mean_gmf(shakemap)
        aae(gmf_by_imt, [0.0035974, 0.0135442, 0.0296358, 0.0150663])

    def test_amplify(self):
        res = amplify_ground_shaking(T=3.0, vs30=780, gmvs=[0.1, 0.2, 0.3])
        aae(res, [0.09832577, 0.19690711, 0.2958982])

        res = amplify_ground_shaking(T=0.3, vs30=780, gmvs=[0.1, 0.2, 0.3])
        aae(res, [0.09909498, 0.19870543, 0.29922175])

    def test_matrices(self):

        # distance matrix
        lons = numpy.array([84., 84., 84., 85.5, 85.5, 85.5, 87., 87., 87.])
        lats = numpy.array([26., 27.5, 29., 26., 27.5, 29., 26., 27.5, 29.])
        dmatrix = geo.geodetic.distance_matrix(lons, lats)
        aae(dmatrix.sum(), 18539.6131407)

        # spatial correlation
        sca = spatial_correlation_array(dmatrix, imts, 'spatial')
        aae(sca.sum(), 36.000370229)

        # spatial covariance
        std = numpy.array([(0.5, 0.52, 0.64, 0.73)] * 9, imt_dt)  # 9 sites
        scov = spatial_covariance_array([std[n] for n in imt_dt.names], sca)
        aae(scov.sum(), 13.166200147)

        # cross correlation
        ccor = cross_correlation_matrix(imts, 'cross')
        aae(ccor.sum(), 10.49124788)

        # cholesky decomposition
        L = cholesky(scov, ccor)
        self.assertEqual(L.shape, (36, 36))
        aae(L.sum(), 30.5121263)

        # intensity
        val = numpy.array(
            [(5.38409665, 3.9383686, 3.55435415, 4.37692394)] * 9, imt_dt)

        shakemap = numpy.zeros(9, shakemap_dt)  # 9 sites
        shakemap['lon'] = lons
        shakemap['lat'] = lats
        shakemap['vs30'] = numpy.array([301.17] * 9)
        shakemap['val'] = val
        shakemap['std'] = std
        gmfs = to_gmfs(
            shakemap, site_effects=False, trunclevel=3, num_gmfs=2, seed=42)
        # shape (R, N, E, M)
        aae(gmfs[..., 0].sum(axis=1), [[0.3708301, 0.5671011]])  # PGA

        gmfs = to_gmfs(
<<<<<<< HEAD
            shakemap, crosscorr='cross', site_effects=True, trunclevel=3,
            num_gmfs=2, seed=42)
        aae(gmfs[..., 0].sum(axis=1), [[0.4101717, 0.6240185]])  # PGA
        aae(gmfs[..., 2].sum(axis=1), [[0.3946015, 0.5385107]])  # SA(1.0)
=======
            shakemap, site_effects=True, trunclevel=3, num_gmfs=2, seed=42)
        aae(gmfs[..., 0].sum(axis=1), [[0.2832467, 0.433162]])  # PGA
        aae(gmfs[..., 2].sum(axis=1), [[0.3279128, 0.4475009]])  # SA(1.0)
>>>>>>> 5e067c49
<|MERGE_RESOLUTION|>--- conflicted
+++ resolved
@@ -79,18 +79,13 @@
         shakemap['val'] = val
         shakemap['std'] = std
         gmfs = to_gmfs(
-            shakemap, site_effects=False, trunclevel=3, num_gmfs=2, seed=42)
+            shakemap, crosscorr=True, site_effects=False, trunclevel=3,
+            num_gmfs=2, seed=42)
         # shape (R, N, E, M)
         aae(gmfs[..., 0].sum(axis=1), [[0.3708301, 0.5671011]])  # PGA
 
         gmfs = to_gmfs(
-<<<<<<< HEAD
-            shakemap, crosscorr='cross', site_effects=True, trunclevel=3,
+            shakemap, crosscorr=True, site_effects=True, trunclevel=3,
             num_gmfs=2, seed=42)
-        aae(gmfs[..., 0].sum(axis=1), [[0.4101717, 0.6240185]])  # PGA
-        aae(gmfs[..., 2].sum(axis=1), [[0.3946015, 0.5385107]])  # SA(1.0)
-=======
-            shakemap, site_effects=True, trunclevel=3, num_gmfs=2, seed=42)
         aae(gmfs[..., 0].sum(axis=1), [[0.2832467, 0.433162]])  # PGA
-        aae(gmfs[..., 2].sum(axis=1), [[0.3279128, 0.4475009]])  # SA(1.0)
->>>>>>> 5e067c49
+        aae(gmfs[..., 2].sum(axis=1), [[0.3972117, 0.401503]])  # SA(1.0)