# -*- coding: utf-8 -*-
# vim: tabstop=4 shiftwidth=4 softtabstop=4
#
# Copyright (C) 2012-2022 GEM Foundation
#
# OpenQuake is free software: you can redistribute it and/or modify it
# under the terms of the GNU Affero General Public License as published
# by the Free Software Foundation, either version 3 of the License, or
# (at your option) any later version.
#
# OpenQuake is distributed in the hope that it will be useful,
# but WITHOUT ANY WARRANTY; without even the implied warranty of
# MERCHANTABILITY or FITNESS FOR A PARTICULAR PURPOSE.  See the
# GNU Affero General Public License for more details.
#
# You should have received a copy of the GNU Affero General Public License
# along with OpenQuake. If not, see <http://www.gnu.org/licenses/>.

"""
Module exports :class:`ChiouYoungs2014`
               :class:`ChiouYoungs2014Japan`
               :class:`ChiouYoungs2014Italy`
               :class:`ChiouYoungs2014Wenchuan`
               :class:`ChiouYoungs2014PEER`
               :class:`ChiouYoungs2014NearFaultEffect`
"""
import numpy as np

from openquake.baselib.general import CallableDict
from openquake.hazardlib.gsim.base import GMPE, CoeffsTable
from openquake.hazardlib import const
from openquake.hazardlib.imt import PGA, PGV, SA

CONSTANTS = {"c2": 1.06, "c4": -2.1, "c4a": -0.5, "crb": 50.0,
             "c8a": 0.2695, "c11": 0.0, "phi6": 300.0, "phi6jp": 800.0}


def _get_centered_cdpp(clsname, ctx):
    """
    Returns the centred dpp term (zero by default)
    """
    if clsname.endswith("NearFaultEffect"):
        return ctx.rcdpp
    return np.zeros(ctx.rrup.shape)


def _get_centered_z1pt0(clsname, ctx):
    """
    Get z1pt0 centered on the Vs30- dependent average z1pt0(m)
    California and non-Japan regions
    """
    if clsname.endswith("Japan"):
        mean_z1pt0 = (-5.23 / 2.) * np.log(((ctx.vs30 ** 2.) + 412.39 ** 2.)
                                           / (1360 ** 2. + 412.39 ** 2.))
        return ctx.z1pt0 - np.exp(mean_z1pt0)

    #: California and non-Japan regions
    mean_z1pt0 = (-7.15 / 4.) * np.log(((ctx.vs30) ** 4. + 570.94 ** 4.)
                                       / (1360 ** 4. + 570.94 ** 4.))
    return ctx.z1pt0 - np.exp(mean_z1pt0)


def _get_centered_ztor(ctx):
    """
    Get ztor centered on the M- dependent avarage ztor(km)
    by different fault types.
    """
    # Strike-slip and normal faulting
    mean_ztor = np.clip(2.673 - 1.136 * np.clip(ctx.mag - 4.970, 0., None),
                        0., None) ** 2
    # Reverse and reverse-oblique faulting
    rev = (30. <= ctx.rake) & (ctx.rake <= 150.)
    mean_ztor[rev] = np.clip(2.704 - 1.226 * np.clip(
        ctx.mag[rev] - 5.849, 0.0, None), 0., None) ** 2
    return ctx.ztor - mean_ztor


def _get_ln_y_ref(ctx, C):
    """
    Get an intensity on a reference soil.
    Implements eq. 13a.
    """
    # Reverse faulting flag
    Frv = 1. if 30 <= ctx.rake <= 150 else 0.
    # Normal faulting flag
    Fnm = 1. if -120 <= ctx.rake <= -60 else 0.
    # A part in eq. 11
    mag_test1 = np.cosh(2. * np.clip(ctx.mag - 4.5, 0., None))
    # Centered DPP
    centered_dpp = 0
    # Centered Ztor
    centered_ztor = 0

    dist_taper = np.fmax(1 - (np.fmax(ctx.rrup - 40,
                              np.zeros_like(ctx)) / 30.),
                         np.zeros_like(ctx))
    dist_taper = dist_taper.astype(np.float64)
    ln_y_ref = (
        # first part of eq. 11
        C['c1']
        + (C['c1a'] + C['c1c'] / mag_test1) * Frv
        + (C['c1b'] + C['c1d'] / mag_test1) * Fnm
        + (C['c7'] + C['c7b'] / mag_test1) * centered_ztor
        + (C['c11'] + C['c11b'] / mag_test1) *
        np.cos(np.radians(ctx.dip)) ** 2
        # second part
        + C['c2'] * (ctx.mag - 6)
        + ((C['c2'] - C['c3']) / C['cn'])
        * np.log(1 + np.exp(C['cn'] * (C['cm'] - ctx.mag)))
        # third part
        + C['c4']
        * np.log(ctx.rrup + C['c5']
                 * np.cosh(C['c6'] * np.clip(ctx.mag - C['chm'], 0, None)))
        + (C['c4a'] - C['c4'])
        * np.log(np.sqrt(ctx.rrup ** 2 + C['crb'] ** 2))
        # forth part
        + (C['cg1'] + C['cg2'] / (
            np.cosh(np.clip(ctx.mag - C['cg3'], 0, None))))
        * ctx.rrup
        # fifth part
        + C['c8'] * dist_taper
<<<<<<< HEAD
        * np.clip((ctx.mag - 5.5)/0.8, 0., 1.)
=======
        * np.clip((ctx.mag - 5.5, 0) / 0.8, 0., 1.)
>>>>>>> d05a575b
        * np.exp(-1 * C['c8a'] * (ctx.mag - C['c8b']) ** 2) * centered_dpp
        # sixth part
        # + C['c9'] * Fhw * np.cos(math.radians(ctx.dip)) *
        # (C['c9a'] + (1 - C['c9a']) * np.tanh(ctx.rx / C['c9b']))
        # * (1 - np.sqrt(ctx.rjb ** 2 + ctx.ztor ** 2)
        #   / (ctx.rrup + 1.0))
    )
    return ln_y_ref


def _get_mean(ctx, C, ln_y_ref, exp1, exp2):
    """
    Add site effects to an intensity. Implements eq. 13b.
    """
    eta = epsilon = 0.
    ln_y = (
        # first line of eq. 12
        ln_y_ref + eta
        # second line
        + C['phi1'] * np.log(ctx.vs30 / 1130).clip(-np.inf, 0)
        # third line
        + C['phi2'] * (exp1 - exp2)
        * np.log((np.exp(ln_y_ref) * np.exp(eta) + C['phi4']) / C['phi4'])
        # fourth line - removed
        # fifth line
        + epsilon)
    return ln_y


def get_basin_depth_term(clsname, C, centered_z1pt0):
    """
    Returns the basin depth scaling
    """
    if clsname.endswith("Japan"):
        return C["phi5jp"] * (1.0 - np.exp(-centered_z1pt0 /
                                           CONSTANTS["phi6jp"]))
    return C["phi5"] * (1.0 - np.exp(-centered_z1pt0 /
                                     CONSTANTS["phi6"]))


def get_directivity(clsname, C, ctx):
    """
    Returns the directivity term.

    The directivity prediction parameter is centered on the average
    directivity prediction parameter. Here we set the centered_dpp
    equal to zero, since the near fault directivity effect prediction is
    off by default in our calculation.
    """
    cdpp = _get_centered_cdpp(clsname, ctx)
    if not np.any(cdpp > 0.0):
        # No directivity term
        return 0.0
    f_dir = np.exp(-C["c8a"] * ((ctx.mag - C["c8b"]) ** 2.)) * cdpp
<<<<<<< HEAD
    f_dir *= np.clip((ctx.mag - 5.5)/0.8, 0, 1)
=======
    f_dir *= np.clip((ctx.mag - 5.5) / 0.8, 0., 1.)
>>>>>>> d05a575b
    rrup_max = ctx.rrup - 40.
    rrup_max[rrup_max < 0.0] = 0.0
    rrup_max = 1.0 - (rrup_max / 30.)
    rrup_max[rrup_max < 0.0] = 0.0
    return C["c8"] * rrup_max * f_dir


get_far_field_distance_scaling = CallableDict()


@get_far_field_distance_scaling.add("CAL")
def get_far_field_distance_scaling_1(region, C, mag, rrup):
    """
    Returns the far-field distance scaling term - both magnitude and
    distance - for California and other regions
    """
    # Get the attenuation distance scaling
    f_r = (CONSTANTS["c4a"] - CONSTANTS["c4"]) * np.log(
        np.sqrt(rrup ** 2. + CONSTANTS["crb"] ** 2.))
    # Get the magnitude dependent term
    f_rm = C["cg1"] + C["cg2"] / np.cosh(np.clip(mag - C["cg3"], 0.0, None))
    return f_r + f_rm * rrup


@get_far_field_distance_scaling.add("JPN")
def get_far_field_distance_scaling_2(region, C, mag, rrup):
    """
    Returns the far-field distance scaling term - both magnitude and
    distance - for Japan
    """
    # Get the attenuation distance scaling
    f_r = (CONSTANTS["c4a"] - CONSTANTS["c4"]) * np.log(
        np.sqrt(rrup ** 2. + CONSTANTS["crb"] ** 2.))

    # Get the magnitude dependent term
    f_rm = (C["cg1"] + C["cg2"] /
            np.cosh(np.clip(mag - C["cg3"], 0.0, None))) * rrup
    # Apply adjustment factor for Japan
    f_rm[(mag > 6.0) & (mag < 6.9)] *= C["gjpit"]
    return f_r + f_rm


@get_far_field_distance_scaling.add("ITA")
def get_far_field_distance_scaling_3(region, C, mag, rrup):
    """
    Returns the far-field distance scaling term - both magnitude and
    distance - for Italy
    """
    # Get the attenuation distance scaling
    f_r = (CONSTANTS["c4a"] - CONSTANTS["c4"]) * np.log(
        np.sqrt(rrup ** 2. + CONSTANTS["crb"] ** 2.))

    # Get the magnitude dependent term
    f_rm = (C["cg1"] + C["cg2"] /
            np.cosh(np.clip(mag - C["cg3"], 0.0, None))) * rrup
    # Apply adjustment factor for Italy
    f_rm[(mag > 6.0) & (mag < 6.9)] *= C["gjpit"]
    return f_r + f_rm


@get_far_field_distance_scaling.add("WEN")
def get_far_field_distance_scaling_4(region, C, mag, rrup):
    """
    Returns the far-field distance scaling term - both magnitude and
    distance - for Wenchuan
    """
    # Get the attenuation distance scaling
    f_r = (CONSTANTS["c4a"] - CONSTANTS["c4"]) * np.log(
        np.sqrt(rrup ** 2. + CONSTANTS["crb"] ** 2.))

    # Get the magnitude dependent term
    f_rm = (C["cg1"] + C["cg2"] /
            np.cosh(np.clip(mag - C["cg3"], 0.0, None))) * rrup
    # Apply adjustment factor for Wenchuan
    return f_r + (f_rm * C["gwn"])


def get_geometric_spreading(C, mag, rrup):
    """
    Returns the near-field geometric spreading term
    """
    # Get the near-field magnitude scaling
    return CONSTANTS["c4"] * np.log(
        rrup + C["c5"] * np.cosh(C["c6"] * np.clip(mag - C["chm"], 0.0, None)))


def get_hanging_wall_term(C, ctx):
    """
    Returns the hanging wall term
    """
    fhw = np.zeros(ctx.rrup.shape)
    idx = ctx.rx >= 0.0
    if np.any(idx):
        fdist = 1.0 - (np.sqrt(ctx.rjb[idx] ** 2. + ctx.ztor[idx] ** 2.) /
                       (ctx.rrup[idx] + 1.0))
        fdist *= C["c9a"] + (1.0 - C["c9a"]) * np.tanh(ctx.rx[idx] / C["c9b"])
        fhw[idx] += C["c9"] * np.cos(np.radians(ctx.dip[idx])) * fdist
    return fhw


def get_linear_site_term(clsname, C, ctx):
    """
    Returns the linear site scaling term
    """
    if clsname.endswith("Japan"):
        return C["phi1jp"] * np.log(ctx.vs30 / 1130).clip(-np.inf, 0.0)
    return C["phi1"] * np.log(ctx.vs30 / 1130).clip(-np.inf, 0.0)


def get_region(clsname):
    if clsname.endswith("Italy"):
        return "ITA"
    elif clsname.endswith("Japan"):
        return "JPN"
    elif clsname.endswith("Wenchuan"):
        return "WEN"
    else:
        return "CAL"


def get_ln_y_ref(clsname, C, ctx):
    """
    Returns the ground motion on the reference rock, described fully by
    Equation 11
    """
    region = get_region(clsname)
    delta_ztor = _get_centered_ztor(ctx)
    return (get_stress_scaling(C) +
            get_magnitude_scaling(C, ctx.mag) +
            get_source_scaling_terms(C, ctx, delta_ztor) +
            get_hanging_wall_term(C, ctx) +
            get_geometric_spreading(C, ctx.mag, ctx.rrup) +
            get_far_field_distance_scaling(region, C, ctx.mag, ctx.rrup) +
            get_directivity(clsname, C, ctx))


def get_magnitude_scaling(C, mag):
    """
    Returns the magnitude scaling
    """
    f_m = np.log(1.0 + np.exp(C["cn"] * (C["cm"] - mag)))
    f_m = CONSTANTS["c2"] * (mag - 6.0) +\
        ((CONSTANTS["c2"] - C["c3"]) / C["cn"]) * f_m
    return f_m


def get_nonlinear_site_term(C, ctx, y_ref):
    """
    Returns the nonlinear site term and the Vs-scaling factor (to be
    used in the standard deviation model
    """
    vs = ctx.vs30.clip(-np.inf, 1130.0)
    f_nl_scaling = C["phi2"] * (np.exp(C["phi3"] * (vs - 360.)) -
                                np.exp(C["phi3"] * (1130. - 360.)))
    f_nl = np.log((y_ref + C["phi4"]) / C["phi4"]) * f_nl_scaling
    return f_nl, f_nl_scaling


def get_phi(C, mag, ctx, nl0):
    """
    Returns the within-event variability described in equation 13, line 3
    """
    phi = C["sig3"] * np.ones(ctx.vs30.shape)
    phi[ctx.vs30measured] = 0.7
    phi = np.sqrt(phi + ((1.0 + nl0) ** 2.))
    mdep = C["sig1"] + (
<<<<<<< HEAD
        (C["sig2"] - C["sig1"]) * np.clip(mag - 5., 0., 1.5) / 1.5)
=======
        C["sig2"] - C["sig1"]) * np.clip(mag - 5., 0., 1.5) / 1.5
>>>>>>> d05a575b
    return mdep * phi


def get_source_scaling_terms(C, ctx, delta_ztor):
    """
    Returns additional source scaling parameters related to style of
    faulting, dip and top of rupture depth
    """
    f_src = np.zeros_like(ctx.mag)
    coshm = np.cosh(2.0 * np.clip(ctx.mag - 4.5, 0., None))
    # Style of faulting term
    pos = (30 <= ctx.rake) & (ctx.rake <= 150)
    neg = (-120 <= ctx.rake) & (ctx.rake <= -60)
    # reverse faulting flag
    f_src[pos] += C["c1a"] + (C["c1c"] / coshm[pos])
    # normal faulting flag
    f_src[neg] += C["c1b"] + (C["c1d"] / coshm[neg])
    # Top of rupture term
    f_src += (C["c7"] + (C["c7b"] / coshm)) * delta_ztor
    # Dip term
    f_src += ((CONSTANTS["c11"] + (C["c11b"] / coshm)) *
              np.cos(np.radians(ctx.dip)) ** 2.0)
    return f_src


def get_stddevs(clsname, C, ctx, mag, y_ref, f_nl_scaling):
    """
    Returns the standard deviation model described in equation 13
    """
    if clsname == 'ChiouYoungs2014PEER':
        # the standard deviation, which is fixed at 0.65 for every site
        return [0.65 * np.ones_like(ctx.vs30), 0, 0]

    # Determines the nonlinear term described in equation 13, line 4
    nl0 = f_nl_scaling * (y_ref / (y_ref + C["phi4"]))
    # Get between and within-event variability
    tau = get_tau(C, mag)
    phi_nl0 = get_phi(C, mag, ctx, nl0)
    # Get total standard deviation propagating the uncertainty in the
    # nonlinear amplification term
    sigma = np.sqrt(((1.0 + nl0) ** 2.) * (tau ** 2.) + phi_nl0 ** 2.)
    return [sigma, np.abs((1 + nl0) * tau), phi_nl0]


def get_stress_scaling(C):
    """
    Returns the stress drop scaling factor
    """
    return C["c1"]


def get_tau(C, mag):
    """
    Returns the between-event variability described in equation 13, line 2
    """
    # eq. 13 to calculate inter-event standard error
<<<<<<< HEAD
    mag_test = np.clip(mag - 5., 0., 1.5)
    return C['tau1'] + ((C['tau2'] - C['tau1']) / 1.5) * mag_test
=======
    mag_test = np.clip(mag - 5.0, 0., 1.5)
    return C['tau1'] + (C['tau2'] - C['tau1']) / 1.5 * mag_test
>>>>>>> d05a575b


class ChiouYoungs2014(GMPE):
    """
    Implements GMPE developed by Brian S.-J. Chiou and Robert R. Youngs

    Chiou, B. S.-J. and Youngs, R. R. (2014), "Updated of the Chiou and Youngs
    NGA Model for the Average Horizontal Component of Peak Ground Motion and
    Response Spectra, Earthquake Spectra, 30(3), 1117 - 1153,
    DOI: 10.1193/072813EQS219M
    """
    adapted = False  # overridden in acme_2019

    #: Supported tectonic region type is active shallow crust
    DEFINED_FOR_TECTONIC_REGION_TYPE = const.TRT.ACTIVE_SHALLOW_CRUST

    #: Supported intensity measure types are spectral acceleration,
    #: peak ground velocity and peak ground acceleration
    DEFINED_FOR_INTENSITY_MEASURE_TYPES = {PGA, PGV, SA}

    #: Supported intensity measure component is orientation-independent
    #: measure :attr:`~openquake.hazardlib.const.IMC.RotD50`,
    DEFINED_FOR_INTENSITY_MEASURE_COMPONENT = const.IMC.RotD50

    #: Supported standard deviation types are inter-event, intra-event
    #: and total, see chapter "Variance model".
    DEFINED_FOR_STANDARD_DEVIATION_TYPES = {
        const.StdDev.TOTAL, const.StdDev.INTER_EVENT, const.StdDev.INTRA_EVENT}

    #: Required site parameters are Vs30, Vs30 measured flag
    #: and Z1.0.
    REQUIRES_SITES_PARAMETERS = {'vs30', 'vs30measured', 'z1pt0'}

    #: Required rupture parameters are magnitude, rake,
    #: dip and ztor.
    REQUIRES_RUPTURE_PARAMETERS = {'dip', 'rake', 'mag', 'ztor'}

    #: Required distance measures are RRup, Rjb and Rx.
    REQUIRES_DISTANCES = {'rrup', 'rjb', 'rx'}

    #: Reference shear wave velocity
    DEFINED_FOR_REFERENCE_VELOCITY = 1130

    def compute(self, ctx: np.recarray, imts, mean, sig, tau, phi):
        """
        See :meth:`superclass method
        <.base.GroundShakingIntensityModel.compute>`
        for spec of input and result values.
        """
        name = self.__class__.__name__
        for m, imt in enumerate(imts):
            C = self.COEFFS[imt]
            # Get ground motion on reference rock
            ln_y_ref = get_ln_y_ref(name, C, ctx)
            y_ref = np.exp(ln_y_ref)
            # Get the site amplification
            # Get basin depth
            dz1pt0 = _get_centered_z1pt0(name, ctx)
            # for Z1.0 = 0.0 no deep soil correction is applied
            dz1pt0[ctx.z1pt0 <= 0.0] = 0.0
            f_z1pt0 = get_basin_depth_term(name, C, dz1pt0)
            # Get linear amplification term
            f_lin = get_linear_site_term(name, C, ctx)
            # Get nonlinear amplification term
            f_nl, f_nl_scaling = get_nonlinear_site_term(C, ctx, y_ref)
            # Add on the site amplification
            mean[m] = ln_y_ref + (f_lin + f_nl + f_z1pt0)
            # Get standard deviations
            sig[m], tau[m], phi[m] = get_stddevs(
                name, C, ctx, ctx.mag, y_ref, f_nl_scaling)

    #: Coefficient tables are constructed from values in tables 1 - 5
    COEFFS = CoeffsTable(sa_damping=5, table="""\
IMT     c1      c1a     c1b     c1c     c1d     cn      cm    c2      c3    c4     c4a  crb   c5      chm     c6      c7      c7b     c8     c8a    c8b       c9     c9a    c9b     c11      c11b        cg1        cg2       cg3     phi1       phi2      phi3     phi4     phi5   phi6  gjpit  gwn      phi1jp  phi5jp   phi6jp     tau1    tau2    sig1    sig2    sig3    sig2jp
pga   -1.5065  0.165  -0.255  -0.165  0.255  16.0875  4.9993  1.06  1.9636  -2.1  -0.5  50  6.4551  3.0956  0.4908  0.0352   0.0462  0.     0.2695  0.4833  0.9228  0.1202  6.8607  0.      -0.4536    -0.007146  -0.006758  4.2542  -0.521   -0.1417   -0.00701   0.102151  0.     300  1.5817  0.7594  -0.6846  0.459    800.        0.4     0.26    0.4912  0.3762  0.8     0.4528
pgv    2.3549  0.165  -0.0626 -0.165  0.0626  3.3024  5.423   1.06  2.3152  -2.1  -0.5  50  5.8096  3.0514  0.4407  0.0324   0.0097  0.2154 0.2695  5.      0.3079  0.1     6.5     0       -0.3834    -0.001852  -0.007403  4.3439  -0.7936  -0.0699   -0.008444  5.41      0.0202 300. 2.2306  0.335   -0.7966  0.9488   800.        0.3894  0.2578  0.4785  0.3629  0.7504  0.3918
0.01  -1.5065  0.165  -0.255  -0.165  0.255  16.0875  4.9993  1.06  1.9636  -2.1  -0.5  50  6.4551  3.0956  0.4908  0.0352   0.0462  0.     0.2695  0.4833  0.9228  0.1202  6.8607  0.      -0.4536    -0.007146  -0.006758  4.2542  -0.521   -0.1417   -0.00701   0.102151  0.     300  1.5817  0.7594  -0.6846  0.459    800.        0.4     0.26    0.4912  0.3762  0.8     0.4528
0.02  -1.4798  0.165  -0.255  -0.165  0.255  15.7118  4.9993  1.06  1.9636  -2.1  -0.5  50  6.4551  3.0963  0.4925  0.0352   0.0472  0.     0.2695  1.2144  0.9296  0.1217  6.8697  0.      -0.4536    -0.007249  -0.006758  4.2386  -0.5055  -0.1364   -0.007279  0.10836   0.     300  1.574   0.7606  -0.6681  0.458    800.        0.4026  0.2637  0.4904  0.3762  0.8     0.4551
0.03  -1.2972  0.165  -0.255  -0.165  0.255  15.8819  4.9993  1.06  1.9636  -2.1  -0.5  50  6.4551  3.0974  0.4992  0.0352   0.0533  0.     0.2695  1.6421  0.9396  0.1194  6.9113  0.      -0.4536    -0.007869  -0.006758  4.2519  -0.4368  -0.1403   -0.007354  0.119888  0.     300  1.5544  0.7642  -0.6314  0.462    800.        0.4063  0.2689  0.4988  0.3849  0.8     0.4571
0.04  -1.1007  0.165  -0.255  -0.165  0.255  16.4556  4.9993  1.06  1.9636  -2.1  -0.5  50  6.4551  3.0988  0.5037  0.0352   0.0596  0.     0.2695  1.9456  0.9661  0.1166  7.0271  0.      -0.4536    -0.008316  -0.006758  4.296   -0.3752  -0.1591   -0.006977  0.133641  0.     300  1.5502  0.7676  -0.5855  0.453    800.        0.4095  0.2736  0.5049  0.391   0.8     0.4642
0.05  -0.9292  0.165  -0.255  -0.165  0.255  17.6453  4.9993  1.06  1.9636  -2.1  -0.5  50  6.4551  3.1011  0.5048  0.0352   0.0639  0.     0.2695  2.181   0.9794  0.1176  7.0959  0.      -0.4536    -0.008743  -0.006758  4.3578  -0.3469  -0.1862   -0.006467  0.148927  0.     300  1.5391  0.7739  -0.5457  0.436    800.        0.4124  0.2777  0.5096  0.3957  0.8     0.4716
0.075 -0.658   0.165  -0.254  -0.165  0.254  20.1772  5.0031  1.06  1.9636  -2.1  -0.5  50  6.4551  3.1094  0.5048  0.0352   0.063   0.     0.2695  2.6087  1.026   0.1171  7.3298  0.      -0.4536    -0.009537  -0.00619   4.5455  -0.3747  -0.2538   -0.005734  0.190596  0.     300  1.4804  0.7956  -0.4685  0.383    800.        0.4179  0.2855  0.5179  0.4043  0.8     0.5022
0.1   -0.5613  0.165  -0.253  -0.165  0.253  19.9992  5.0172  1.06  1.9636  -2.1  -0.5  50  6.8305  3.2381  0.5048  0.0352   0.0532  0.     0.2695  2.9122  1.0177  0.1146  7.2588  0.      -0.4536    -0.00983   -0.005332  4.7603  -0.444   -0.2943   -0.005604  0.230662  0.     300  1.4094  0.7932  -0.4985  0.375    800.        0.4219  0.2913  0.5236  0.4104  0.8     0.523
0.12  -0.5342  0.165  -0.252  -0.165  0.252  18.7106  5.0315  1.06  1.9795  -2.1  -0.5  50  7.1333  3.3407  0.5048  0.0352   0.0452  0.     0.2695  3.1045  1.0008  0.1128  7.2372  0.      -0.4536    -0.009913  -0.004732  4.8963  -0.4895  -0.3077   -0.005696  0.253169  0.     300  1.3682  0.7768  -0.5603  0.377    800.        0.4244  0.2949  0.527   0.4143  0.8     0.5278
0.15  -0.5462  0.165  -0.25   -0.165  0.25   16.6246  5.0547  1.06  2.0362  -2.1  -0.5  50  7.3621  3.43    0.5045  0.0352   0.0345  0.     0.2695  3.3399  0.9801  0.1106  7.2109  0.      -0.4536    -0.009896  -0.003806  5.0644  -0.5477  -0.3113   -0.005845  0.266468  0.     300  1.3241  0.7437  -0.6451  0.379    800.        0.4275  0.2993  0.5308  0.4191  0.8     0.5304
0.17  -0.5858  0.165  -0.248  -0.165  0.248  15.3709  5.0704  1.06  2.0823  -2.1  -0.5  50  7.4365  3.4688  0.5036  0.0352   0.0283  0.     0.2695  3.4719  0.9652  0.115   7.2491  0.      -0.4536    -0.009787  -0.00328   5.1371  -0.5922  -0.3062   -0.005959  0.26506   0.     300  1.3071  0.7219  -0.6981  0.38     800.        0.4292  0.3017  0.5328  0.4217  0.8     0.531
0.2   -0.6798  0.165  -0.2449 -0.165  0.2449 13.7012  5.0939  1.06  2.1521  -2.1  -0.5  50  7.4972  3.5146  0.5016  0.0352   0.0202  0.     0.2695  3.6434  0.9459  0.1208  7.2988  0.      -0.444     -0.009505  -0.00269   5.188   -0.6693  -0.2927   -0.006141  0.255253  0.     300  1.2931  0.6922  -0.7653  0.384    800.        0.4313  0.3047  0.5351  0.4252  0.8     0.5312
0.25  -0.8663  0.165  -0.2382 -0.165  0.2382 11.2667  5.1315  1.06  2.2574  -2.1  -0.5  50  7.5416  3.5746  0.4971  0.0352   0.009   0.     0.2695  3.8787  0.9196  0.1208  7.3691  0.      -0.3539    -0.008918  -0.002128  5.2164  -0.7766  -0.2662   -0.006439  0.231541  0.     300  1.315   0.6579  -0.8469  0.393    800.        0.4341  0.3087  0.5377  0.4299  0.7999  0.5309
0.3   -1.0514  0.165  -0.2313 -0.165  0.2313  9.1908  5.167   1.06  2.344   -2.1  -0.5  50  7.56    3.6232  0.4919  0.0352  -0.0004  0.     0.2695  4.0711  0.8829  0.1175  6.8789  0.      -0.2688    -0.008251  -0.001812  5.1954  -0.8501  -0.2405   -0.006704  0.207277  0.001  300  1.3514  0.6362  -0.8999  0.408    800.        0.4363  0.3119  0.5395  0.4338  0.7997  0.5307
0.4   -1.3794  0.165  -0.2146 -0.165  0.2146  6.5459  5.2317  1.06  2.4709  -2.1  -0.5  50  7.5735  3.6945  0.4807  0.0352  -0.0155  0.     0.2695  4.3745  0.8302  0.106   6.5334  0.      -0.1793    -0.007267  -0.001274  5.0899  -0.9431  -0.1975   -0.007125  0.165464  0.004  300  1.4051  0.6049  -0.9618  0.462    800.        0.4396  0.3165  0.5422  0.4399  0.7988  0.531
0.5   -1.6508  0.165  -0.1972 -0.165  0.1972  5.2305  5.2893  1.06  2.5567  -2.1  -0.5  50  7.5778  3.7401  0.4707  0.0352  -0.0278  0.0991 0.2695  4.6099  0.7884  0.1061  6.526   0.      -0.1428    -0.006492  -0.001074  4.7854  -1.0044  -0.1633   -0.007435  0.133828  0.01   300  1.4402  0.5507  -0.9945  0.524    800.        0.4419  0.3199  0.5433  0.4446  0.7966  0.5313
0.75  -2.1511  0.165  -0.162  -0.165  0.162   3.7896  5.4109  1.06  2.6812  -2.1  -0.5  50  7.5808  3.7941  0.4575  0.0352  -0.0477  0.1982 0.2695  5.0376  0.6754  0.1     6.5     0.      -0.1138    -0.005147  -0.001115  4.3304  -1.0602  -0.1028   -0.00812   0.085153  0.034  300  1.528   0.3582  -1.0225  0.658    800.        0.4459  0.3255  0.5294  0.4533  0.7792  0.5309
1     -2.5365  0.165  -0.14   -0.165  0.14    3.3024  5.5106  1.06  2.7474  -2.1  -0.5  50  7.5814  3.8144  0.4522  0.0352  -0.0559  0.2154 0.2695  5.3411  0.6196  0.1     6.5     0.      -0.1062    -0.004277  -0.001197  4.1667  -1.0941  -0.0699   -0.008444  0.058595  0.067  300  1.6523  0.2003  -1.0002  0.78     800.        0.4484  0.3291  0.5105  0.4594  0.7504  0.5302
1.5   -3.0686  0.165  -0.1184 -0.165  0.1184  2.8498  5.6705  1.06  2.8161  -2.1  -0.5  50  7.5817  3.8284  0.4501  0.0352  -0.063   0.2154 0.2695  5.7688  0.5101  0.1     6.5     0.      -0.102     -0.002979  -0.001675  4.0029  -1.1142  -0.0425   -0.007707  0.031787  0.143  300  1.8872  0.0356  -0.9245  0.96     800.        0.4515  0.3335  0.4783  0.468   0.7136  0.5276
2     -3.4148  0.1645 -0.11   -0.1645 0.11    2.5417  5.7981  1.06  2.8514  -2.1  -0.5  50  7.5818  3.833   0.45    0.0352  -0.0665  0.2154 0.2695  6.0723  0.3917  0.1     6.5     0.      -0.1009    -0.002301  -0.002349  3.8949  -1.1154  -0.0302   -0.004792  0.019716  0.203  300  2.1348  0.      -0.8626  1.11     800.        0.4534  0.3363  0.4681  0.4681  0.7035  0.5167
3     -3.9013  0.1168 -0.104  -0.1168 0.104   2.1488  5.9983  1.06  2.8875  -2.1  -0.5  50  7.5818  3.8361  0.45    0.016   -0.0516  0.2154 0.2695  6.5     0.1244  0.1     6.5     0.      -0.1003    -0.001344  -0.003306  3.7928  -1.1081  -0.0129   -0.001828  0.009643  0.277  300  3.5752  0.      -0.7882  1.291    800.        0.4558  0.3398  0.4617  0.4617  0.7006  0.4917
4     -4.2466  0.0732 -0.102  -0.0732 0.102  1.8957   6.1552  1.06  2.9058  -2.1  -0.5  50  7.5818  3.8369  0.45    0.0062  -0.0448  0.2154 0.2695  6.8035  0.0086  0.1     6.5     0.      -0.1001    -0.001084  -0.003566  3.7443  -1.0603  -0.0016   -0.001523  0.005379  0.309  300  3.8646  0.      -0.7195  1.387    800.        0.4574  0.3419  0.4571  0.4571  0.7001  0.4682
5     -4.5143  0.0484 -0.101  -0.0484 0.101  1.7228   6.2856  1.06  2.9169  -2.1  -0.5  50  7.5818  3.8376  0.45    0.0029  -0.0424  0.2154 0.2695  7.0389  0.      0.1     6.5     0.      -0.1001    -0.00101   -0.00364   3.709   -0.9872   0.       -0.00144   0.003223  0.321  300  3.7292  0.      -0.656   1.433    800.        0.4584  0.3435  0.4535  0.4535  0.7     0.4517
7.5   -5.0009  0.022  -0.101  -0.022  0.101  1.5737   6.5428  1.06  2.932   -2.1  -0.5  50  7.5818  3.838   0.45    0.0007  -0.0348  0.2154 0.2695  7.4666  0.      0.1     6.5     0.      -0.1       -0.000964  -0.003686  3.6632  -0.8274   0.       -0.001369  0.001134  0.329  300  2.3763  0.      -0.5202  1.46     800.        0.4601  0.3459  0.4471  0.4471  0.7     0.4167
10    -5.3461  0.0124 -0.1    -0.0124 0.1    1.5265   6.7415  1.06  2.9396  -2.1  -0.5  50  7.5818  3.838   0.45    0.0003  -0.0253  0.2154 0.2695  7.77    0.      0.1     6.5     0.      -0.1       -0.00095   -0.0037    3.623   -0.7053   0.       -0.001361  0.000515  0.33   300  1.7679  0.      -0.4068  1.464    800.        0.4612  0.3474  0.4426  0.4426  0.7     0.3755
""")


class ChiouYoungs2014Japan(ChiouYoungs2014):
    """
    Regionalisation of the Chiou & Youngs (2014) GMPE for use with the
    Japan far-field distance attuation scaling and site model
    """


class ChiouYoungs2014Italy(ChiouYoungs2014):
    """
    Adaption of the Chiou & Youngs (2014) GMPE for the the Italy far-field
    attenuation scaling, but assuming the California site amplification model
    """


class ChiouYoungs2014Wenchuan(ChiouYoungs2014):
    """
    Adaption of the Chiou & Youngs (2014) GMPE for the Wenchuan far-field
    attenuation scaling, but assuming the California site amplification model.
    It should be note that according to Chiou & Youngs (2014) this adjustment
    is calibrated only for the M7.9 Wenchuan earthquake, so application to
    other scenarios is at the user's own risk
    """


class ChiouYoungs2014PEER(ChiouYoungs2014):
    """
    This implements the Chiou & Youngs (2014) GMPE for use with the PEER
    tests. In this version the total standard deviation is fixed at 0.65
    """
    #: Only the total standars deviation is defined
    DEFINED_FOR_STANDARD_DEVIATION_TYPES = {const.StdDev.TOTAL}
    #: The PEER tests requires only PGA
    DEFINED_FOR_INTENSITY_MEASURE_TYPES = {PGA}


class ChiouYoungs2014NearFaultEffect(ChiouYoungs2014):
    """
    This implements the Chiou & Youngs (2014) GMPE include the near fault
    effect prediction. In this version, we add the distance measure, rcdpp
    for directivity prediction.
    """
    #: Required distance measures are RRup, Rjb, Rx, and Rcdpp
    REQUIRES_DISTANCES = {'rrup', 'rjb', 'rx', 'rcdpp'}


class ChiouYoungs2014ACME2019(ChiouYoungs2014):
    """
    Implements a modified version of the CY2014 GMM. Main changes:
    - Hanging wall term excluded
    - Centered Ztor = 0
    - Centered Dpp = 0
    """
    adapted = True

    def compute(self, ctx, imts, mean, sig, tau, phi):
        """
        See :meth:`superclass method
        <.base.GroundShakingIntensityModel.compute>`
        for spec of input and result values.
        """
        for m, imt in enumerate(imts):
            C = self.COEFFS[imt]
            # intensity on a reference soil is used for both mean
            # and stddev calculations.
            ln_y_ref = _get_ln_y_ref(self.__class__.__name__, ctx, C)
            # exp1 and exp2 are parts of eq. 12 and eq. 13,
            # calculate it once for both.
            exp1 = np.exp(C['phi3'] * (ctx.vs30.clip(-np.inf, 1130) - 360))
            exp2 = np.exp(C['phi3'] * (1130 - 360))
            mean[m] = _get_mean(ctx, C, ln_y_ref, exp1, exp2)<|MERGE_RESOLUTION|>--- conflicted
+++ resolved
@@ -119,11 +119,7 @@
         * ctx.rrup
         # fifth part
         + C['c8'] * dist_taper
-<<<<<<< HEAD
-        * np.clip((ctx.mag - 5.5)/0.8, 0., 1.)
-=======
         * np.clip((ctx.mag - 5.5, 0) / 0.8, 0., 1.)
->>>>>>> d05a575b
         * np.exp(-1 * C['c8a'] * (ctx.mag - C['c8b']) ** 2) * centered_dpp
         # sixth part
         # + C['c9'] * Fhw * np.cos(math.radians(ctx.dip)) *
@@ -178,11 +174,7 @@
         # No directivity term
         return 0.0
     f_dir = np.exp(-C["c8a"] * ((ctx.mag - C["c8b"]) ** 2.)) * cdpp
-<<<<<<< HEAD
-    f_dir *= np.clip((ctx.mag - 5.5)/0.8, 0, 1)
-=======
     f_dir *= np.clip((ctx.mag - 5.5) / 0.8, 0., 1.)
->>>>>>> d05a575b
     rrup_max = ctx.rrup - 40.
     rrup_max[rrup_max < 0.0] = 0.0
     rrup_max = 1.0 - (rrup_max / 30.)
@@ -349,11 +341,7 @@
     phi[ctx.vs30measured] = 0.7
     phi = np.sqrt(phi + ((1.0 + nl0) ** 2.))
     mdep = C["sig1"] + (
-<<<<<<< HEAD
-        (C["sig2"] - C["sig1"]) * np.clip(mag - 5., 0., 1.5) / 1.5)
-=======
         C["sig2"] - C["sig1"]) * np.clip(mag - 5., 0., 1.5) / 1.5
->>>>>>> d05a575b
     return mdep * phi
 
 
@@ -410,13 +398,8 @@
     Returns the between-event variability described in equation 13, line 2
     """
     # eq. 13 to calculate inter-event standard error
-<<<<<<< HEAD
-    mag_test = np.clip(mag - 5., 0., 1.5)
-    return C['tau1'] + ((C['tau2'] - C['tau1']) / 1.5) * mag_test
-=======
     mag_test = np.clip(mag - 5.0, 0., 1.5)
     return C['tau1'] + (C['tau2'] - C['tau1']) / 1.5 * mag_test
->>>>>>> d05a575b
 
 
 class ChiouYoungs2014(GMPE):
