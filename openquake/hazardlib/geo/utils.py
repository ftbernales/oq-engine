# -*- coding: utf-8 -*-
# vim: tabstop=4 shiftwidth=4 softtabstop=4
#
# Copyright (C) 2012-2017 GEM Foundation
#
# OpenQuake is free software: you can redistribute it and/or modify it
# under the terms of the GNU Affero General Public License as published
# by the Free Software Foundation, either version 3 of the License, or
# (at your option) any later version.
#
# OpenQuake is distributed in the hope that it will be useful,
# but WITHOUT ANY WARRANTY; without even the implied warranty of
# MERCHANTABILITY or FITNESS FOR A PARTICULAR PURPOSE.  See the
# GNU Affero General Public License for more details.
#
# You should have received a copy of the GNU Affero General Public License
# along with OpenQuake. If not, see <http://www.gnu.org/licenses/>.

"""
Module :mod:`openquake.hazardlib.geo.utils` contains functions that are common
to several geographical primitives and some other low-level spatial operations.
"""
import logging
import operator
import collections
try:
    import rtree
except:
    rtree = None
import numpy
import shapely.geometry

from openquake.hazardlib.geo import geodetic
from openquake.hazardlib.geo.geodetic import (
    EARTH_RADIUS, geodetic_distance, min_idx_dst)
from openquake.baselib.slots import with_slots

SphericalBB = collections.namedtuple('SphericalBB', 'west east north south')


class SiteAssociationError(Exception):
    """Raised when there are no sites close enough"""


class GeographicObjects(object):
    """
    Store a collection of geographic objects, i.e. objects with longitudes
    and latitudes. By default extracts the coordinates from the attributes
    .lon and .lat, but you can provide your own getters. It is possible
    to extract the closest object to a given location by calling the
    method .get_closest(lon, lat).
    """
    def __init__(self, objects, getlon=operator.attrgetter('lon'),
                 getlat=operator.attrgetter('lat')):
        self.objects = list(objects)
        lons, lats = [], []
        for i, obj in enumerate(self.objects):
            lon, lat = getlon(obj), getlat(obj)
            lons.append(lon)
            lats.append(lat)
        self.lons, self.lats = numpy.array(lons), numpy.array(lats)
        if rtree:
            self.index = rtree.index.Index()
            self.proj = OrthographicProjection.from_lons_lats(lons, lats)
            xs, ys = self.proj(self.lons, self.lats)
            for i, (x, y) in enumerate(zip(xs, ys)):
                self.index.insert(i, (x, y, x, y))

    def get_closest(self, lon, lat):
        """
        Get the closest object to the given longitude and latitude
        and its distance.

        :param lon: longitude in degrees
        :param lat: latitude in degrees
        :param max_distance: distance in km (or None)
        """
        if rtree:
            x, y = self.proj(lon, lat)
            idx = list(self.index.nearest((x, y, x, y), 1))[0]
            min_dist = geodetic_distance(
                lon, lat, self.lons[idx], self.lats[idx])
        else:
            zeros = numpy.zeros_like(self.lons)
            idx, min_dist = min_idx_dst(self.lons, self.lats, zeros, lon, lat)
        return self.objects[idx], min_dist

    def assoc(self, sitecol, assoc_dist, mode='error'):
        """
        :param: a (filtered) site collection
        :param assoc_dist: the maximum distance for association
<<<<<<< HEAD
        :param mode: 'strict', 'error' or 'ignore'
=======
        :param mode: 'strict', 'error', 'warn' or 'ignore'
>>>>>>> c162ab78
        :returns: a dictionary site_id -> array of associated objects
        """
        dic = {}
        for sid, lon, lat in zip(sitecol.sids, sitecol.lons, sitecol.lats):
            obj, distance = self.get_closest(lon, lat)
            if assoc_dist is None:
<<<<<<< HEAD
                dic[sid] = obj
            elif distance <= assoc_dist:
                dic[sid] = obj
=======
                dic[sid] = obj  # associate all
            elif distance <= assoc_dist:
                dic[sid] = obj  # associate within
            elif mode == 'warn':
                dic[sid] = obj  # associate outside
                logging.warn('Association to %s km from site (%s %s)',
                             distance, lon, lat)
            elif mode == 'ignore':
                pass  # do not associate
>>>>>>> c162ab78
            elif mode == 'strict':
                raise SiteAssociationError(
                    'There is nothing closer than %s km '
                    'to site (%s %s)' % (assoc_dist, lon, lat))
        if not dic and mode == 'error':
            raise SiteAssociationError(
                'No sites could be associated within %s km' % assoc_dist)
        return dic


def clean_points(points):
    """
    Given a list of :class:`~openquake.hazardlib.geo.point.Point` objects,
    return a new list with adjacent duplicate points removed.
    """
    if not points:
        return points

    result = [points[0]]
    for point in points:
        if point != result[-1]:
            result.append(point)
    return result


def line_intersects_itself(lons, lats, closed_shape=False):
    """
    Return ``True`` if line of points intersects itself.
    Line with the last point repeating the first one considered
    intersecting itself.

    The line is defined by lists (or numpy arrays) of points'
    longitudes and latitudes (depth is not taken into account).

    :param closed_shape:
        If ``True`` the line will be checked twice: first time with
        its original shape and second time with the points sequence
        being shifted by one point (the last point becomes first,
        the first turns second and so on). This is useful for
        checking that the sequence of points defines a valid
        :class:`~openquake.hazardlib.geo.polygon.Polygon`.
    """
    assert len(lons) == len(lats)

    if len(lons) <= 3:
        # line can not intersect itself unless there are
        # at least four points
        return False

    west, east, north, south = get_spherical_bounding_box(lons, lats)
    proj = get_orthographic_projection(west, east, north, south)

    xx, yy = proj(lons, lats)
    if not shapely.geometry.LineString(list(zip(xx, yy))).is_simple:
        return True

    if closed_shape:
        xx, yy = proj(numpy.roll(lons, 1), numpy.roll(lats, 1))
        if not shapely.geometry.LineString(list(zip(xx, yy))).is_simple:
            return True

    return False


def get_longitudinal_extent(lon1, lon2):
    """
    Return the distance between two longitude values as an angular measure.
    Parameters represent two longitude values in degrees.

    :return:
        Float, the angle between ``lon1`` and ``lon2`` in degrees. Value
        is positive if ``lon2`` is on the east from ``lon1`` and negative
        otherwise. Absolute value of the result doesn't exceed 180 for
        valid parameters values.
    """
    return (lon2 - lon1 + 180) % 360 - 180


def get_spherical_bounding_box(lons, lats):
    """
    Given a collection of points find and return the bounding box,
    as a pair of longitudes and a pair of latitudes.

    Parameters define longitudes and latitudes of a point collection
    respectively in a form of lists or numpy arrays.

    :return:
        A tuple of four items. These items represent western, eastern,
        northern and southern borders of the bounding box respectively.
        Values are floats in decimal degrees.
    :raises ValueError:
        If points collection has the longitudinal extent of more than
        180 degrees (it is impossible to define a single hemisphere
        bound to poles that would contain the whole collection).
    """
    north, south = numpy.max(lats), numpy.min(lats)
    west, east = numpy.min(lons), numpy.max(lons)
    assert (-180 <= west <= 180) and (-180 <= east <= 180)
    if get_longitudinal_extent(west, east) < 0:
        # points are lying on both sides of the international date line
        # (meridian 180). the actual west longitude is the lowest positive
        # longitude and east one is the highest negative.
        west = min(lon for lon in lons if lon > 0)
        east = max(lon for lon in lons if lon < 0)
        if not all((get_longitudinal_extent(west, lon) >= 0
                    and get_longitudinal_extent(lon, east) >= 0)
                   for lon in lons):
            raise ValueError('points collection has longitudinal extent '
                             'wider than 180 deg')
    return SphericalBB(west, east, north, south)


@with_slots
class OrthographicProjection(object):
    """
    Callable object to compute orthographic projections. See the docstring
    of get_orthographic_projection.
    """
    _slots_ = ('west east north south lambda0 phi0 '
               'cos_phi0 sin_phi0 sin_pi_over_4').split()

    @classmethod
    def from_lons_lats(cls, lons, lats):
        return cls(*get_spherical_bounding_box(lons, lats))

    def __init__(self, west, east, north, south):
        self.west = west
        self.east = east
        self.north = north
        self.south = south
        self.lambda0, self.phi0 = numpy.radians(
            get_middle_point(west, north, east, south))
        self.cos_phi0 = numpy.cos(self.phi0)
        self.sin_phi0 = numpy.sin(self.phi0)
        self.sin_pi_over_4 = (2 ** 0.5) / 2

    def __call__(self, lons, lats, reverse=False):
        if not reverse:
            lambdas, phis = numpy.radians(lons), numpy.radians(lats)
            cos_phis = numpy.cos(phis)
            lambdas -= self.lambda0
            # calculate the sine of the distance between projection center
            # and each of the points to project
            sin_dist = numpy.sqrt(
                numpy.sin((self.phi0 - phis) / 2.0) ** 2.0
                + self.cos_phi0 * cos_phis * numpy.sin(lambdas / 2.0) ** 2.0
            )
            if (sin_dist > self.sin_pi_over_4).any():
                raise ValueError('some points are too far from the projection '
                                 'center lon=%s lat=%s' %
                                 (numpy.degrees(self.lambda0),
                                  numpy.degrees(self.phi0)))
            xx = numpy.cos(phis) * numpy.sin(lambdas)
            yy = (self.cos_phi0 * numpy.sin(phis) - self.sin_phi0 * cos_phis
                  * numpy.cos(lambdas))
            return xx * EARTH_RADIUS, yy * EARTH_RADIUS
        else:
            # "reverse" mode, arguments are actually abscissae
            # and ordinates in 2d space
            xx, yy = lons / EARTH_RADIUS, lats / EARTH_RADIUS
            cos_c = numpy.sqrt(1 - (xx ** 2 + yy ** 2))
            phis = numpy.arcsin(cos_c * self.sin_phi0 + yy * self.cos_phi0)
            lambdas = numpy.arctan2(
                xx, self.cos_phi0 * cos_c - yy * self.sin_phi0)
            xx = numpy.degrees(self.lambda0 + lambdas)
            yy = numpy.degrees(phis)
            # shift longitudes greater than 180 back into the western
            # hemisphere, that is in range [0, -180], and longitudes
            # smaller than -180, to the heastern emisphere [0, 180]
            idx = xx >= 180.
            xx[idx] = xx[idx] - 360.
            idx = xx <= -180.
            xx[idx] = xx[idx] + 360.
            return xx, yy


def get_orthographic_projection(west, east, north, south):
    """
    Create and return a projection object for a given bounding box.

    :returns:
        callable OrthographicProjection object that can perform both forward
        and reverse projection (converting from longitudes and latitudes to x
        and y values on 2d-space and vice versa). The call takes three
        arguments: first two are numpy arrays of longitudes and latitudes *or*
        abscissae and ordinates of points to project and the third one
        is a boolean that allows to choose what operation is requested --
        is it forward or reverse one. ``True`` value given to third
        positional argument (or keyword argument "reverse") indicates
        that the projection of points in 2d space back to earth surface
        is needed. The default value for "reverse" argument is ``False``,
        which means forward projection (degrees to kilometers).

        Raises ``ValueError`` in forward projection
        mode if any of the target points is further than 90 degree
        (along the great circle arc) from the projection center.

    Parameters are given as floats, representing decimal degrees (first two
    are longitudes and last two are latitudes). They define a bounding box
    in a spherical coordinates of the collection of points that is about
    to be projected. The center point of the projection (coordinates (0, 0)
    in Cartesian space) is set to the middle point of that bounding box.
    The resulting projection is defined for spherical coordinates that are
    not further from the bounding box center than 90 degree on the great
    circle arc.

    The result projection is of type `Orthographic
    <http://mathworld.wolfram.com/OrthographicProjection.html>`_.
    This projection is prone to distance, area and angle distortions
    everywhere outside of the center point, but still can be used for
    checking shapes: verifying if line intersects itself (like in
    :func:`line_intersects_itself`) or if point is inside of a polygon
    (like in :meth:`openquake.hazardlib.geo.polygon.Polygon.discretize`). It
    can be also used for measuring distance to an extent of around 700
    kilometers (error doesn't exceed 1 km up until then).
    """
    return OrthographicProjection(west, east, north, south)


def get_middle_point(lon1, lat1, lon2, lat2):
    """
    Given two points return the point exactly in the middle lying on the same
    great circle arc.

    Parameters are point coordinates in degrees.

    :returns:
        Tuple of longitude and latitude of the point in the middle.
    """
    if lon1 == lon2 and lat1 == lat2:
        return lon1, lat1
    dist = geodetic.geodetic_distance(lon1, lat1, lon2, lat2)
    azimuth = geodetic.azimuth(lon1, lat1, lon2, lat2)
    return geodetic.point_at(lon1, lat1, azimuth, dist / 2.0)


def spherical_to_cartesian(lons, lats, depths):
    """
    Return the position vectors (in Cartesian coordinates) of list of spherical
    coordinates.

    For equations see: http://mathworld.wolfram.com/SphericalCoordinates.html.

    Parameters are components of spherical coordinates in a form of scalars,
    lists or numpy arrays. ``depths`` can be ``None`` in which case it's
    considered zero for all points.

    :returns:
        ``numpy.array`` of 3d vectors representing points' coordinates in
        Cartesian space. The array has the same shape as parameter arrays.
        In particular it means that if ``lons`` and ``lats`` are scalars,
        the result is a single 3d vector. Vector of length ``1`` represents
        distance of 1 km.

    See also :func:`cartesian_to_spherical`.
    """
    phi = numpy.radians(lons)
    theta = numpy.radians(lats)
    if depths is None:
        rr = EARTH_RADIUS
    else:
        rr = EARTH_RADIUS - numpy.array(depths)
    cos_theta_r = rr * numpy.cos(theta)
    xx = cos_theta_r * numpy.cos(phi)
    yy = cos_theta_r * numpy.sin(phi)
    zz = rr * numpy.sin(theta)
    vectors = numpy.array([xx.transpose(), yy.transpose(), zz.transpose()]) \
                   .transpose()
    return vectors


def cartesian_to_spherical(vectors):
    """
    Return the spherical coordinates for coordinates in Cartesian space.

    This function does an opposite to :func:`spherical_to_cartesian`.

    :param vectors:
        Array of 3d vectors in Cartesian space.
    :returns:
        Tuple of three arrays of the same shape as ``vectors`` representing
        longitude (decimal degrees), latitude (decimal degrees) and depth (km)
        in specified order.
    """
    rr = numpy.sqrt(numpy.sum(vectors * vectors, axis=-1))
    xx, yy, zz = vectors.transpose()
    xx = xx.transpose()
    yy = yy.transpose()
    zz = zz.transpose()
    lats = numpy.degrees(numpy.arcsin((zz / rr).clip(-1., 1.)))
    lons = numpy.degrees(numpy.arctan2(yy, xx))
    depths = EARTH_RADIUS - rr
    return lons, lats, depths


def triangle_area(e1, e2, e3):
    """
    Get the area of triangle formed by three vectors.

    Parameters are three three-dimensional numpy arrays representing
    vectors of triangle's edges in Cartesian space.

    :returns:
        Float number, the area of the triangle in squared units of coordinates,
        or numpy array of shape of edges with one dimension less.

    Uses Heron formula, see http://mathworld.wolfram.com/HeronsFormula.html.
    """
    # calculating edges length
    e1_length = numpy.sqrt(numpy.sum(e1 * e1, axis=-1))
    e2_length = numpy.sqrt(numpy.sum(e2 * e2, axis=-1))
    e3_length = numpy.sqrt(numpy.sum(e3 * e3, axis=-1))
    # calculating half perimeter
    s = (e1_length + e2_length + e3_length) / 2.0
    # applying Heron's formula
    return numpy.sqrt(s * (s - e1_length) * (s - e2_length) * (s - e3_length))


def normalized(vector):
    """
    Get unit vector for a given one.

    :param vector:
        Numpy vector as coordinates in Cartesian space, or an array of such.
    :returns:
        Numpy array of the same shape and structure where all vectors are
        normalized. That is, each coordinate component is divided by its
        vector's length.
    """
    length = numpy.sum(vector * vector, axis=-1)
    length = numpy.sqrt(length.reshape(length.shape + (1, )))
    return vector / length


def point_to_polygon_distance(polygon, pxx, pyy):
    """
    Calculate the distance to polygon for each point of the collection
    on the 2d Cartesian plane.

    :param polygon:
        Shapely "Polygon" geometry object.
    :param pxx:
        List or numpy array of abscissae values of points to calculate
        the distance from.
    :param pyy:
        Same structure as ``pxx``, but with ordinate values.
    :returns:
        Numpy array of distances in units of coordinate system. Points
        that lie inside the polygon have zero distance.
    """
    pxx = numpy.array(pxx)
    pyy = numpy.array(pyy)
    assert pxx.shape == pyy.shape
    if pxx.ndim == 0:
        pxx = pxx.reshape((1, ))
        pyy = pyy.reshape((1, ))
    result = numpy.array([
        polygon.distance(shapely.geometry.Point(pxx.item(i), pyy.item(i)))
        for i in range(pxx.size)
    ])
    return result.reshape(pxx.shape)


def cross_idl(lon1, lon2):
    """
    Return True if two longitude values define line crossing international date
    line.

    >>> cross_idl(-45, 45)
    False
    >>> cross_idl(-180, -179)
    False
    >>> cross_idl(180, 179)
    False
    >>> cross_idl(45, -45)
    False
    >>> cross_idl(0, 0)
    False
    >>> cross_idl(-170, 170)
    True
    >>> cross_idl(170, -170)
    True
    >>> cross_idl(-180, 180)
    True
    """
    # a line crosses the international date line if the end positions
    # have different sign and they are more than 180 degrees longitude apart
    return lon1 * lon2 < 0 and abs(lon1 - lon2) > 180


def plane_fit(points):
    """
    This fits an n-dimensional plane to a set of points. See
    http://stackoverflow.com/questions/12299540/plane-fitting-to-4-or-more-xyz-points

    :parameter points:
        An instance of :class:~numpy.ndarray. The number of columns must be
        equal to three.
    :return:
         A point on the plane and the normal to the plane.
    """
    points = numpy.transpose(points)
    points = numpy.reshape(points, (numpy.shape(points)[0], -1))
    assert points.shape[0] < points.shape[1], points.shape
    ctr = points.mean(axis=1)
    x = points - ctr[:, None]
    M = numpy.dot(x, x.T)
    return ctr, numpy.linalg.svd(M)[0][:, -1]<|MERGE_RESOLUTION|>--- conflicted
+++ resolved
@@ -89,22 +89,13 @@
         """
         :param: a (filtered) site collection
         :param assoc_dist: the maximum distance for association
-<<<<<<< HEAD
-        :param mode: 'strict', 'error' or 'ignore'
-=======
         :param mode: 'strict', 'error', 'warn' or 'ignore'
->>>>>>> c162ab78
         :returns: a dictionary site_id -> array of associated objects
         """
         dic = {}
         for sid, lon, lat in zip(sitecol.sids, sitecol.lons, sitecol.lats):
             obj, distance = self.get_closest(lon, lat)
             if assoc_dist is None:
-<<<<<<< HEAD
-                dic[sid] = obj
-            elif distance <= assoc_dist:
-                dic[sid] = obj
-=======
                 dic[sid] = obj  # associate all
             elif distance <= assoc_dist:
                 dic[sid] = obj  # associate within
@@ -114,7 +105,6 @@
                              distance, lon, lat)
             elif mode == 'ignore':
                 pass  # do not associate
->>>>>>> c162ab78
             elif mode == 'strict':
                 raise SiteAssociationError(
                     'There is nothing closer than %s km '
