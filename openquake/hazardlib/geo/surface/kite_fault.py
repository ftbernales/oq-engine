--- conflicted
+++ resolved
@@ -313,7 +313,6 @@
         return Point(mesh.lons[irow, icol], mesh.lats[irow, icol],
                      mesh.depths[irow, icol])
 
-<<<<<<< HEAD
     @property
     def surface_projection(self):
         """
@@ -391,8 +390,6 @@
 
     return profiles
 
-=======
->>>>>>> 2318613d
 
 def _resample_profile(line, sampling_dist):
     # TODO split this function into smaller components.
