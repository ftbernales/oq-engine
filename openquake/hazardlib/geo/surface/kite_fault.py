# -*- coding: utf-8 -*-
# vim: tabstop=4 shiftwidth=4 softtabstop=4
#
# Copyright (C) 2021 GEM Foundation
#
# OpenQuake is free software: you can redistribute it and/or modify it
# under the terms of the GNU Affero General Public License as published
# by the Free Software Foundation, either version 3 of the License, or
# (at your option) any later version.
#
# OpenQuake is distributed in the hope that it will be useful,
# but WITHOUT ANY WARRANTY; without even the implied warranty of
# MERCHANTABILITY or FITNESS FOR A PARTICULAR PURPOSE.  See the
# GNU Affero General Public License for more details.
#
# You should have received a copy of the GNU Affero General Public License
# along with OpenQuake. If not, see <http://www.gnu.org/licenses/>.

"""
Module :mod:`openquake.hazardlib.geo.surface.kite_fault` defines
:class:`KiteSurface`.
"""

import copy
import numpy as np

from pyproj import Geod
from shapely.geometry import Polygon

from openquake.baselib.node import Node
from openquake.hazardlib.geo import Point, Line
from openquake.hazardlib.geo import geodetic
from openquake.hazardlib.geo.mesh import RectangularMesh
from openquake.hazardlib.geo import utils as geo_utils
from openquake.hazardlib.geo.surface import SimpleFaultSurface
from openquake.hazardlib.geo.surface.base import BaseSurface
from openquake.hazardlib.geo.geodetic import (
    npoints_towards, distance, azimuth)

TOL = 0.4
VERY_SMALL = 1e-20
ALMOST_RIGHT_ANGLE = 89.9


def profile_node(points):
    """
    :param points: a list of Point objects
    :returns: a Node of kind profile
    """
    line = []
    for point in points:
        line.append(point.longitude)
        line.append(point.latitude)
        line.append(point.depth)
    pos = Node('gml:posList', {}, line)
    node = Node('profile', nodes=[Node('gml:LineString', nodes=[pos])])
    return node


def kite_surface_node(profiles):
    """
    :param profiles: a list of lists of points
    :returns: a Node of kind complexFaultGeometry
    """
    node = Node('kiteSurface')
    for profile in profiles:
        node.append(profile_node(profile))
    return node


class KiteSurface(BaseSurface):
    """
    The Kite Fault Surface allows the construction of faults with variable
    width along the strike, variable dip angle along the dip and strike
    composed by several disaligned segments. Thrust faults and listric faults
    can be easily implemented.
    """

    def __init__(self, mesh, profiles=None, sec_id=''):
        self.mesh = mesh

        # Clean the mesh
        success = self._clean()
        if not success:
            print('Profiles', profiles)
            msg = f'Error while initialising section (id: {sec_id})'
            raise ValueError(msg)

        # Save profiles
        self.profiles = profiles
        assert 1 not in self.mesh.shape, (
            "Mesh must have at least 2 nodes along strike and dip.")

        # Make sure the mesh respects the right hand rule
        self._fix_right_hand()
        self.strike = self.dip = None
        self.width = None

    def _clean(self):
        """
        Removes from the mesh the rows and columns containing just NaNs
        """
        # Rows
        rm = []
        for i in range(0, self.mesh.lons.shape[0]):
            if np.all(np.isnan(self.mesh.lons[i, :])):
                rm.append(i)
        lons = np.delete(self.mesh.lons, rm, axis=0)
        lats = np.delete(self.mesh.lats, rm, axis=0)
        deps = np.delete(self.mesh.depths, rm, axis=0)
        # Cols
        rm = []
        for i in range(0, lons.shape[1]):
            if np.all(np.isnan(lons[:, i])):
                rm.append(i)
        lons = np.delete(lons, rm, axis=1)
        lats = np.delete(lats, rm, axis=1)
        deps = np.delete(deps, rm, axis=1)

        success = True
        if not lons.size > 0:
            success = False
            return success

        mesh = RectangularMesh(lons, lats, deps)
        self.mesh = mesh
        return success

    @property
    def surface_nodes(self):
        """
        A single element list containing a kiteSurface node
        """
        # TODO if the object is created without profiles we must extract them
        # from the mesh
        return kite_surface_node(self.profiles)

    def get_surface_boundaries(self):
        return self._get_external_boundary()

    def get_tor(self):
        """
        Provides longitude and latitude coordinates of the vertical surface
        projection of the top of rupture. This is used in the GC2 method to
        compute the Rx and Ry0 distances.

        One important note here. The kite fault surface uses a rectangular
        mesh to describe the geometry of the rupture; some nodes can be NaN.

        :returns:
            Two :class:`numpy.ndarray` instances with the longitudes and
            latitudes
        """
        chk = np.isfinite(self.mesh.lons)
        iro = (chk).argmax(axis=0)
        ico = np.arange(0, self.mesh.lons.shape[1])
        ico = ico[iro <= 1]
        iro = iro[iro <= 1]
        return self.mesh.lons[iro, ico], self.mesh.lats[iro, ico]

    def is_vertical(self):
        """ True if all the profiles, and hence the surface, are vertical """
        mgd = geodetic.min_geodetic_distance
        check = []
        for icol in range(self.mesh.lons.shape[1]):
            idx = np.isfinite(self.mesh.lons[:, icol])
            lons = self.mesh.lons[idx, icol]
            lats = self.mesh.lats[idx, icol]
            deps = self.mesh.depths[idx, icol]
            dve = deps[1:] - deps[:-1]
            dho = mgd((lons[:-1], lats[:-1]), (lons[1:], lats[1:]))
            tmp = np.ones_like(dve) * 90.0
            idx = dho > VERY_SMALL
            tmp[idx] = np.degrees(np.arctan(dve[idx] / dho[idx]))
            check.append(np.all(tmp > ALMOST_RIGHT_ANGLE))
        return np.all(check)

    def _get_external_boundary(self):
        """
        Provides the surface projection of the external boundary of the
        rupture surface.

        :returns:
            Two :class:`numpy.ndarray` instances containing longitudes and
            latitudes, respectively
        """
        if self.is_vertical():

            lo = []
            la = []
            idx = np.min(np.where(np.isfinite(self.mesh.lons[:, 0])))
            slo = self.mesh.lons[idx, 0]
            sla = self.mesh.lats[idx, 0]
            idx = np.min(np.where(np.isfinite(self.mesh.lons[:, -1])))
            elo = self.mesh.lons[idx, -1]
            ela = self.mesh.lats[idx, -1]
            strike = azimuth(slo, sla, elo, ela)

            npt = npoints_towards
            dlt = 0.1
            tmp = npt(slo, sla, 0.0, strike-90, dlt, 0, 2)
            lo.append(tmp[0][1])
            la.append(tmp[1][1])
            tmp = npt(slo, sla, 0.0, strike+90, dlt, 0, 2)
            lo.append(tmp[0][1])
            la.append(tmp[1][1])
            tmp = npt(elo, ela, 0.0, strike+90, dlt, 0, 2)
            lo.append(tmp[0][1])
            la.append(tmp[1][1])
            tmp = npt(elo, ela, 0.0, strike-90, dlt, 0, 2)
            lo.append(tmp[0][1])
            la.append(tmp[1][1])

        else:

            idxs = self._get_external_boundary_indexes()
            lo = []
            la = []
            for i in idxs:
                lo.append(self.mesh.lons[i[0], i[1]])
                la.append(self.mesh.lats[i[0], i[1]])

        return np.array(lo), np.array(la)

    def _get_external_boundary_indexes(self):
        """
        Computes the indexes of the points composing the boundary of the
        surface
        """
        iul = []
        ilr = []
        for i in range(0, self.mesh.lons.shape[1]):
            idx = np.where(np.isfinite(self.mesh.lons[:, i]))[0]
            if len(idx) == 0:
                continue
            iul.append([min(idx), max(idx)])
        for i in range(0, self.mesh.lons.shape[0]):
            idx = np.where(np.isfinite(self.mesh.lons[i, :]))[0]
            if len(idx) == 0:
                continue
            ilr.append([min(idx), max(idx)])
        iul = np.array(iul)
        ilr = np.array(ilr)
        bnd = []
        # Top
        for i in range(0, self.mesh.lons.shape[1]):
            bnd.append([iul[i, 0], i])
        # Right
        for i in range(iul[-1, 0]+1, iul[-1, 1]):
            bnd.append([i, ilr[i, 1]])
        # Bottom
        for i in range(self.mesh.lons.shape[1]-1, -1, -1):
            bnd.append([iul[i, 1], i])
        # Left
        for i in range(iul[0, 1]-1, iul[0, 0], -1):
            bnd.append([i, ilr[i, 0]])
        return bnd

    def get_joyner_boore_distance(self, mesh) -> np.ndarray:
        """
        Computes the Rjb distance between the rupture and the points included
        in the mesh provided.

        :param mesh:
            An instance of :class:`openquake.hazardlib.geo.mesh.Mesh`
        :returns:
            A :class:`numpy.ndarray` instance with the Rjb values
        """

        blo, bla = self._get_external_boundary()
        distances = geodetic.min_geodetic_distance(
            (blo, bla), (mesh.lons, mesh.lats))

        idxs = (distances < 40).nonzero()[0]  # indices on the first dimension
        if len(idxs) < 1:
            # no point is close enough, return distances as they are
            return distances

        # Get the projection
        proj = geo_utils.OrthographicProjection(
            *geo_utils.get_spherical_bounding_box(blo, bla))

        # Mesh projected coordinates
        mesh_xx, mesh_yy = proj(mesh.lons[idxs], mesh.lats[idxs])

        # Create the shapely Polygon using projected coordinates
        xp, yp = proj(blo, bla)
        polygon = Polygon([[x, y] for x, y in zip(xp, yp)])

        # Calculate the distances
        distances[idxs] = geo_utils.point_to_polygon_distance(
            polygon, mesh_xx, mesh_yy)

        return distances

    def _fix_right_hand(self):
        """
        This method fixes the mesh used to represent the grid surface so
        that it complies with the right hand rule.
        """
        found = False
        irow = 0
        icol = 0
        while not found:
            if np.all(np.isfinite(self.mesh.lons[irow:irow+2, icol:icol+2])):
                found = True
            else:
                icol += 1
                if (icol+1) >= self.mesh.lons.shape[1]:
                    irow += 1
                    icol = 1
                    if (irow+1) >= self.mesh.lons.shape[0]:
                        break
        if found:
            azi_strike = azimuth(self.mesh.lons[irow, icol],
                                 self.mesh.lats[irow, icol],
                                 self.mesh.lons[irow+1, icol],
                                 self.mesh.lats[irow+1, icol])
            azi_dip = azimuth(self.mesh.lons[irow, icol],
                              self.mesh.lats[irow, icol],
                              self.mesh.lons[irow, icol+1],
                              self.mesh.lats[irow, icol+1])

            if abs((azi_strike + 90) % 360 - azi_dip) < 10:
                tlo = np.fliplr(self.mesh.lons)
                tla = np.fliplr(self.mesh.lats)
                tde = np.fliplr(self.mesh.depths)
                mesh = RectangularMesh(tlo, tla, tde)
                self.mesh = mesh
        else:
            msg = 'Could not find a valid quadrilateral for strike calculation'
            raise ValueError(msg)

    def get_width(self) -> float:
        # TODO this method is provisional.  It works correctly for simple and
        # regular geometries defined using profiles parallel to the dip
        # direction
        """
        Compute the width of the kite surface.

        Defining a width for a kite surface is quite difficult. At present we
        compute it as the mean width for all the columns of the mesh defining
        the surface.
        """
        if self.width is None:
            widths = []
            for col_idx in range(self.mesh.lons.shape[1]):
                tmpa = np.nonzero(np.isfinite(self.mesh.lons[:, col_idx]))[0]
                tmpb = (tmpa[1:]-tmpa[:-1] == 1).nonzero()[0]
                idxs_low = tmpa[tmpb.astype(int)]
                tmp = distance(self.mesh.lons[idxs_low, col_idx],
                               self.mesh.lats[idxs_low, col_idx],
                               self.mesh.depths[idxs_low, col_idx],
                               self.mesh.lons[idxs_low+1, col_idx],
                               self.mesh.lats[idxs_low+1, col_idx],
                               self.mesh.depths[idxs_low+1, col_idx])
                if len(tmp) > 0:
                    widths.append(np.sum(tmp))
            self.width = np.mean(np.array(widths))
        return self.width

    def get_dip(self) -> float:
        # TODO this method is provisional. It works correctly for simple and
        # regular geometries defined using profiles parallel to the dip
        # direction
        """
        Computes the fault dip as the average dip over the surface.

        :returns:
            The average dip, in decimal degrees.
        """
        if self.dip is None:
            dips = []
            lens = []
            for col_idx in range(self.mesh.lons.shape[1]):

                # For the calculation of the overall dip we use just the dip
                # values of contiguous points along a profile
                iii = np.isfinite(self.mesh.lons[1:, col_idx])
                kkk = np.isfinite(self.mesh.lons[:-1, col_idx])
                jjj = np.where(np.logical_and(kkk, iii))[0]

                zeros = np.zeros_like(self.mesh.depths[jjj, col_idx])
                hdists = distance(self.mesh.lons[jjj+1, col_idx],
                                  self.mesh.lats[jjj+1, col_idx],
                                  zeros,
                                  self.mesh.lons[jjj, col_idx],
                                  self.mesh.lats[jjj, col_idx],
                                  zeros)
                vdists = (self.mesh.depths[jjj+1, col_idx] -
                          self.mesh.depths[jjj, col_idx])

                ok = np.logical_and(np.isfinite(hdists), np.isfinite(vdists))
                hdists = hdists[ok]
                vdists = vdists[ok]
                if len(vdists) > 0:
                    tmp = np.ones_like(vdists) * 90.
                    idx = hdists > VERY_SMALL
                    tmp[idx] = np.degrees(np.arctan(vdists[idx]/hdists[idx]))
                    dips.append(np.mean(tmp))
                    lens.append(np.sum((hdists**2 + vdists**2)**0.5))
            lens = np.array(lens)
            self.dip = np.sum(np.array(dips) * lens/np.sum(lens))

        return self.dip

    def get_strike(self) -> float:
        """
        Return the fault strike as the average strike along the top of the
        fault surface.

        :returns:
            The average strike, in decimal degrees.
        """
        if self.strike is None:
            idx = np.nonzero(np.isfinite(self.mesh.lons[0, :]))[0]
            azi = azimuth(self.mesh.lons[0, idx[:-1]],
                          self.mesh.lats[0, idx[:-1]],
                          self.mesh.lons[0, idx[1:]],
                          self.mesh.lats[0, idx[1:]])
            self.strike = np.mean((azi+0.001) % 360)
        return self.strike

    def get_top_edge_depth(self):
        """
        Return minimum depth of surface's top edge.

        :returns:
            Float value, the vertical distance between the earth surface
            and the shallowest point in surface's top edge in km.
        """
        ok = np.isfinite(self.mesh.lons[0, :])
        return np.amin(self.mesh.depths[0, ok])

    @classmethod
    def from_profiles(cls, profiles, profile_sd, edge_sd, idl=False,
                      align=False, sec_id=''):
        # TODO split this function into smaller components.
        """
        This method creates a quadrilateral mesh from a set of profiles. The
        construction of the mesh is done trying to get quadrilaterals as much
        as possible close to a square. Nonetheless some distorsions are
        possible and admitted.

        :param list profiles:
            A list of :class:`openquake.hazardlib.geo.Line.line` instances
        :param float profile_sd:
            The desired sampling distance along the profiles [dd] CHECK
        :param edge_sd:
            The desired sampling distance along the edges [dd] CHECK
        :param idl:
            Boolean true if IDL
        :param align:
            A boolean used to decide if profiles should or should not be
            aligned at the top.
        :returns:
            A :class:`numpy.ndarray` instance with the coordinates of nodes
            of the mesh representing the fault surface. The cardinality of
            this array is: number of edges x number of profiles x 3.
            The coordinate of the point at [0, 0, :] is first point along the
            trace defined using the right-hand rule.

                        [0, 0, :]            [0, -1, :]
            Upper edge  |--------------------|
                        |         V          | Fault dipping toward the
                        |                    | observer
            Lower edge  |____________________|

        """
        # Resample profiles using the resampling distance provided
        rprofiles = []
        for prf in profiles:
            rprofiles.append(_resample_profile(prf, profile_sd))

        # Set the reference profile i.e. the longest one
        ref_idx = None
        max_length = -1e10
        for idx, prf in enumerate(rprofiles):
            length = prf.get_length()
            if length > max_length:
                max_length = length
                ref_idx = idx

        # Check that in each profile the points are equally spaced
        for pro in rprofiles:
            pnts = [(p.longitude, p.latitude, p.depth) for p in pro.points]
            pnts = np.array(pnts)

            # Check that the profile is not crossing the IDL and compute the
            # distance between consecutive points along the profile
            assert np.all(pnts[:, 0] <= 180) & np.all(pnts[:, 0] >= -180)
            dst = distance(pnts[:-1, 0], pnts[:-1, 1], pnts[:-1, 2],
                           pnts[1:, 0], pnts[1:, 1], pnts[1:, 2])

            # Check that all the distances are within a tolerance
            np.testing.assert_allclose(dst, profile_sd, rtol=1.)

        # Find the delta needed to align profiles if requested
        shift = np.zeros(len(rprofiles)-1)
        if align is True:
            for i in range(0, len(rprofiles)-1):
                shift[i] = profiles_depth_alignment(rprofiles[i],
                                                    rprofiles[i+1])
        shift = np.array([0] + list(shift))

        # Find the maximum back-shift
        ccsum = [shift[0]]
        for i in range(1, len(shift)):
            ccsum.append(shift[i] + ccsum[i-1])
        add = ccsum - min(ccsum)

        # Create resampled profiles. Now the profiles should be all aligned
        # from the top (if align option is True)
        rprof = []
        maxnum = 0
        for i, pro in enumerate(rprofiles):
            j = int(add[i])
            coo = get_coords(pro, idl)
            tmp = [[np.nan, np.nan, np.nan] for a in range(0, j)]
            if len(tmp) > 0:
                points = tmp + coo
            else:
                points = coo
            rprof.append(points)
            maxnum = max(maxnum, len(rprof[-1]))

        # Now profiles will have the same number of samples (some of them can
        # be nan). This is needed to have an array to store the surface.
        for i, pro in enumerate(rprof):
            while len(pro) < maxnum:
                pro.append([np.nan, np.nan, np.nan])
            rprof[i] = np.array(pro)

        # Create mesh the in the forward direction
        prfr = get_mesh(rprof, ref_idx, edge_sd, idl)

        # Create the mesh in the backward direction
        if ref_idx > 0:
            prfl = get_mesh_back(rprof, ref_idx, edge_sd, idl)
        else:
            prfl = []
        prf = prfl + prfr
        msh = np.array(prf)

        # Convert from profiles to edges
        msh = msh.swapaxes(0, 1)
        msh = fix_mesh(msh)
        return cls(RectangularMesh(msh[:, :, 0], msh[:, :, 1], msh[:, :, 2]),
                   profiles, sec_id)

    def get_center(self):
        """
        Finds a point on the mesh in proximity of the surface center. Can be
        used as a first guess of hypocenter position (in absence of better
        info).

        :returns:
            The point on the mesh closer to its center
        """
        mesh = self.mesh
        irow = int(np.round(mesh.shape[0]/2))
        icol = int(np.round(mesh.shape[1]/2))
        return Point(mesh.lons[irow, icol], mesh.lats[irow, icol],
                     mesh.depths[irow, icol])

    @property
    def surface_projection(self):
        """
        Provides the coordinates of the surface projection of the rupture
        surface.

        :returns:
            Two lists with the coordinates of the longitude and latitude
        """
        return self._get_external_boundary()

    def get_area(self):
        _, _, _, cell_area = self.get_cell_dimensions()
        idx = np.isfinite(cell_area)
        return np.sum(cell_area[idx])

    def get_cell_dimensions(self):
        """
        Compute the area [km2] of the cells representing the surface.
        """
        lo = self.mesh.lons
        la = self.mesh.lats
        de = self.mesh.depths

        # Calculating cells dimensions
        lo0 = lo[:-1, :]
        la0 = la[:-1, :]
        de0 = de[:-1, :]
        lo1 = lo[1:, :]
        la1 = la[1:, :]
        de1 = de[1:, :]
        idx = np.logical_and(np.isfinite(lo0), np.isfinite(lo1))
        dy = np.full_like(lo0, np.nan)
        dy[idx] = distance(lo0[idx], la0[idx], de0[idx],
                           lo1[idx], la1[idx], de1[idx])

        lo0 = lo[:, 1:]
        la0 = la[:, 1:]
        de0 = de[:, 1:]
        lo1 = lo[:, :-1]
        la1 = la[:, :-1]
        de1 = de[:, :-1]
        idx = np.logical_and(np.isfinite(lo0), np.isfinite(lo1))
        dx = np.full_like(lo0, np.nan)
        dx[idx] = distance(lo0[idx], la0[idx], de0[idx],
                           lo1[idx], la1[idx], de1[idx])

        lo0 = lo[1:, 1:]
        la0 = la[1:, 1:]
        de0 = de[1:, 1:]
        lo1 = lo[:-1, :-1]
        la1 = la[:-1, :-1]
        de1 = de[:-1, :-1]
        idx = np.logical_and(np.isfinite(lo0), np.isfinite(lo1))
        dd = np.full_like(lo0, np.nan)
        dd[idx] = distance(lo0[idx], la0[idx], de0[idx],
                           lo1[idx], la1[idx], de1[idx])

        # Compute the area of the upper left triangles in each cell
        s = (dx[:-1, :] + dy[:, :-1] + dd) * 0.5
        upp = (s * (s - dx[:-1, :]) * (s - dy[:, :-1]) * (s - dd))**0.5

        # Compute the area of the lower right triangles in each cell
        s = (dx[1:, :] + dy[:, 1:] + dd) * 0.5
        low = (s * (s - dx[1:, :]) * (s - dy[:, 1:]) * (s - dd))**0.5

        # Compute the area of each cell
        area = np.full_like(dd, np.nan)
        idx = np.logical_and(np.isfinite(upp), np.isfinite(low))
        area[idx] = upp[idx] + low[idx]

        # Retain the same output of the original function which provided for
        # each cell the centroid as 3d vector in a Cartesian space, the length
        # width (size along column of points) in km and the area in km2.
        return None, None, None, area


<<<<<<< HEAD
def _create_mesh(rprof, ref_idx, edge_sd, idl):
    """
    Create the mesh in the forward and backward direction (from the reference
    profile)

    :param rprof:
        A list of profiles
    :param ref_idx:
        Index indicating the reference profile
    :param edge_sd:
        A float defining the sampling distance [km] for the edges
    :param idl:
        A boolean. When true the profiles cross the international date li
    :returns:
        An instance of  :class:`openquake.hazardlib.geo.Mesh`
    """

    # Create the mesh the in the forward direction
    prfr = []
    if ref_idx < len(rprof)-1:
        prfr = get_mesh(rprof, ref_idx, edge_sd, idl)

    # Create the mesh in the backward direction
    prfl = []
    if ref_idx > 0:
        prfl = get_mesh_back(rprof, ref_idx, edge_sd, idl)

    # Create the whole mesh
    prf = prfl + prfr
    msh = np.array(prf)

    # Check output profiles
    assert len(prf) > 1

    # Convert from profiles to edges
    msh = msh.swapaxes(0, 1)
    msh = fix_mesh(msh)

    return msh


def _fix_profiles(profiles, profile_sd, align, idl):
    """
    Resample and align profiles

    :param profiles:
        A list of :class:`openquake.hazardlib.geo.Line` instances
    :param profile_sd:
        A float [km] defining the sampling distance for profiles
    :param align:
        A boolean controlling the alignment of profiles
    :param idl:
        A boolean. When true the profiles cross the international date line
    """

    # Resample profiles using the resampling distance provided
    rprofiles = []
    for prf in profiles:
        rprofiles.append(_resample_profile(prf, profile_sd))

    # Set the reference profile i.e. the longest one
    ref_idx = 0
    lengths = np.array([prf.get_length() for prf in rprofiles])
    if np.max(lengths) - np.min(lengths) > profile_sd*0.1:
        ref_idx = np.argmax(lengths)
    max_length = lengths[ref_idx]

    # Check that in each profile the points are equally spaced
    for pro in rprofiles:
        pnts = [(p.longitude, p.latitude, p.depth) for p in pro.points]
        pnts = np.array(pnts)

        # Check that the profile is not crossing the IDL and compute the
        # distance between consecutive points along the profile
        assert np.all(pnts[:, 0] <= 180) & np.all(pnts[:, 0] >= -180)
        dst = distance(pnts[:-1, 0], pnts[:-1, 1], pnts[:-1, 2],
                       pnts[1:, 0], pnts[1:, 1], pnts[1:, 2])

        # Check that all the distances are within a tolerance
        np.testing.assert_allclose(dst, profile_sd, rtol=1.)

    # Find the delta needed to align profiles if requested
    shift = np.zeros(len(rprofiles)-1)
    if align is True:
        for i in range(0, len(rprofiles)-1):
            shift[i] = profiles_depth_alignment(rprofiles[i],
                                                rprofiles[i+1])
    shift = np.array([0] + list(shift))

    # Find the maximum back-shift
    ccsum = [shift[0]]
    for i in range(1, len(shift)):
        ccsum.append(shift[i] + ccsum[i-1])
    add = ccsum - min(ccsum)

    # Create resampled profiles. Now the profiles should be all aligned
    # from the top (if align option is True)
    rprof = []
    maxnum = 0
    for i, pro in enumerate(rprofiles):
        j = int(add[i])
        coo = get_coords(pro, idl)
        tmp = [[np.nan, np.nan, np.nan] for a in range(0, j)]
        if len(tmp) > 0:
            points = tmp + coo
        else:
            points = coo
        rprof.append(points)
        maxnum = max(maxnum, len(rprof[-1]))

    # Now profiles will have the same number of samples (some of them can
    # be nan). This is needed to have an array to store the surface.
    for i, pro in enumerate(rprof):
        while len(pro) < maxnum:
            pro.append([np.nan, np.nan, np.nan])
        rprof[i] = np.array(pro)

    return rprof, ref_idx


=======
>>>>>>> e15c004b
def get_profiles_from_simple_fault_data(
        fault_trace, upper_seismogenic_depth,
        lower_seismogenic_depth, dip, rupture_mesh_spacing):
    """
    Using the same information used for the construction of a simple fault
    surface, creates a set of profiles that can be used to instantiate a
    kite surface.

    :param fault_trace:
        A :class:`openquake.hazardlib.geo.line.Line` instance
    :param upper_seismogenic_depth:
        The upper seismmogenic depth [km]
    :param lower_seismogenic_depth:
        The lower seismmogenic depth [km]
    :param dip:
        The dip angle [degrees]
    :param rupture_mesh_spacing:
        The size of the mesh used to represent the fault surface. In our case
        the spacing between profiles [km]
    """

    # Avoids singularity
    if (dip-90.) < 1e-5:
        dip = 89.9

    # Get simple fault surface
    srfc = SimpleFaultSurface.from_fault_data(fault_trace,
                                              upper_seismogenic_depth,
                                              lower_seismogenic_depth,
                                              dip,
                                              rupture_mesh_spacing*1.01)
    # Creating profiles
    profiles = []
    for i in range(srfc.mesh.shape[1]):
        tmp = [Point(lo, la, de) for lo, la, de
               in zip(srfc.mesh.lons[:, i], srfc.mesh.lats[:, i],
                      srfc.mesh.depths[:, i])]
        profiles.append(Line(tmp))

    return profiles


def _resample_profile(line, sampling_dist):
    # TODO split this function into smaller components.
    """
    :parameter line:
        An instance of :class:`openquake.hazardlib.geo.line.Line`
    :parameter sampling_dist:
        A scalar defining the distance [km] used to sample the profile
    :returns:
        An instance of :class:`openquake.hazardlib.geo.line.Line`
    """
    lo = [pnt.longitude for pnt in line.points]
    la = [pnt.latitude for pnt in line.points]
    de = [pnt.depth for pnt in line.points]

    # Set projection
    g = Geod(ellps='WGS84')

    # Add a tolerance length to the last point of the profile
    # check that final portion of the profile is not vertical
    if abs(lo[-2]-lo[-1]) > 1e-5 and abs(la[-2]-la[-1]) > 1e-5:
        az12, _, odist = g.inv(lo[-2], la[-2], lo[-1], la[-1])
        odist /= 1e3
        slope = np.arctan((de[-1] - de[-2]) / odist)
        hdist = TOL * sampling_dist * np.cos(slope)
        vdist = TOL * sampling_dist * np.sin(slope)
        endlon, endlat, _ = g.fwd(lo[-1], la[-1], az12, hdist*1e3)
        lo[-1] = endlon
        la[-1] = endlat
        de[-1] = de[-1] + vdist
        az12, _, odist = g.inv(lo[-2], la[-2], lo[-1], la[-1])

        # Checking
        odist /= 1e3
        slopec = np.arctan((de[-1] - de[-2]) / odist)
        assert abs(slope-slopec) < 1e-3
    else:
        de[-1] = de[-1] + TOL * sampling_dist

    # Initialise the cumulated distance
    cdist = 0.

    # Get the azimuth of the profile
    azim = azimuth(lo[0], la[0], lo[-1], la[-1])

    # Initialise the list with the resampled nodes
    idx = 0
    resampled_cs = [Point(lo[idx], la[idx], de[idx])]

    # Set the starting point
    slo = lo[idx]
    sla = la[idx]
    sde = de[idx]

    # Resampling
    while 1:

        # Check loop exit condition
        if idx > len(lo)-2:
            break

        # Compute the distance between the starting point and the next point
        # on the profile
        segment_len = distance(slo, sla, sde, lo[idx+1], la[idx+1], de[idx+1])
        azim = azimuth(slo, sla, lo[idx+1], la[idx+1])

        # Search for the point along the profile
        if cdist+segment_len > sampling_dist:

            # This is the length of the last segment-fraction needed to
            # obtain the sampling distance
            delta = sampling_dist - cdist

            # Compute the slope of the last segment and its horizontal length.
            # We need to manage the case of a vertical segment TODO
            segment_hlen = distance(slo, sla, 0., lo[idx+1], la[idx+1], 0.)
            if segment_hlen > 1e-5:
                segment_slope = np.arctan((de[idx+1] - sde) / segment_hlen)
            else:
                segment_slope = 90.

            # Horizontal and vertical length of delta
            if segment_slope > ALMOST_RIGHT_ANGLE:
                delta_v = delta
                delta_h = 0.0
            else:
                delta_v = delta * np.sin(segment_slope)
                delta_h = delta * np.cos(segment_slope)

            # Add a new point to the cross section
            if segment_slope > ALMOST_RIGHT_ANGLE:
                pnts = [np.array([slo, slo]),
                        np.array([sla, sla]),
                        np.array([sde, sde+delta_v])]
            else:
                pnts = npoints_towards(slo, sla, sde,
                                       azim, delta_h, delta_v, 2)

            # Update the starting point
            slo = pnts[0][-1]
            sla = pnts[1][-1]
            sde = pnts[2][-1]
            resampled_cs.append(Point(slo, sla, sde))

            # Reset the cumulative distance
            cdist = 0.

        else:
            cdist += segment_len
            idx += 1
            slo = lo[idx]
            sla = la[idx]
            sde = de[idx]

    # Check the distances along the profile
    coo = [[pnt.longitude, pnt.latitude, pnt.depth] for pnt in resampled_cs]
    coo = np.array(coo)
    for i in range(0, coo.shape[0]-1):
        dst = distance(coo[i, 0], coo[i, 1], coo[i, 2],
                       coo[i+1, 0], coo[i+1, 1], coo[i+1, 2])
        if abs(dst-sampling_dist) > 0.1*sampling_dist:
            msg = 'Distance between points along the profile larger than 10%'

            fmt = '\n   Expected {:.2f} Computed {:.2f}'
            msg += fmt.format(sampling_dist, dst)

            fmt = '\n   Point {:.2f} {:.2f} {:.2f}'
            msg += fmt.format(*[coo[i, j] for j in range(3)])
            msg += fmt.format(*[coo[i+1, j] for j in range(3)])

            msg += '\n   Please, change the sampling distance or the'
            msg += ' points along the profile'
            raise ValueError(msg)

    return Line(resampled_cs)


def profiles_depth_alignment(pro1, pro2):
    """
    Find the indexes needed to align the profiles i.e. define profiles whose
    edges are as much as possible horizontal. Note that this method expects
    that the two profiles had been already resampled, therefore, vertexes in
    each profile should be equally spaced.

    :param pro1:
        An instance of :class:`openquake.hazardlib.geo.line.Line`
    :param pro2:
        An instance of :class:`openquake.hazardlib.geo.line.Line`
    :returns:
        An integer
    """

    # Create two numpy.ndarray with the coordinates of the two profiles
    coo1 = [(pnt.longitude, pnt.latitude, pnt.depth) for pnt in pro1.points]
    coo2 = [(pnt.longitude, pnt.latitude, pnt.depth) for pnt in pro2.points]
    coo1 = np.array(coo1)
    coo2 = np.array(coo2)

    # Set the profile with the smaller number of points as the first one
    swap = 1
    if coo2.shape[0] < coo1.shape[0]:
        coo1, coo2 = coo2, coo1
        swap = -1

    # Process the profiles. Note that in the ideal case the two profiles
    # require at least 5 points
    if len(coo1) > 5 and len(coo2) > 5:
        #
        # create two arrays of the same lenght
        coo1 = np.array(coo1)
        coo2 = np.array(coo2[:coo1.shape[0]])
        #
        indexes = np.arange(-2, 3)
        dff = np.zeros_like(indexes)
        for i, shf in enumerate(indexes):
            if shf < 0:
                dff[i] = np.mean(abs(coo1[:shf, 2] - coo2[-shf:, 2]))
            elif shf == 0:
                dff[i] = np.mean(abs(coo1[:, 2] - coo2[:, 2]))
            else:
                dff[i] = np.mean(abs(coo1[shf:, 2] - coo2[:-shf, 2]))
        amin = np.amin(dff)
        res = indexes[np.amax(np.nonzero(dff == amin))] * swap
    else:
        d1 = np.zeros((len(coo2)-len(coo1)+1, len(coo1)))
        d2 = np.zeros((len(coo2)-len(coo1)+1, len(coo1)))
        for i in np.arange(0, len(coo2)-len(coo1)+1):
            d2[i, :] = [coo2[d, 2] for d in range(i, i+len(coo1))]
            d1[i, :] = coo1[:, 2]
        res = np.argmin(np.sum(abs(d2-d1), axis=1))
    return res


def get_coords(line, idl):
    """
    Create a list with the coordinates of the points describing a line

    :param line:
        An instance of :class:`openquake.hazardlib.geo.line.Line`
    :returns:
        A list with the 3D coordinates of the line.
    """
    tmp = []
    for p in line.points:
        if p is not None:
            if idl:
                p.longitude = (p.longitude+360 if p.longitude < 0
                               else p.longitude)
            tmp.append([p.longitude, p.latitude, p.depth])
    return tmp


def get_mesh(pfs, rfi, sd, idl):
    """
    From a set of profiles creates the mesh in the forward direction from the
    reference profile.

    :param pfs:
        List of :class:`openquake.hazardlib.geo.line.Line` instances
    :param rfi:
        Index of the reference profile
    :param sd:
        Sampling distance [km] for the edges
    :param idl:
        Boolean indicating the need to account for the IDL
    :returns:
        An updated list of the profiles i.e. a list of
        :class:`openquake.hazardlib.geo.line.Line` instances
    """
    g = Geod(ellps='WGS84')

    # Instantiate lists with the residual distance and the last profile index
    # with a finite value at a given depth
    rdist = [0 for _ in range(0, len(pfs[0]))]
    laidx = [0 for _ in range(0, len(pfs[0]))]
    angle = [0 for _ in range(0, len(pfs[0]))]

    # Creating a new list used to collect the new profiles which will describe
    # the mesh. We start with the initial profile i.e. the one identified by
    # the reference index rfi
    npr = list([copy.copy(pfs[rfi])])

    # Run for all the profiles 'after' the reference one
    for i in range(rfi, len(pfs)-1):

        # Profiles: left and right
        pr = pfs[i+1]
        pl = pfs[i]

        # Fixing IDL case
        if idl:
            for ii in range(0, len(pl)):
                ptmp = pl[ii][0]
                ptmp = ptmp+360 if ptmp < 0 else ptmp
                pl[ii][0] = ptmp

        # Points in common on the two profiles i.e. points with finite
        # coordinates on both of them
        cmm = np.logical_and(np.isfinite(pr[:, 2]), np.isfinite(pl[:, 2]))
        cmmi = np.nonzero(cmm)[0].astype(int)

        # Find the index of the profiles previously analysed and with at least
        # a node in common with the current profile (i.e. with a continuity in
        # the mesh)
        mxx = 0
        for ll in laidx:
            if ll is not None:
                mxx = max(mxx, ll)

        # Loop over the points in the right profile
        for x in range(0, len(pr[:, 2])):

            # If true this edge connects the right and left profiles
            if x in cmmi and laidx[x] is None:
                iii = []
                for li, lv in enumerate(laidx):
                    if lv is not None:
                        iii.append(li)
                iii = np.array(iii)
                minidx = np.argmin(abs(iii-x))
                laidx[x] = mxx
                rdist[x] = rdist[minidx]
                angle[x] = angle[minidx]
            elif x not in cmmi:
                laidx[x] = None
                rdist[x] = 0
                angle[x] = None

        # Loop over the indexes of the edges in common for the two profiles
        # starting from the top and going down
        for k in list(np.nonzero(cmm)[0]):

            # Compute distance [km] and azimuth between the corresponding
            # points on the two consecutive profiles
            az12, _, hdist = g.inv(pl[k, 0], pl[k, 1], pr[k, 0], pr[k, 1])
            hdist /= 1e3
            # Vertical distance
            vdist = pr[k, 2] - pl[k, 2]
            # Total distance
            tdist = (vdist**2 + hdist**2)**.5

            # Update rdist
            new_rdist = rdist[k]
            if rdist[k] > 0 and abs(az12 - angle[k] > 2):
                new_rdist = update_rdist(rdist[k], az12, angle[k], sd)

            # Number of grid points
            # ndists = int(np.floor((tdist+rdist[k])/sd))
            ndists = int(np.floor((tdist+new_rdist)/sd))

            # Calculate points between the corresponding nodes on the
            # two profiles
            ll = g.npts(pl[k, 0], pl[k, 1], pr[k, 0], pr[k, 1],
                        np.ceil(tdist)*20)
            ll = np.array(ll)
            lll = np.ones_like(ll)
            lll[:, 0] = pl[k, 0]
            lll[:, 1] = pl[k, 1]

            _, _, hdsts = g.inv(lll[:, 0], lll[:, 1], ll[:, 0], ll[:, 1])
            hdsts /= 1e3
            deps = np.linspace(pl[k, 2], pr[k, 2], ll.shape[0], endpoint=True)
            tdsts = (hdsts**2 + (pl[k, 2]-deps)**2)**0.5
            assert len(deps) == ll.shape[0]

            # Compute distance between nodels at depth 'k' on the two
            # consecutive profiles
            dd = distance(pl[k, 0], pl[k, 1], pl[k, 2],
                          pr[k, 0], pr[k, 1], pr[k, 2])

            # Check that the actual distance between these nodes is similar to
            # the one originally defined
            if abs(dd - tdist) > 0.1*tdist:
                print('dd:', dd)
                tmps = 'Error while building the mesh'
                tmps += '\nDistances: {:f} {:f}'
                raise ValueError(tmps.format(dd, tdist))

            # Adding new points along the edge with index k
            for j in range(ndists):

                # Add new profile to 'npr' i.e. the list containing the new
                # set of profiles
                if len(npr)-1 < laidx[k]+1:
                    npr = add_empty_profile(npr)

                # Compute the coordinates of intermediate points along the
                # current edge. 'tmp' is the distance between the node on the
                # left edge and the j-th node on the edge. 'lo' and 'la' are
                # the coordinates of this new node
                # tmp = (j+1)*sd - rdist[k]
                tmp = (j+1)*sd - new_rdist
                # lo, la, _ = g.fwd(pl[k, 0], pl[k, 1], az12,
                #                  tmp*hdist/tdist*1e3)

                # Find the index of the closest node in the vector sampled at
                # high frequency
                tidx = np.argmin(abs(tdsts-tmp))
                lo = ll[tidx, 0]
                la = ll[tidx, 1]

                # Fix longitudes in proximity of the IDL
                if idl:
                    lo = lo+360 if lo < 0 else lo

                # Computing depths
                de = pl[k, 2] + tmp*vdist/hdist
                de = deps[tidx]

                # Updating the new profile
                npr[laidx[k]+1][k] = [lo, la, de]
                if (k > 0 and np.all(np.isfinite(npr[laidx[k]+1][k])) and
                        np.all(np.isfinite(npr[laidx[k]][k]))):

                    # Computing the distance between consecutive points on
                    # one edge
                    p1 = npr[laidx[k]][k]
                    p2 = npr[laidx[k]+1][k]
                    d = distance(p1[0], p1[1], p1[2], p2[0], p2[1], p2[2])

                    # Check if the distance between consecutive points on one
                    # edge (with index k) is within a tolerance limit of the
                    # mesh distance defined by the user
                    if abs(d-sd) > TOL*sd:
                        tmpf = '\ndistance: {:f} difference: {:f} '
                        tmpf += '\ntolerance dist: {:f} sampling dist: {:f}'
                        tmpf += '\nresidual distance: {:f}'
                        tmps = tmpf.format(d, d-sd, TOL*sd, sd, new_rdist)
                        raise ValueError(tmps)
                laidx[k] += 1

            # Check that the residual distance along each edge is lower than
            # the sampling distance
            rdist[k] = tdist - sd*ndists + new_rdist
            angle[k] = az12
            assert rdist[k] < sd

    return npr


def update_rdist(rdist, az12, angle, sd):
    r"""
    Here we adjust the residual distance to make sure that the size of the
    mesh is consistent with the sampling. This is particularly needed when the
    mesh has a kink

    v1
    ------------------------------  angle[k]
             beta  \ az12-angle[k]
                    \
                     \
                      \ v2

    alpha is the angle between angle[k] and the v1 to v2 direction
    gamma is the angle between az12 (the new azimuth) and v1-v2 i.e.
    the third angle in the triangle
    """
    assert rdist > 0
    beta = 180.0 - abs(az12 - angle)
    side_b = sd
    side_a = (sd - rdist)
    ratio = side_b / np.sin(np.radians(beta))
    alpha = np.rad2deg(np.arcsin(side_a / ratio))
    gamma = 180.0 - (alpha + beta)
    assert gamma > 0
    rdist_new = ratio * np.sin(np.radians(gamma))
    assert (rdist_new) > 0
    return rdist_new


def get_mesh_back(pfs, rfi, sd, idl):
    """
    Compute resampled profiles in the backward direction from the reference
    profile and creates the portion of the mesh 'before' the reference profile.

    :param list pfs:
        Original profiles. Each profile is a :class:`numpy.ndarray` instance
        with 3 columns and as many rows as the number of points included
    :param int rfi:
        Index of the reference profile
    :param sd:
        Sampling distance [in km] along the strike
    :param boolean idl:
        A flag used to specify cases where the model crosses the IDL
    :returns:

    """

    # Projection
    g = Geod(ellps='WGS84')

    # Initialize residual distance and last index lists
    rdist = [0 for _ in range(0, len(pfs[0]))]
    laidx = [0 for _ in range(0, len(pfs[0]))]
    angle = [0 for _ in range(0, len(pfs[0]))]

    # Create list containing the new profiles. We start by adding the
    # reference profile
    npr = list([copy.deepcopy(pfs[rfi])])

    # Run for all the profiles from the reference one backward
    for i in range(rfi, 0, -1):

        # Set the profiles to be used for the construction of the mesh
        pr = pfs[i-1]
        pl = pfs[i]

        # Points in common on the two profiles i.e. points that in both the
        # profiles are not NaN
        cmm = np.logical_and(np.isfinite(pr[:, 2]), np.isfinite(pl[:, 2]))

        # Transform the 'cmm' indexes into integers and calculate the index of
        # the last valid profile i.e. the index of the closest one to the
        # current left profile
        cmmi = np.nonzero(cmm)[0].astype(int)
        mxx = 0
        for ll in laidx:
            if ll is not None:
                mxx = max(mxx, ll)

        # For each edge in the right profile we compute
        for x in range(0, len(pr[:, 2])):

            # If this index is in cmmi and last index is None the mesh at this
            # depth starts from this profile
            if x in cmmi and laidx[x] is None:
                iii = []
                for li, lv in enumerate(laidx):
                    if lv is not None:
                        iii.append(li)
                iii = np.array(iii)
                minidx = np.argmin(abs(iii-x))
                laidx[x] = mxx
                rdist[x] = rdist[minidx]
                angle[x] = angle[minidx]
            elif x not in cmmi:
                laidx[x] = None
                rdist[x] = 0
                angle[x] = None

        # Loop over the points in common between the two profiles
        for k in list(np.nonzero(cmm)[0]):

            # Compute azimuth and horizontal distance
            az12, _, hdist = g.inv(pl[k, 0], pl[k, 1], pr[k, 0], pr[k, 1])
            hdist /= 1e3
            vdist = pr[k, 2] - pl[k, 2]
            tdist = (vdist**2 + hdist**2)**.5

            # Update rdist if this is larger than 0 and the new edge has a
            # different direction than the previous one
            new_rdist = rdist[k]
            if rdist[k] > 0 and abs(az12 - angle[k] > 2):
                new_rdist = update_rdist(rdist[k], az12, angle[k], sd)

            # Calculate the number of cells
            #ndists = int(np.floor((tdist+rdist[k])/sd))
            ndists = int(np.floor((tdist+new_rdist)/sd))

            # Adding new points along edge with index k
            for j, _ in enumerate(range(ndists)):
                #
                # add new profile
                if len(npr)-1 < laidx[k]+1:
                    npr = add_empty_profile(npr)
                #
                # fix distance
                #tmp = (j+1)*sd - rdist[k]
                tmp = (j+1)*sd - new_rdist
                lo, la, _ = g.fwd(pl[k, 0], pl[k, 1], az12,
                                  tmp*hdist/tdist*1e3)

                if idl:
                    lo = lo+360 if lo < 0 else lo

                de = pl[k, 2] + tmp*vdist/hdist
                npr[laidx[k]+1][k] = [lo, la, de]

                if (k > 0 and np.all(np.isfinite(npr[laidx[k]+1][k])) and
                        np.all(np.isfinite(npr[laidx[k]][k]))):

                    p1 = npr[laidx[k]][k]
                    p2 = npr[laidx[k]+1][k]
                    d = distance(p1[0], p1[1], p1[2], p2[0], p2[1], p2[2])

                    # This checks that the size of each newly created cell
                    # is similar (within some tolerance) to the intial mesh
                    # size provided by the user
                    if abs(d-sd) > TOL*sd:
                        tmpf = 'd: {:f} diff: {:f} tol: {:f} sd:{:f}'
                        tmpf += '\nresidual: {:f}'
                        tmps = tmpf.format(d, d-sd, TOL*sd, sd, new_rdist)
                        msg = 'The mesh spacing exceeds the tolerance limits'
                        tmps += '\n {:s}'.format(msg)
                        raise ValueError(tmps)

                # Updating the index of the last profile in the mesh at depth
                # 'k'
                laidx[k] += 1

            # Updating residual distances and angle (i.e. azimuth)
            rdist[k] = tdist - sd*ndists + new_rdist
            angle[k] = az12

            # Checking that the residual distance is lower than the sampling
            # distance
            assert rdist[k] < sd

    tmp = []
    for i in range(len(npr)-1, 0, -1):
        tmp.append(npr[i])

    return tmp


def add_empty_profile(npr, idx=-1):
    """
    :param npr:
        An integer defining the number of points composing the profile
    :returns:
        A list with the new empty profiles
    """

    #
    tmp = [[np.nan, np.nan, np.nan] for _ in range(len(npr[0]))]
    if idx == -1:
        npr = npr + [tmp]
    elif idx == 0:
        npr = [tmp] + npr
    else:
        ValueError('Undefined option')

    # Check that profiles have the same lenght
    for i in range(0, len(npr)-1):
        assert len(npr[i]) == len(npr[i+1])

    return npr


def fix_mesh(msh):
    """
    Check that the quadrilaterals composing the final mesh are correctly
    defined i.e. all the vertexes are finite.

    :param msh:
        A :class:`numpy.ndarray` instance with the coordinates of the mesh
    :returns:
        A revised :class:`numpy.ndarray` instance with the coordinates of
        the mesh. The shape of this array num_rows x num_cols x 3
    """
    for i in range(msh.shape[0]):
        ru = i+1
        rl = i-1
        for j in range(msh.shape[1]):
            cu = j+1
            cl = j-1

            trl = False if cl < 0 else np.isfinite(msh[i, cl, 0])
            tru = False if cu > msh.shape[1]-1 else np.isfinite(msh[i, cu, 0])
            tcl = False if rl < 0 else np.isfinite(msh[rl, j, 0])
            tcu = False if ru > msh.shape[0]-1 else np.isfinite(msh[ru, j, 0])

            check_row = trl or tru
            check_col = tcl or tcu

            if not (check_row and check_col):
                msh[i, j, :] = np.nan
    return msh<|MERGE_RESOLUTION|>--- conflicted
+++ resolved
@@ -640,7 +640,6 @@
         return None, None, None, area
 
 
-<<<<<<< HEAD
 def _create_mesh(rprof, ref_idx, edge_sd, idl):
     """
     Create the mesh in the forward and backward direction (from the reference
@@ -761,8 +760,6 @@
     return rprof, ref_idx
 
 
-=======
->>>>>>> e15c004b
 def get_profiles_from_simple_fault_data(
         fault_trace, upper_seismogenic_depth,
         lower_seismogenic_depth, dip, rupture_mesh_spacing):
