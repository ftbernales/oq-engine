# -*- coding: utf-8 -*-
# vim: tabstop=4 shiftwidth=4 softtabstop=4
#
# Copyright (C) 2012-2020 GEM Foundation
#
# OpenQuake is free software: you can redistribute it and/or modify it
# under the terms of the GNU Affero General Public License as published
# by the Free Software Foundation, either version 3 of the License, or
# (at your option) any later version.
#
# OpenQuake is distributed in the hope that it will be useful,
# but WITHOUT ANY WARRANTY; without even the implied warranty of
# MERCHANTABILITY or FITNESS FOR A PARTICULAR PURPOSE.  See the
# GNU Affero General Public License for more details.
#
# You should have received a copy of the GNU Affero General Public License
# along with OpenQuake. If not, see <http://www.gnu.org/licenses/>.

"""
:mod:`openquake.hazardlib.calc.disagg` contains
:func:`disaggregation` as well as several aggregation functions for
extracting a specific PMF from the result of :func:`disaggregation`.
"""
import warnings
import operator
import collections
import numpy
import scipy.stats

from openquake.hazardlib import pmf, contexts
from openquake.baselib import hdf5, performance
from openquake.baselib.general import groupby
from openquake.hazardlib.calc import filters
from openquake.hazardlib.geo.utils import get_longitudinal_extent
from openquake.hazardlib.geo.utils import (angular_distance, KM_TO_DEGREES,
                                           cross_idl)
from openquake.hazardlib.site import SiteCollection
from openquake.hazardlib.gsim.base import (
    ContextMaker, get_mean_std, to_distribution_values)

BIN_NAMES = 'mag', 'dist', 'lon', 'lat', 'eps', 'trt'
BinData = collections.namedtuple('BinData', 'mags, dists, lons, lats')


def assert_same_shape(arrays):
    """
    Raises an AssertionError if the shapes are not consistent
    """
    shape = arrays[0].shape
    for arr in arrays[1:]:
        assert arr.shape == shape, (arr.shape, shape)


def get_edges_shapedic(oq, sitecol, mags_by_trt):
    """
    :returns: (mag dist lon lat eps trt) edges and shape dictionary
    """
    tl = oq.truncation_level
    Z = oq.num_rlzs_disagg if oq.rlz_index is None else len(oq.rlz_index)
    eps_edges = numpy.linspace(-tl, tl, oq.num_epsilon_bins + 1)

    # build mag_edges
    mags = set()
    trts = []
    for trt, _mags in mags_by_trt.items():
        mags.update(float(mag) for mag in _mags)
        trts.append(trt)
    mags = sorted(mags)
    mag_edges = oq.mag_bin_width * numpy.arange(
        int(numpy.floor(min(mags) / oq.mag_bin_width)),
        int(numpy.ceil(max(mags) / oq.mag_bin_width) + 1))

    # build dist_edges
    maxdist = max(filters.getdefault(oq.maximum_distance, trt) for trt in trts)
    dist_edges = oq.distance_bin_width * numpy.arange(
        0, int(numpy.ceil(maxdist / oq.distance_bin_width) + 1))

    # build eps_edges
    eps_edges = numpy.linspace(-tl, tl, oq.num_epsilon_bins + 1)

    # build lon_edges, lat_edges per sid
    lon_edges, lat_edges = {}, {}  # by sid
    for site in sitecol:
        loc = site.location
        lon_edges[site.id], lat_edges[site.id] = lon_lat_bins(
            loc.x, loc.y, maxdist, oq.coordinate_bin_width)

    # sanity check: the shapes of the lon lat edges are consistent
    assert_same_shape(list(lon_edges.values()))
    assert_same_shape(list(lat_edges.values()))

    bin_edges = [mag_edges, dist_edges, lon_edges, lat_edges, eps_edges]
    shape = [len(bin) - 1 for bin in get_bins(bin_edges, 0)] + [len(trts)]
    shapedic = dict(zip(BIN_NAMES, shape))
    shapedic['N'] = len(sitecol)
    shapedic['M'] = M = len(oq.imtls)
    shapedic['P'] = len(oq.poes_disagg or (None,))
    shapedic['Z'] = Z
    shapedic['tasks_per_IMT'] = numpy.ceil(oq.concurrent_tasks / M) or 1
    return bin_edges + [trts], shapedic


def _eps3(truncation_level, n_epsilons):
    # NB: instantiating truncnorm is slow and calls the infamous "doccer"
    tn = scipy.stats.truncnorm(-truncation_level, truncation_level)
    eps = numpy.linspace(-truncation_level, truncation_level, n_epsilons + 1)
    eps_bands = tn.cdf(eps[1:]) - tn.cdf(eps[:-1])
    return tn, eps, eps_bands


# this is inside an inner loop
<<<<<<< HEAD
def _disaggregate(site1, gsim, ctxs, iml1, eps3,
                  pne_mon=performance.Monitor(),
                  gmf_mon=performance.Monitor()):
    # disaggregate (separate) PoE in different contributions
    U, P, E = len(ctxs), len(iml1), len(eps3[1]) - 1
    bdata = BinData(mags=numpy.zeros(U), dists=numpy.zeros(U),
                    lons=numpy.zeros(U), lats=numpy.zeros(U),
                    pnes=numpy.zeros((U, P, E)))
    if U == 0:
        return bdata
    mean_std = numpy.zeros((2, U))
    with gmf_mon:
        for u, (rctx, dctx) in enumerate(ctxs):
            [dist] = dctx.rrup
            if gsim.minimum_distance and dist < gsim.minimum_distance:
                dist = gsim.minimum_distance
            bdata.mags[u] = rctx.mag
            bdata.lons[u] = dctx.lon
            bdata.lats[u] = dctx.lat
            bdata.dists[u] = dist
            mean_std[:, u] = get_mean_std(
                site1, rctx, dctx, [iml1.imt], [gsim]).reshape(2)
=======
def disaggregate(mean_std, rups, imt, imls, eps3,
                 pne_mon=performance.Monitor()):
    # disaggregate (separate) PoE in different contributions
>>>>>>> 5feaad72
    with pne_mon:
        truncnorm, epsilons, eps_bands = eps3
        U, P, E = len(rups), len(imls), len(eps_bands)
        pnes = numpy.zeros((U, P, E), numpy.float64)
        cum_bands = [eps_bands[e:].sum() for e in range(E)] + [0]
        imls = to_distribution_values(imls, imt)  # shape P
        for p, iml in enumerate(imls):
            lvls = (iml - mean_std[0]) / mean_std[1]
            tn = truncnorm.sf(lvls)
            bins = numpy.searchsorted(epsilons, lvls)
            for u, rup in enumerate(rups):
                poes = _disagg_eps(tn[u], bins[u], eps_bands, cum_bands)
                pnes[u, p] = rup.get_probability_no_exceedance(poes)
    return pnes


def _disagg_eps(truncnorm, bin, eps_bands, cum_bands):
    # disaggregate PoE of `iml` in different contributions,
    # each coming from ``epsilons`` distribution bins
    res = numpy.zeros(len(eps_bands))
    for e in range(len(res)):
        if e == bin - 1:
            res[e] = truncnorm - cum_bands[bin]
        elif e >= bin:
            res[e] = eps_bands[e]
    return res


# used in calculators/disaggregation
def lon_lat_bins(lon, lat, size_km, coord_bin_width):
    """
    Define lon, lat bin edges for disaggregation histograms.

    :param lon: longitude of the site
    :param lat: latitude of the site
    :param size_km: total size of the bins in km
    :param coord_bin_width: bin width in degrees
    :returns: two arrays lon bins, lat bins
    """
    nbins = numpy.ceil(size_km * KM_TO_DEGREES / coord_bin_width)
    delta_lon = min(angular_distance(size_km, lat), 180)
    delta_lat = min(size_km * KM_TO_DEGREES, 90)
    EPS = .001  # avoid discarding the last edge
    lon_bins = lon + numpy.arange(-delta_lon, delta_lon + EPS,
                                  delta_lon / nbins)
    lat_bins = lat + numpy.arange(-delta_lat, delta_lat + EPS,
                                  delta_lat / nbins)
    if cross_idl(*lon_bins):
        lon_bins %= 360
    return lon_bins, lat_bins


def get_bins(bin_edges, sid):
    """
    :returns: mags, dists, lons, lats, eps for the given sid
    """
    mag_bins, dist_bins, lon_bins, lat_bins, eps_bins = bin_edges
    return mag_bins, dist_bins, lon_bins[sid], lat_bins[sid], eps_bins


# this is fast
def build_disagg_matrix(bdata, bins, pnes):
    """
    :param bdata: a dictionary of probabilities of no exceedence
    :param bins: bin edges
    :returns: a 6D-matrix of shape (#magbins, #distbins, #lonbins,
                                    #latbins, #epsbins, #poes)
    """
    mag_bins, dist_bins, lon_bins, lat_bins, eps_bins = bins
    dim1, dim2, dim3, dim4, dim5 = shape = [len(b)-1 for b in bins]

    # find bin indexes of rupture attributes; bins are assumed closed
    # on the lower bound, and open on the upper bound, that is [ )
    # longitude values need an ad-hoc method to take into account
    # the 'international date line' issue
    # the 'minus 1' is needed because the digitize method returns the
    # index of the upper bound of the bin
    mags_idx = numpy.digitize(bdata.mags+pmf.PRECISION, mag_bins) - 1
    dists_idx = numpy.digitize(bdata.dists, dist_bins) - 1
    lons_idx = _digitize_lons(bdata.lons, lon_bins)
    lats_idx = numpy.digitize(bdata.lats, lat_bins) - 1

    # because of the way numpy.digitize works, values equal to the last bin
    # edge are associated to an index equal to len(bins) which is not a
    # valid index for the disaggregation matrix. Such values are assumed
    # to fall in the last bin
    mags_idx[mags_idx == dim1] = dim1 - 1
    dists_idx[dists_idx == dim2] = dim2 - 1
    lons_idx[lons_idx == dim3] = dim3 - 1
    lats_idx[lats_idx == dim4] = dim4 - 1
    U, P, E = pnes.shape
    mat6D = numpy.ones(shape + [P])
    for i_mag, i_dist, i_lon, i_lat, pne in zip(
            mags_idx, dists_idx, lons_idx, lats_idx, pnes):
        mat6D[i_mag, i_dist, i_lon, i_lat] *= pne.T  # shape E, P
    return 1. - mat6D


<<<<<<< HEAD
# called by the engine
def build_matrix(cmaker, singlesite, ctxs, imt, iml2, rlzs,
                 num_epsilon_bins, bins, pne_mon, mat_mon, gmf_mon):
    """
    :param cmaker: a ContextMaker
    :param singlesite: a site collection with a single site
    :param ctxs: a list of pairs (rctx, dctx)
    :param imt: an intensity measure type
    :param iml2: an array of shape (P, Z)
    :param rlzs: Z realizations for the given site
    :param num_epsilon_bins: number of epsilons bins
    :param bins: bin edges for the given site
    :returns:
        7D disaggregation matrix of shape (#magbins, #distbins, #lonbins,
                                           #latbins, #epsbins, P, Z)
    """
    eps3 = _eps3(cmaker.trunclevel, num_epsilon_bins)
    arr = numpy.zeros([len(b) - 1 for b in bins] + list(iml2.shape))
    for z, rlz in enumerate(rlzs):
        iml1 = hdf5.ArrayWrapper(iml2[:, z], dict(rlzi=rlz, imt=imt))
        try:
            gsim = cmaker.gsim_by_rlzi[rlz]
        except KeyError:
            continue
        bdata = _disaggregate(singlesite, gsim, ctxs, iml1, eps3,
                              pne_mon, gmf_mon)
        if bdata.pnes.sum():
            with mat_mon:
                arr[..., z] = _build_disagg_matrix(bdata, bins)
    return arr
=======
def _bdata_mean_std(gsim, site1, rctxs, imt):
    U = len(rctxs)
    bdata = BinData(mags=numpy.zeros(U), dists=numpy.zeros(U),
                    lons=numpy.zeros(U), lats=numpy.zeros(U))
    mean_std = numpy.zeros((2, U))
    for u, rctx in enumerate(rctxs):
        dist = rctx.rrup
        if gsim.minimum_distance and dist < gsim.minimum_distance:
            dist = gsim.minimum_distance
        bdata.mags[u] = rctx.mag
        bdata.lons[u] = rctx.lon
        bdata.lats[u] = rctx.lat
        bdata.dists[u] = dist
        mean_std[:, u] = get_mean_std(
            site1, rctx, rctx, [imt], [gsim]).reshape(2)
    return bdata, mean_std
>>>>>>> 5feaad72


def _digitize_lons(lons, lon_bins):
    """
    Return indices of the bins to which each value in lons belongs.
    Takes into account the case in which longitude values cross the
    international date line.

    :parameter lons:
        An instance of `numpy.ndarray`.
    :parameter lons_bins:
        An instance of `numpy.ndarray`.
    """
    if cross_idl(lon_bins[0], lon_bins[-1]):
        idx = numpy.zeros_like(lons, dtype=numpy.int)
        for i_lon in range(len(lon_bins) - 1):
            extents = get_longitudinal_extent(lons, lon_bins[i_lon + 1])
            lon_idx = extents > 0
            if i_lon != 0:
                extents = get_longitudinal_extent(lon_bins[i_lon], lons)
                lon_idx &= extents >= 0
            idx[lon_idx] = i_lon
        return numpy.array(idx)
    else:
        return numpy.digitize(lons, lon_bins) - 1


# this is used in the hazardlib tests, not in the engine
def disaggregation(
        sources, site, imt, iml, gsim_by_trt, truncation_level,
        n_epsilons, mag_bin_width, dist_bin_width, coord_bin_width,
        source_filter=filters.nofilter, **kwargs):
    """
    Compute "Disaggregation" matrix representing conditional probability of an
    intensity mesaure type ``imt`` exceeding, at least once, an intensity
    measure level ``iml`` at a geographical location ``site``, given rupture
    scenarios classified in terms of:

    - rupture magnitude
    - Joyner-Boore distance from rupture surface to site
    - longitude and latitude of the surface projection of a rupture's point
      closest to ``site``
    - epsilon: number of standard deviations by which an intensity measure
      level deviates from the median value predicted by a GSIM, given the
      rupture parameters
    - rupture tectonic region type

    In other words, the disaggregation matrix allows to compute the probability
    of each scenario with the specified properties (e.g., magnitude, or the
    magnitude and distance) to cause one or more exceedences of a given hazard
    level.

    For more detailed information about the disaggregation, see for instance
    "Disaggregation of Seismic Hazard", Paolo Bazzurro, C. Allin Cornell,
    Bulletin of the Seismological Society of America, Vol. 89, pp. 501-520,
    April 1999.

    :param sources:
        Seismic source model, as for
        :mod:`PSHA <openquake.hazardlib.calc.hazard_curve>` calculator it
        should be an iterator of seismic sources.
    :param site:
        :class:`~openquake.hazardlib.site.Site` of interest to calculate
        disaggregation matrix for.
    :param imt:
        Instance of :mod:`intensity measure type <openquake.hazardlib.imt>`
        class.
    :param iml:
        Intensity measure level. A float value in units of ``imt``.
    :param gsim_by_trt:
        Tectonic region type to GSIM objects mapping.
    :param truncation_level:
        Float, number of standard deviations for truncation of the intensity
        distribution.
    :param n_epsilons:
        Integer number of epsilon histogram bins in the result matrix.
    :param mag_bin_width:
        Magnitude discretization step, width of one magnitude histogram bin.
    :param dist_bin_width:
        Distance histogram discretization step, in km.
    :param coord_bin_width:
        Longitude and latitude histograms discretization step,
        in decimal degrees.
    :param source_filter:
        Optional source-site filter function. See
        :mod:`openquake.hazardlib.calc.filters`.

    :returns:
        A tuple of two items. First is itself a tuple of bin edges information
        for (in specified order) magnitude, distance, longitude, latitude,
        epsilon and tectonic region types.

        Second item is 6d-array representing the full disaggregation matrix.
        Dimensions are in the same order as bin edges in the first item
        of the result tuple. The matrix can be used directly by pmf-extractor
        functions.
    """
    trts = sorted(set(src.tectonic_region_type for src in sources))
    trt_num = dict((trt, i) for i, trt in enumerate(trts))
    rlzs_by_gsim = {gsim_by_trt[trt]: [0] for trt in trts}
    by_trt = groupby(sources, operator.attrgetter('tectonic_region_type'))
    bdata = {}  # by TRT
    pnes = {}  # by TRT
    sitecol = SiteCollection([site])
    imls = hdf5.ArrayWrapper(
        numpy.array([iml]), dict(imt=imt, poes_disagg=[None], rlzi=0))
    eps3 = _eps3(truncation_level, n_epsilons)
    for trt, srcs in by_trt.items():
        gsim = gsim_by_trt[trt]
        cmaker = ContextMaker(
            trt, rlzs_by_gsim,
            {'truncation_level': truncation_level,
             'maximum_distance': source_filter.integration_distance,
             'imtls': {str(imt): [iml]}})
        contexts.RuptureContext.temporal_occurrence_model = (
            srcs[0].temporal_occurrence_model)
<<<<<<< HEAD
        ctxs = cmaker.from_srcs(srcs, sitecol)
        bdata[trt] = _disaggregate(sitecol, gsim_by_trt[trt], ctxs, imls, eps3)
=======
        rctxs = cmaker.from_srcs(srcs, sitecol)
        bdata[trt], mean_std = _bdata_mean_std(gsim, sitecol, rctxs, imt)
        pnes[trt] = disaggregate(mean_std, rctxs, imt, imls, eps3)
>>>>>>> 5feaad72

    if sum(len(bd.mags) for bd in bdata.values()) == 0:
        warnings.warn(
            'No ruptures have contributed to the hazard at site %s'
            % site, RuntimeWarning)
        return None, None

    min_mag = min(bd.mags.min() for bd in bdata.values())
    max_mag = max(bd.mags.max() for bd in bdata.values())
    mag_bins = mag_bin_width * numpy.arange(
        int(numpy.floor(min_mag / mag_bin_width)),
        int(numpy.ceil(max_mag / mag_bin_width) + 1))

    min_dist = min(bd.dists.min() for bd in bdata.values())
    max_dist = max(bd.dists.max() for bd in bdata.values())
    dist_bins = dist_bin_width * numpy.arange(
        int(numpy.floor(min_dist / dist_bin_width)),
        int(numpy.ceil(max_dist / dist_bin_width) + 1))
    lon_bins, lat_bins = lon_lat_bins(site.location.x, site.location.y,
                                      max_dist, coord_bin_width)
    eps_bins = numpy.linspace(-truncation_level, truncation_level,
                              n_epsilons + 1)
    bin_edges = (mag_bins, dist_bins, lon_bins, lat_bins, eps_bins)
    matrix = numpy.zeros((len(mag_bins) - 1, len(dist_bins) - 1,
                          len(lon_bins) - 1, len(lat_bins) - 1,
                          len(eps_bins) - 1, len(trts)))
    for trt in bdata:
        mat6 = build_disagg_matrix(bdata[trt], bin_edges, pnes[trt])
        matrix[..., trt_num[trt]] = mat6[..., 0]  # shape (..., P)
    return bin_edges + (trts,), matrix


def mag_pmf(matrix):
    """
    Fold full disaggregation matrix to magnitude PMF.

    :returns:
        1d array, a histogram representing magnitude PMF.
    """
    nmags, ndists, nlons, nlats, neps = matrix.shape
    mag_pmf = numpy.zeros(nmags)
    for i in range(nmags):
        mag_pmf[i] = numpy.prod(
            [1. - matrix[i, j, k, l, m]
             for j in range(ndists)
             for k in range(nlons)
             for l in range(nlats)
             for m in range(neps)])
    return 1. - mag_pmf


def dist_pmf(matrix):
    """
    Fold full disaggregation matrix to distance PMF.

    :returns:
        1d array, a histogram representing distance PMF.
    """
    nmags, ndists, nlons, nlats, neps = matrix.shape
    dist_pmf = numpy.zeros(ndists)
    for j in range(ndists):
        dist_pmf[j] = numpy.prod(
            [1. - matrix[i, j, k, l, m]
             for i in range(nmags)
             for k in range(nlons)
             for l in range(nlats)
             for m in range(neps)])
    return 1. - dist_pmf


def trt_pmf(matrices):
    """
    Fold full disaggregation matrix to tectonic region type PMF.

    :param matrices:
        a matrix with T submatrices
    :returns:
        an array of T probabilities one per each tectonic region type
    """
    ntrts, nmags, ndists, nlons, nlats, neps = matrices.shape
    pmf = numpy.zeros(ntrts)
    for t in range(ntrts):
        pmf[t] = 1. - numpy.prod(
            [1. - matrices[t, i, j, k, l, m]
             for i in range(nmags)
             for j in range(ndists)
             for k in range(nlons)
             for l in range(nlats)
             for m in range(neps)])
    return pmf


def mag_dist_pmf(matrix):
    """
    Fold full disaggregation matrix to magnitude / distance PMF.

    :returns:
        2d array. First dimension represents magnitude histogram bins,
        second one -- distance histogram bins.
    """
    nmags, ndists, nlons, nlats, neps = matrix.shape
    mag_dist_pmf = numpy.zeros((nmags, ndists))
    for i in range(nmags):
        for j in range(ndists):
            mag_dist_pmf[i, j] = numpy.prod(
                [1. - matrix[i, j, k, l, m]
                 for k in range(nlons)
                 for l in range(nlats)
                 for m in range(neps)])
    return 1. - mag_dist_pmf


def mag_dist_eps_pmf(matrix):
    """
    Fold full disaggregation matrix to magnitude / distance / epsilon PMF.

    :returns:
        3d array. First dimension represents magnitude histogram bins,
        second one -- distance histogram bins, third one -- epsilon
        histogram bins.
    """
    nmags, ndists, nlons, nlats, neps = matrix.shape
    mag_dist_eps_pmf = numpy.zeros((nmags, ndists, neps))
    for i in range(nmags):
        for j in range(ndists):
            for m in range(neps):
                mag_dist_eps_pmf[i, j, m] = numpy.prod(
                    [1. - matrix[i, j, k, l, m]
                     for k in range(nlons)
                     for l in range(nlats)])
    return 1. - mag_dist_eps_pmf


def lon_lat_pmf(matrix):
    """
    Fold full disaggregation matrix to longitude / latitude PMF.

    :returns:
        2d array. First dimension represents longitude histogram bins,
        second one -- latitude histogram bins.
    """
    nmags, ndists, nlons, nlats, neps = matrix.shape
    lon_lat_pmf = numpy.zeros((nlons, nlats))
    for k in range(nlons):
        for l in range(nlats):
            lon_lat_pmf[k, l] = numpy.prod(
                [1. - matrix[i, j, k, l, m]
                 for i in range(nmags)
                 for j in range(ndists)
                 for m in range(neps)])
    return 1. - lon_lat_pmf


def lon_lat_trt_pmf(matrices):
    """
    Fold full disaggregation matrices to lon / lat / TRT PMF.

    :param matrices:
        a matrix with T submatrices
    :returns:
        3d array. First dimension represents longitude histogram bins,
        second one latitude histogram bins, third one trt histogram bins.
    """
    res = numpy.array([lon_lat_pmf(mat) for mat in matrices])
    return res.transpose(1, 2, 0)


def mag_lon_lat_pmf(matrix):
    """
    Fold full disaggregation matrix to magnitude / longitude / latitude PMF.

    :returns:
        3d array. First dimension represents magnitude histogram bins,
        second one -- longitude histogram bins, third one -- latitude
        histogram bins.
    """
    nmags, ndists, nlons, nlats, neps = matrix.shape
    mag_lon_lat_pmf = numpy.zeros((nmags, nlons, nlats))
    for i in range(nmags):
        for k in range(nlons):
            for l in range(nlats):
                mag_lon_lat_pmf[i, k, l] = numpy.prod(
                    [1. - matrix[i, j, k, l, m]
                     for j in range(ndists)
                     for m in range(neps)])
    return 1. - mag_lon_lat_pmf


# this dictionary is useful to extract a fixed set of
# submatrices from the full disaggregation matrix
pmf_map = dict([
    ('Mag', mag_pmf),
    ('Dist', dist_pmf),
    ('TRT', trt_pmf),
    ('Mag_Dist', mag_dist_pmf),
    ('Mag_Dist_Eps', mag_dist_eps_pmf),
    ('Lon_Lat', lon_lat_pmf),
    ('Mag_Lon_Lat', mag_lon_lat_pmf),
    ('Lon_Lat_TRT', lon_lat_trt_pmf),
])<|MERGE_RESOLUTION|>--- conflicted
+++ resolved
@@ -109,34 +109,9 @@
 
 
 # this is inside an inner loop
-<<<<<<< HEAD
-def _disaggregate(site1, gsim, ctxs, iml1, eps3,
-                  pne_mon=performance.Monitor(),
-                  gmf_mon=performance.Monitor()):
-    # disaggregate (separate) PoE in different contributions
-    U, P, E = len(ctxs), len(iml1), len(eps3[1]) - 1
-    bdata = BinData(mags=numpy.zeros(U), dists=numpy.zeros(U),
-                    lons=numpy.zeros(U), lats=numpy.zeros(U),
-                    pnes=numpy.zeros((U, P, E)))
-    if U == 0:
-        return bdata
-    mean_std = numpy.zeros((2, U))
-    with gmf_mon:
-        for u, (rctx, dctx) in enumerate(ctxs):
-            [dist] = dctx.rrup
-            if gsim.minimum_distance and dist < gsim.minimum_distance:
-                dist = gsim.minimum_distance
-            bdata.mags[u] = rctx.mag
-            bdata.lons[u] = dctx.lon
-            bdata.lats[u] = dctx.lat
-            bdata.dists[u] = dist
-            mean_std[:, u] = get_mean_std(
-                site1, rctx, dctx, [iml1.imt], [gsim]).reshape(2)
-=======
 def disaggregate(mean_std, rups, imt, imls, eps3,
                  pne_mon=performance.Monitor()):
     # disaggregate (separate) PoE in different contributions
->>>>>>> 5feaad72
     with pne_mon:
         truncnorm, epsilons, eps_bands = eps3
         U, P, E = len(rups), len(imls), len(eps_bands)
@@ -235,38 +210,6 @@
     return 1. - mat6D
 
 
-<<<<<<< HEAD
-# called by the engine
-def build_matrix(cmaker, singlesite, ctxs, imt, iml2, rlzs,
-                 num_epsilon_bins, bins, pne_mon, mat_mon, gmf_mon):
-    """
-    :param cmaker: a ContextMaker
-    :param singlesite: a site collection with a single site
-    :param ctxs: a list of pairs (rctx, dctx)
-    :param imt: an intensity measure type
-    :param iml2: an array of shape (P, Z)
-    :param rlzs: Z realizations for the given site
-    :param num_epsilon_bins: number of epsilons bins
-    :param bins: bin edges for the given site
-    :returns:
-        7D disaggregation matrix of shape (#magbins, #distbins, #lonbins,
-                                           #latbins, #epsbins, P, Z)
-    """
-    eps3 = _eps3(cmaker.trunclevel, num_epsilon_bins)
-    arr = numpy.zeros([len(b) - 1 for b in bins] + list(iml2.shape))
-    for z, rlz in enumerate(rlzs):
-        iml1 = hdf5.ArrayWrapper(iml2[:, z], dict(rlzi=rlz, imt=imt))
-        try:
-            gsim = cmaker.gsim_by_rlzi[rlz]
-        except KeyError:
-            continue
-        bdata = _disaggregate(singlesite, gsim, ctxs, iml1, eps3,
-                              pne_mon, gmf_mon)
-        if bdata.pnes.sum():
-            with mat_mon:
-                arr[..., z] = _build_disagg_matrix(bdata, bins)
-    return arr
-=======
 def _bdata_mean_std(gsim, site1, rctxs, imt):
     U = len(rctxs)
     bdata = BinData(mags=numpy.zeros(U), dists=numpy.zeros(U),
@@ -283,7 +226,6 @@
         mean_std[:, u] = get_mean_std(
             site1, rctx, rctx, [imt], [gsim]).reshape(2)
     return bdata, mean_std
->>>>>>> 5feaad72
 
 
 def _digitize_lons(lons, lon_bins):
@@ -400,14 +342,9 @@
              'imtls': {str(imt): [iml]}})
         contexts.RuptureContext.temporal_occurrence_model = (
             srcs[0].temporal_occurrence_model)
-<<<<<<< HEAD
-        ctxs = cmaker.from_srcs(srcs, sitecol)
-        bdata[trt] = _disaggregate(sitecol, gsim_by_trt[trt], ctxs, imls, eps3)
-=======
         rctxs = cmaker.from_srcs(srcs, sitecol)
         bdata[trt], mean_std = _bdata_mean_std(gsim, sitecol, rctxs, imt)
         pnes[trt] = disaggregate(mean_std, rctxs, imt, imls, eps3)
->>>>>>> 5feaad72
 
     if sum(len(bd.mags) for bd in bdata.values()) == 0:
         warnings.warn(
