# -*- coding: utf-8 -*-
#
# Copyright (C) 2023 GEM Foundation
#
# OpenQuake is free software: you can redistribute it and/or modify it
# under the terms of the GNU Affero General Public License as published
# by the Free Software Foundation, either version 3 of the License, or
# (at your option) any later version.
#
# OpenQuake is distributed in the hope that it will be useful,
# but WITHOUT ANY WARRANTY; without even the implied warranty of
# MERCHANTABILITY or FITNESS FOR A PARTICULAR PURPOSE. See the
# GNU Affero General Public License for more details.
#
# You should have received a copy of the GNU Affero General Public License
# along with OpenQuake.  If not, see <http://www.gnu.org/licenses/>.
"""
This module implements the process for conditioning ground motion
fields upon recorded strong motion station data or macroseismic
intensity observations described in Engler et al. (2022)
Engler, D. T., Worden, C. B., Thompson, E. M., & Jaiswal, K. S. (2022).
Partitioning Ground Motion Uncertainty When Conditioned on Station Data.
Bulletin of the Seismological Society of America, 112(2), 1060–1079.
https://doi.org/10.1785/0120210177

The USGS ShakeMap implementation of Engler et al. (2022) is described
in detail at: https://usgs.github.io/shakemap/manual4_0/tg_processing.html
and the bulk of the implementation code resides in the ShakeMap Model module:
https://github.com/usgs/shakemap/blob/main/shakemap/coremods/model.py

This implementation is intended for generating conditional random
ground motion fields for downstream use with the OpenQuake scenario
damage and loss calculators, such that users can provide a station
data file containing both seismic and macroseismic stations, where
and specify a list of target IMTs and list of sites for which the
OpenQuake engine will calculate the conditioned mean and covariance
of the ground shaking following Engler et al. (2022), and then
simulate the requested number of ground motion fields

Notation:

_D:
  subscript refers to the "Data" or observations
_Y:
  subscript refers to the target sites
yD:
  recorded values at the stations
var_addon_D:
  additional sigma for the observations that are uncertain, 
  which might arise if the values for this particular IMT were not directly
  recorded, but obtained by conversion equations or cross-correlation functions
mu_yD:
  predicted mean intensity at the observation points, from the specified GMM(s)
phi_D:
  predicted within-event uncertainty at the observation points, from the 
  specified GMM(s)
tau_D:
  predicted between-event uncertainty at the observation points, from the
  specified GMM(s)
zeta_D:
  raw residuals at the observation points
cov_WD_WD:
  station data within-event covariance matrix, with the additional 
  variance of the residuals for the cases where the station data is uncertain
cov_WD_WD_inv:
  (pseudo)-inverse of the station data within-event covariance matrix
corr_HD_HD:
  cross-intensity measure correlations for the observed intensity measures 
mu_HD_yD:
  posterior mean of the (normalized) between-event residual
cov_HD_HD_yD:
  posterior covariance of the (normalized) between-event residual
mu_BD_yD:
  posterior mean of the between-event residual
cov_BD_BD_yD:
  posterior covariance of the conditional between-event residual
nominal_bias_mean:
  mean of mu_BD_yD, useful as a single value measure of the event bias,
  particularly in the heteroscedastic case
nominal_bias_stddev:
  sqrt of the mean of cov_BD_BD_yD
mu_Y:
  redicted mean of the intensity at the target sites
phi_Y:
  predicted within-event standard deviation of the intensity at the target sites
tau_Y:
  predicted between-event standard deviation of the intensity at the target
  sites
mu_BY_yD:
  mean of the conditional between-event residual for the target sites
cov_WY_WD and cov_WD_WY:
   within-event covariance matrices for the target sites and observation sites
cov_WY_WY:
  apriori within-event covariance matrix for the target sites
RC:
  regression coefficient matrix ("RC" = cov_WY_WD × cov_WD_WD_inv)
C:
  scaling matrix for the conditioned between-event covariance matrix
cov_WY_WY_wD:
  conditioned within-event covariance matrix for the target sites 
cov_BY_BY_yD:
  "conditioned between-event" covariance matrix for the target sites
mu_Y_yD:
  conditioned mean of the ground motion at the target sites
cov_Y_Y_yD:
  conditional covariance of the ground motion at the target sites
"""

import logging
from functools import partial
from dataclasses import dataclass

import numpy
import pandas
from openquake.baselib.python3compat import decode
from openquake.baselib.general import AccumDict
from openquake.hazardlib import correlation, cross_correlation
from openquake.hazardlib.imt import from_string
from openquake.hazardlib.calc.gmf import GmfComputer, exp
from openquake.hazardlib.const import StdDev
from openquake.hazardlib.geo.geodetic import geodetic_distance
from openquake.hazardlib.gsim.base import ContextMaker

F32 = numpy.float32
class NoInterIntraStdDevs(Exception):
    def __init__(self, gsim):
        self.gsim = gsim

    def __str__(self):
        return """\
You cannot use the conditioned ground shaking module with the GSIM %s,
that defines only the total standard deviation. If you wish to use the
conditioned ground shaking module you have to select a GSIM that provides
the inter and intra event standard deviations, or use the ModifiableGMPE
with `add_between_within_stds.with_betw_ratio`.
""" % self.gsim.__class__.__name_


class IterationLimitWarning(Warning):
    """
    Iteration limit reached without convergence
    """


class ConditionedGmfComputer(GmfComputer):
    """
    Given an earthquake rupture, and intensity observations from
    recording station data, the conditioned ground motion field computer
    computes ground shaking over a set of sites, by randomly sampling a
    ground shaking intensity model whose mean and within-event and
    between-event terms have been conditioned upon the observations.

    NB: using truncation_level = 0 totally disables the random part
    and the generated GMFs become deterministic (equal for all events).

    :param rupture:
        Rupture to calculate ground motion fields radiated from.

    :param :class:`openquake.hazardlib.site.SiteCollection` target_sitecol:
        the hazard sites excluding the stations

    :param cmaker:
        a :class:`openquake.hazardlib.gsim.base.ContextMaker` instance

    :param correlation_model:
        Instance of a spatial correlation model object. See
        :mod:`openquake.hazardlib.correlation`. Can be ``None``, in which
        case non-correlated ground motion fields are calculated.
        Correlation model is not used if ``truncation_level`` is zero.

    :param cross_correl:
        Instance of a cross correlation model object. See
        :mod:`openquake.hazardlib.cross_correlation`. Can be ``None``, in which
        case non-cross-correlated ground motion fields are calculated.

    :param amplifier:
        None or an instance of Amplifier

    :param sec_perils:
        Tuple of secondary perils. See
        :mod:`openquake.hazardlib.sep`. Can be ``None``, in which
        case no secondary perils need to be evaluated.
    """
    def __init__(
            self, rupture, sitecol, station_sitecol, station_data,
            observed_imt_strs, cmaker, spatial_correl=None,
            cross_correl_between=None, ground_motion_correlation_params=None,
            number_of_ground_motion_fields=1, amplifier=None, sec_perils=()):
        GmfComputer.__init__(
            self, rupture=rupture, sitecol=sitecol, cmaker=cmaker,
            correlation_model=spatial_correl,
            cross_correl=cross_correl_between,
            amplifier=amplifier, sec_perils=sec_perils)

        clust = ground_motion_correlation_params.get("vs30_clustering", True)
        self.spatial_correl = (spatial_correl or
                               correlation.JB2009CorrelationModel(clust))
        self.cross_correl_between = (
            cross_correl_between or cross_correlation.GodaAtkinson2009())
        self.cross_correl_within = cross_correlation.BakerJayaram2008()
        self.rupture = rupture
        self.sitecol = sitecol
        self.station_sitecol = station_sitecol
        self.station_data = station_data
        self.observed_imt_strs = observed_imt_strs
        observed_imtls = {imt_str: [0]
                          for imt_str in observed_imt_strs
                          if imt_str not in ["MMI", "PGV"]}
        self.observed_imts = sorted(map(from_string, observed_imtls))
        self.num_events = number_of_ground_motion_fields

    def compute_all(self, scenario, sig_eps=None, max_iml=None):
        """
        :returns: (dict with fields eid, sid, gmv_X, ...), dt
        """
        min_iml = self.cmaker.min_iml
        rlzs_by_gsim = self.cmaker.gsims
        eid_rlz = self.ebrupture.get_eid_rlz(rlzs_by_gsim, scenario)
        mag = self.ebrupture.rupture.mag
        data = AccumDict(accum=[])
        rng = numpy.random.default_rng(self.seed)
        num_events = self.num_events
        assert num_events
        # NB: ms is a dictionary gsim -> [imt -> array]
        ms, sids = get_ms_and_sids(
            self.rupture, self.cmaker.gsims,
            self.station_sitecol, self.station_data,
            self.observed_imt_strs, self.sitecol, self.imts,
            self.spatial_correl,
            self.cross_correl_between, self.cross_correl_within,
            self.cmaker.maximum_distance)
        for g, (gsim, rlzs) in enumerate(rlzs_by_gsim.items()):
            mean_covs = ms[gsim]
            # mean['PGA'] has shape (N, 1) where N is the number of sites
            # excluding the stations

            array, sig, eps = self.compute(gsim, num_events, mean_covs, rng)
            M, N, E = array.shape  # sig and eps have shapes (M, E) instead
            assert len(sids) == N, (len(sids), N)

            # manage max_iml
            if max_iml is not None:
                for m, im in enumerate(self.cmaker.imtls):
                    if (array[m] > max_iml[m]).any():
                        for n in range(N):
                            bad = array[m, n] > max_iml[m]  # shape E
                            mean = mean_covs[0][im]  # shape (N, 1)
                            array[m, n, bad] = exp(mean[n, 0], im)

            # manage min_iml
            for n in range(N):
                for e in range(E):
                    if (array[:, n, e] < min_iml).all():
                        array[:, n, e] = 0
            array = array.transpose(1, 0, 2)  # from M, N, E to N, M, E
            n = 0
            for rlz in rlzs:
                eids = eid_rlz[eid_rlz['rlz'] == rlz]['eid']
                for ei, eid in enumerate(eids):
                    gmfa = array[:, :, n + ei]  # shape (N, M)
                    if sig_eps is not None:
                        tup = tuple([eid, rlz] + list(sig[:, n + ei]) +
                                    list(eps[:, n + ei]))
                        sig_eps.append(tup)
                    items = []
                    for sp in self.sec_perils:
                        o = sp.compute(mag, zip(self.imts, gmfa.T), self.ctx)
                        for outkey, outarr in zip(sp.outputs, o):
                            items.append((outkey, outarr))
                    for i, gmv in enumerate(gmfa):
                        if gmv.sum() == 0:
                            continue
                        data["sid"].append(sids[i])
                        data["eid"].append(eid)
                        data["rlz"].append(rlz)  # used in compute_gmfs_curves
                        for m in range(M):
                            data[f"gmv_{m}"].append(gmv[m])
                        for outkey, outarr in items:
                            data[outkey].append(outarr[i])
                        # gmv can be zero due to the minimum_intensity, coming
                        # from the job.ini or from the vulnerability functions
                n += len(eids)
        return pandas.DataFrame(data)

    def compute(self, gsim, num_events, mean_covs, rng):
        """
        :param gsim: GSIM used to compute mean_stds
        :param num_events: the number of seismic events
        :param mean_covs: array of shape (4, M, N)
        :returns:
            a 32 bit array of shape (num_imts, num_sites, num_events) and
            two arrays with shape (num_imts, num_events): sig for tau
            and eps for the random part
        """
        M = len(self.imts)
        num_sids = mean_covs[0][self.imts[0].string].size
        result = numpy.zeros((M, num_sids, num_events), F32)
        sig = numpy.zeros((M, num_events), F32)  # same for all events
        eps = numpy.zeros((M, num_events), F32)  # not the same

        for m, im in enumerate(self.imts):
            mu_Y_yD = mean_covs[0][im.string]
            cov_WY_WY_wD = mean_covs[2][im.string]
            cov_BY_BY_yD = mean_covs[3][im.string]
            try:
                result[m], sig[m], eps[m] = self._compute(
                    mu_Y_yD, cov_WY_WY_wD, cov_BY_BY_yD, im, num_events, rng)
            except Exception as exc:
                raise RuntimeError(
                    "(%s, %s, source_id=%r) %s: %s"
                    % (gsim, im, decode(self.source_id),
                       exc.__class__.__name__, exc)
                ).with_traceback(exc.__traceback__)
        if self.amplifier:
            self.amplifier.amplify_gmfs(
                self.ctx.ampcode, result, self.imts, self.seed)
        return result, sig, eps

    def _compute(self, mu_Y, cov_WY_WY, cov_BY_BY, imt, num_events, rng):
        if self.cmaker.truncation_level <= 1E-9:
            gmf = exp(mu_Y, imt)  # exponentiate unless imt == 'MMI'
            gmf = gmf.repeat(num_events, axis=1)
            inter_sig = 0
            inter_eps = numpy.zeros(num_events)
        else:
            cov_Y_Y = cov_WY_WY + cov_BY_BY
            gmf = exp(
                rng.multivariate_normal(
                    mu_Y.flatten(), cov_Y_Y, size=num_events,
                    check_valid="warn", tol=1e-5, method="eigh"),
                imt).T
            inter_sig = 0
            inter_eps = 0
        return gmf, inter_sig, inter_eps  # shapes (N, E), 1, E


@dataclass
class TempResult:
    """
    Temporary data structure used inside get_ms_and_sids
    """
    bracketed_imts: list
    conditioning_imts: list
    native_data_available: bool
    corr_HD_HD: numpy.ndarray = 0
    cov_WD_WD_inv: numpy.ndarray = 0
    D: numpy.ndarray = 0
    T_D: numpy.ndarray = 0
    zD: numpy.ndarray = 0


def _create_result(target_imt, observed_imts, station_data_filtered):
    # returns (conditioning_imts, bracketed_imts, native_data_available)

    native_data_available = False

    if target_imt in observed_imts:
        # Target IMT is present in the observed IMTs
        conditioning_imts = [target_imt]
        bracketed_imts = conditioning_imts
        native_data_available = True
    else:
        # Find where the target IMT falls in the list of observed IMTs
        all_imts = sorted(observed_imts + [target_imt])
        imt_idx = numpy.where(
            target_imt.string == numpy.array(all_imts)[:, 0])[0][0]
        if imt_idx == 0:
            # Target IMT is outside the range of the observed IMT periods
            # and its period is lower than the lowest available in the
            # observed IMTs
            conditioning_imts = [all_imts[1]]
        elif imt_idx == len(all_imts) - 1:
            # Target IMT is outside the range of the observed IMT periods
            # and its period is higher than the highest available in the
            # observed IMTs
            conditioning_imts = [all_imts[-2]]
        else:
            # Target IMT is within the range of the observed IMT periods
            # and its period falls between two periods in the observed IMTs
            conditioning_imts = [all_imts[imt_idx - 1],
                                 all_imts[imt_idx + 1]]
        bracketed_imts = [target_imt] + conditioning_imts

    # Check if the station data for the IMTs shortlisted for conditioning
    # contains NaNs
    for conditioning_imt in conditioning_imts:
        num_null_values = station_data_filtered[
            conditioning_imt.string + "_mean"].isna().sum()
        if num_null_values:
            raise ValueError(
                f"The station data contains {num_null_values}"
                f"null values for {target_imt.string}."
                "Please fill or discard these rows.")
    t = TempResult(conditioning_imts=conditioning_imts,
                   bracketed_imts=bracketed_imts,
                   native_data_available=native_data_available)
    return t


def create_result(target_imt, ctx_Y,
                  target_imts, observed_imts,
                  station_data, sitecol, station_sitecol,
                  compute_cov, cross_correl_between):
    """
    :returns: a TempResult
    """
    t = _create_result(target_imt, observed_imts, station_data)

    # Observations (recorded values at the stations)
    yD = numpy.log(
        station_data[
            [c_imt.string + "_mean" for c_imt in t.conditioning_imts]]
    ).values.reshape((-1, 1), order="F")

    # Additional sigma for the observations that are uncertain
    # These arise if the values for this particular IMT were not
    # directly recorded, but obtained by conversion equations or
    # cross-correlation functions
    var_addon_D = station_data[
        [c_imt.string + "_std" for c_imt in t.conditioning_imts]
    ].values.reshape((-1, 1), order="F") ** 2

    # Predicted mean at the observation points, from GSIM(s)
    mu_yD = station_data[
        [c_imt.string + "_median" for c_imt in t.conditioning_imts]
    ].values.reshape((-1, 1), order="F")
    # Predicted uncertainty components at the observation points
    # from GSIM(s)
    phi_D = station_data[
        [c_imt.string + "_phi" for c_imt in t.conditioning_imts]
    ].values.reshape((-1, 1), order="F")
    tau_D = station_data[
        [c_imt.string + "_tau" for c_imt in t.conditioning_imts]
    ].values.reshape((-1, 1), order="F")

    if t.native_data_available:
        t.T_D = tau_D
    else:
        nss = len(station_sitecol)  # number of station sites
        t.T_D = numpy.zeros(
            (len(t.conditioning_imts) * nss, len(t.bracketed_imts)))
        for i in range(len(t.conditioning_imts)):
            t.T_D[i * nss: (i + 1) * nss, i + 1] = tau_D[
                i * nss: (i + 1) * nss, 0]

    # The raw residuals
    t.zD = yD - mu_yD
    t.D = numpy.diag(phi_D.flatten())

    cov_WD_WD = compute_cov(station_sitecol, station_sitecol,
                            t.conditioning_imts, t.conditioning_imts, t.D, t.D)

    # Add on the additional variance of the residuals
    # for the cases where the station data is uncertain
    numpy.fill_diagonal(cov_WD_WD, numpy.diag(cov_WD_WD) + var_addon_D)

    # Get the (pseudo)-inverse of the station data within-event covariance
    # matrix
    t.cov_WD_WD_inv = numpy.linalg.pinv(cov_WD_WD)

    # # The normalized between-event residual and its variance (for the
    # # observation points)
    # # Engler et al. (2022) equations 12 and 13; assumes between event
    # # residuals are perfectly cross-correlated
    # var_H_y2 = 1.0 / (
    #     1.0 + numpy.linalg.multi_dot([tau_y2.T, cov_W2_W2_inv, tau_y2])
    # )
    # mu_H_y2 = numpy.linalg.multi_dot(
    #   [tau_y2.T, cov_W2_W2_inv, zeta]) * var_H_y2
    # The more generic equations B8 and B9 from Appendix B are used instead
    # requiring the computation of the covariance matrix Σ_HD_HD, which is
    # just the matrix of cross-correlations for the observed IMTs, since
    # H is the normalized between-event residual
    t.corr_HD_HD = cross_correl_between._get_correlation_matrix(
        t.bracketed_imts)
    return t


def compute_spatial_cross_covariance_matrix(
        spatial_correl, cross_correl_within, sites1, sites2,
        imts1, imts2, diag1, diag2):
    # The correlation structure for IMs of differing types at differing
    # locations can be reasonably assumed as Markovian in nature, and we
    # assume here that the correlation between differing IMs at differing
    # locations is simply the product of the cross correlation of IMs i and j
    # at the same location and the spatial correlation due to the distance
    # between sites m and n. Can be refactored down the line to support direct
    # spatial cross-correlation models
    distance_matrix = geodetic_distance(
        sites1.lons.reshape(sites1.lons.shape + (1,)),
        sites1.lats.reshape(sites1.lats.shape + (1,)),
        sites2.lons,
        sites2.lats)
    rho = numpy.block([[
        _compute_spatial_cross_correlation_matrix(
            distance_matrix, imt_1, imt_2, spatial_correl, cross_correl_within)
        for imt_2 in imts2] for imt_1 in imts1])
    return numpy.linalg.multi_dot([diag1, rho, diag2])


# tested in openquake/hazardlib/tests/calc/conditioned_gmfs_test.py
def get_ms_and_sids(
        rupture, gsims, station_sitecol, station_data,
        observed_imt_strs, target_sitecol, target_imts,
        spatial_correl, cross_correl_between, cross_correl_within,
        maximum_distance):

    if hasattr(rupture, 'rupture'):
        rupture = rupture.rupture

    observed_imtls = {imt_str: [0] for imt_str in observed_imt_strs
                      if imt_str not in ["MMI", "PGV"]}
    observed_imts = sorted(from_string(imt_str) for imt_str in observed_imtls)

    # Target IMT is not PGA or SA: Currently not supported
    target_imts = [imt for imt in target_imts
                   if imt.period or imt.string == "PGA"]

    # Generate the contexts and calculate the means and 
    # standard deviations at the *station* sites ("_D")
    cmaker_D = ContextMaker(
<<<<<<< HEAD
        rupture.tectonic_region_type, gsims,
        dict(truncation_level=0, imtls=observed_imtls,
             maximum_distance=maximum_distance))
=======
        rupture.tectonic_region_type, [gsim],
        dict(imtls=observed_imtls, maximum_distance=maximum_distance))

    # Generate the contexts and calculate the means and 
    # standard deviations at the *target* sites ("_Y")
    cmaker_Y = ContextMaker(
        rupture.tectonic_region_type, [gsim], dict(
            imtls={target_imts[0].string: [0]},
            maximum_distance=maximum_distance))

>>>>>>> 0d8914a3
    [ctx_D] = cmaker_D.get_ctx_iter([rupture], station_sitecol)
    mean_stds = cmaker_D.get_mean_stds([ctx_D])
    # shape (4, G, M, N) where 4 means (mean, sig, tau, phi)

    compute_cov = partial(compute_spatial_cross_covariance_matrix,
                          spatial_correl, cross_correl_within)

    ms = {}  # dictionary gsim -> list of dicts
    for g, gsim in enumerate(gsims):
        if gsim.DEFINED_FOR_STANDARD_DEVIATION_TYPES == {StdDev.TOTAL}:
            if not (type(gsim).__name__ == "ModifiableGMPE"
                    and "add_between_within_stds" in gsim.kwargs):
                raise NoInterIntraStdDevs(gsim)

        # NB: the four arrays below have different dimensions, so
        # unlike the regular gsim get_mean_std, a numpy ndarray
        # won't work well as the 4 components will be non-homogeneous
        ms[gsim] = [{imt.string: 0 for imt in target_imts} for _ in range(4)]

        # Generate the contexts and calculate the means and 
        # standard deviations at the *target* sites ("_Y")
        cmaker_Y = ContextMaker(
            rupture.tectonic_region_type, [gsim], dict(
                truncation_level=0, imtls={target_imts[0].string: [0]},
                maximum_distance=maximum_distance))

        [ctx_Y] = cmaker_Y.get_ctx_iter([rupture], target_sitecol)

        # filter sites
        sitecol_filtered = target_sitecol.filter(
            numpy.isin(target_sitecol.sids, numpy.unique(ctx_Y.sids)))
        mask = numpy.isin(station_sitecol.sids, numpy.unique(ctx_D.sids))
        station_sitecol_filtered = station_sitecol.filter(mask)
        station_data_filtered = station_data[mask].copy()
        for m, o_imt in enumerate(observed_imts):
            im = o_imt.string
            station_data_filtered[im + "_median"] = mean_stds[0, g, m]
            station_data_filtered[im + "_sigma"] = mean_stds[1, g, m]
            station_data_filtered[im + "_tau"] = mean_stds[2, g, m]
            station_data_filtered[im + "_phi"] = mean_stds[3, g, m]
        for target_imt in target_imts:
            imt = target_imt.string
            result = create_result(
                target_imt, ctx_Y, target_imts, observed_imts,
                station_data_filtered, sitecol_filtered,
                station_sitecol_filtered,
                compute_cov, cross_correl_between)
            mu, tau, phi = get_mu_tau_phi(
                target_imt, cmaker_Y, ctx_Y, target_imts, observed_imts,
                station_data_filtered, sitecol_filtered,
                station_sitecol_filtered,
                compute_cov, result)
            ms[gsim][0][imt] = mu
            ms[gsim][1][imt] = tau + phi
            ms[gsim][2][imt] = tau
            ms[gsim][3][imt] = phi

    return ms, sitecol_filtered.sids


# In scenario/case_21 one has
# target_imt = PGA = target_imts = observed_imts
# ctx_Y with 571 elements, like target_sitecol
# station_data has 140 elements like station_sitecol
# 18 sites are discarded
# the total sitecol has 571 + 140 + 18 = 729 sites
def get_mu_tau_phi(target_imt, cmaker_Y, ctx_Y,
                   target_imts, observed_imts, station_data,
                   target_sitecol, station_sitecol, compute_cov, t):

    # Using Bayes rule, compute the posterior distribution of the
    # normalized between-event residual H|YD=yD, employing
    # Engler et al. (2022), eqns B8 and B9 (also B18 and B19),
    # H|Y2=y2 is normally distributed with mean and covariance:
    cov_HD_HD_yD = numpy.linalg.pinv(
        numpy.linalg.multi_dot([t.T_D.T, t.cov_WD_WD_inv, t.T_D])
        + numpy.linalg.pinv(t.corr_HD_HD))

    mu_HD_yD = numpy.linalg.multi_dot(
        [cov_HD_HD_yD, t.T_D.T, t.cov_WD_WD_inv, t.zD])

    # Compute the distribution of the conditional between-event
    # residual B|Y2=y2
    mu_BD_yD = t.T_D @ mu_HD_yD
    cov_BD_BD_yD = numpy.linalg.multi_dot([t.T_D, cov_HD_HD_yD, t.T_D.T])

    # Get the nominal bias and its standard deviation as the means of the
    # conditional between-event residual mean and standard deviation
    nominal_bias_mean = numpy.mean(mu_BD_yD)
    nominal_bias_stddev = numpy.sqrt(numpy.mean(numpy.diag(cov_BD_BD_yD)))

    [gsim] = cmaker_Y.gsims
    logging.info("GSIM: %s, IMT: %s, Nominal bias mean: %.3f, "
                 "Nominal bias stddev: %.3f",
                 gsim.gmpe if hasattr(gsim, 'gmpe') else gsim,
                 target_imt, nominal_bias_mean, nominal_bias_stddev)

    mean_stds = cmaker_Y.get_mean_stds([ctx_Y])[:, 0]  # 0=gsim_idx
    # (4, M, N): mean, StdDev.TOTAL, StdDev.INTER_EVENT,
    # StdDev.INTRA_EVENT; M IMTs, N sites/distances

    # Predicted mean at the target sites, from GSIM
    mu_Y = mean_stds[0, 0][:, None]

    # Predicted uncertainty components at the target sites, from GSIM
    tau_Y = mean_stds[2, 0][:, None]
    Y = numpy.diag(mean_stds[3, 0])

    # Compute the mean of the conditional between-event residual B|YD=yD
    # for the target sites; the shapes are (nsites, nstations),
    # (nstations, nsites), (nsites, nsites) respectively
    cov_WY_WD = compute_cov(target_sitecol, station_sitecol,
                            [target_imt], t.conditioning_imts, Y, t.D)
    cov_WD_WY = compute_cov(station_sitecol, target_sitecol,
                            t.conditioning_imts, [target_imt], t.D, Y)
    cov_WY_WY = compute_cov(target_sitecol, target_sitecol,
                            [target_imt], [target_imt], Y, Y)

    # Compute the regression coefficient matrix [cov_WY_WD × cov_WD_WD_inv]
    RC = cov_WY_WD @ t.cov_WD_WD_inv  # shape (nsites, nstations)

    # compute the mean, shape (nsites, 1)
    mu = mu_Y + tau_Y @ mu_HD_yD[0, None] + RC @ (t.zD - mu_BD_yD)

    # covariance matrices can contain extremely small negative values

    # Compute the conditioned within-event covariance matrix
    # for the target sites clipped to zero, shape (nsites, nsites)
    tau = (cov_WY_WY - RC @ cov_WD_WY).clip(min=0)

    # Compute the scaling matrix "C" for the conditioned between-event
    # covariance matrix
    if t.native_data_available:
        C = tau_Y - RC @ t.T_D
    else:
        zeros = numpy.zeros((len(target_sitecol), len(t.conditioning_imts)))
        C = numpy.block([tau_Y, zeros]) - RC @ t.T_D

    # Compute the conditioned between-event covariance matrix
    # for the target sites clipped to zero, shape (nsites, nsites)
    phi = numpy.linalg.multi_dot([C, cov_HD_HD_yD, C.T]).clip(min=0)
    return mu, tau, phi


def _compute_spatial_cross_correlation_matrix(
        distance_matrix, imt_1, imt_2, spatial_correl, cross_correl_within):
    if imt_1 == imt_2:
        # since we have a single IMT, there are no cross-correlation terms
        spatial_correlation_matrix = spatial_correl._get_correlation_matrix(
            distance_matrix, imt_1)
        return spatial_correlation_matrix
    matrix1 = spatial_correl._get_correlation_matrix(distance_matrix, imt_1)
    matrix2 = spatial_correl._get_correlation_matrix(distance_matrix, imt_2)
    spatial_correlation_matrix = numpy.maximum(matrix1, matrix2)
    cross_corr_coeff = cross_correl_within.get_correlation(imt_1, imt_2)
    return spatial_correlation_matrix * cross_corr_coeff


def clip_evals(x, value=0):  # threshold=0, value=0):
    evals, evecs = numpy.linalg.eigh(x)
    clipped = numpy.any(evals < value)
    x_new = numpy.dot(evecs * numpy.maximum(evals, value), evecs.T)
    return x_new, clipped


def cov2corr(cov, return_std=False):
    """
    Function to convert a covariance matrix to a correlation matrix

    Function from statsmodels.stats.moment_helpers

    Parameters
    ----------
    cov : array_like, 2d
        covariance matrix, see Notes

    Returns
    -------
    corr : ndarray (subclass)
        correlation matrix
    return_std : bool
        If this is true then the standard deviation is also returned.
        By default only the correlation matrix is returned.

    Notes
    -----
    This function does not convert subclasses of ndarrays. This requires that
    division is defined elementwise. numpy.ma.array and numpy.matrix are
    allowed.
    """
    cov = numpy.asanyarray(cov)
    std_ = numpy.sqrt(numpy.diag(cov))
    corr = cov / numpy.outer(std_, std_)
    if return_std:
        return corr, std_
    else:
        return corr


def corr2cov(corr, std):
    """
    Convert a correlation matrix to a covariance matrix given the
    standard deviation. Function from statsmodels.stats.moment_helpers.

    Parameters
    ----------
    corr : array_like, 2d
        correlation matrix, see Notes
    std : array_like, 1d
        standard deviation

    Returns
    -------
    cov : ndarray (subclass)
        covariance matrix

    Notes
    -----
    This function does not convert subclasses of ndarrays. This requires
    that multiplication is defined elementwise. numpy.ma.array are allowed,
    but not matrices.
    """
    corr = numpy.asanyarray(corr)
    std_ = numpy.asanyarray(std)
    cov = corr * numpy.outer(std_, std_)
    return cov


def corr_nearest(corr, threshold=1e-15, n_fact=100):
    """
    Find the nearest correlation matrix that is positive semi-definite.

    The function iteratively adjust the correlation matrix by clipping the
    eigenvalues of a difference matrix. The diagonal elements are set to one.

    Function from statsmodels.stats.correlation_tools

    Parameters
    ----------
    corr : ndarray, (k, k)
        initial correlation matrix
    threshold : float
        clipping threshold for smallest eigenvalue, see Notes
    n_fact : int or float
        factor to determine the maximum number of iterations. The maximum
        number of iterations is the integer part of the number of columns in
        the correlation matrix times n_fact.

    Returns
    -------
    corr_new : ndarray, (optional)
        corrected correlation matrix

    Notes
    -----
    The smallest eigenvalue of the corrected correlation matrix is
    approximately equal to the ``threshold``.
    If the threshold=0, then the smallest eigenvalue of the correlation matrix
    might be negative, but zero within a numerical error, for example in the
    range of -1e-16.

    Assumes input correlation matrix is symmetric.

    Stops after the first step if correlation matrix is already positive
    semi-definite or positive definite, so that smallest eigenvalue is above
    threshold. In this case, the returned array is not the original, but
    is equal to it within numerical precision.

    See Also
    --------
    corr_clipped
    cov_nearest
    """
    k_vars = corr.shape[0]
    if k_vars != corr.shape[1]:
        raise ValueError("matrix is not square")

    diff = numpy.zeros(corr.shape)
    x_new = corr.copy()
    diag_idx = numpy.arange(k_vars)

    for ii in range(int(len(corr) * n_fact)):
        x_adj = x_new - diff
        x_psd, clipped = clip_evals(x_adj, value=threshold)
        if not clipped:
            x_new = x_psd
            break
        diff = x_psd - x_adj
        x_new = x_psd.copy()
        x_new[diag_idx, diag_idx] = 1
    else:
        raise IterationLimitWarning

    return x_new


def corr_clipped(corr, threshold=1e-15):
    """
    Find a near correlation matrix that is positive semi-definite

    This function clips the eigenvalues, replacing eigenvalues smaller than
    the threshold by the threshold. The new matrix is normalized, so that the
    diagonal elements are one.
    Compared to corr_nearest, the distance between the original correlation
    matrix and the positive definite correlation matrix is larger, however,
    it is much faster since it only computes eigenvalues once.

    Function from statsmodels.stats.correlation_tools

    Parameters
    ----------
    corr : ndarray, (k, k)
        initial correlation matrix
    threshold : float
        clipping threshold for smallest eigenvalue, see Notes

    Returns
    -------
    corr_new : ndarray, (optional)
        corrected correlation matrix


    Notes
    -----
    The smallest eigenvalue of the corrected correlation matrix is
    approximately equal to the ``threshold``. In examples, the
    smallest eigenvalue can be by a factor of 10 smaller than the threshold,
    e.g. threshold 1e-8 can result in smallest eigenvalue in the range
    between 1e-9 and 1e-8.
    If the threshold=0, then the smallest eigenvalue of the correlation matrix
    might be negative, but zero within a numerical error, for example in the
    range of -1e-16.

    Assumes input correlation matrix is symmetric. The diagonal elements of
    returned correlation matrix is set to ones.

    If the correlation matrix is already positive semi-definite given the
    threshold, then the original correlation matrix is returned.

    ``cov_clipped`` is 40 or more times faster than ``cov_nearest`` in simple
    example, but has a slightly larger approximation error.

    See Also
    --------
    corr_nearest
    cov_nearest
    """
    x_new, clipped = clip_evals(corr, value=threshold)
    if not clipped:
        return corr

    # cov2corr
    x_std = numpy.sqrt(numpy.diag(x_new))
    x_new = x_new / x_std / x_std[:, None]
    return x_new


def cov_nearest(cov, method="clipped", threshold=1e-15, n_fact=100,
                return_all=False):
    """
    Find the nearest covariance matrix that is positive (semi-) definite

    This leaves the diagonal, i.e. the variance, unchanged

    Function from statsmodels.stats.correlation_tools

    Parameters
    ----------
    cov : ndarray, (k,k)
        initial covariance matrix
    method : str
        if "clipped", then the faster but less accurate ``corr_clipped`` is
        used.if "nearest", then ``corr_nearest`` is used
    threshold : float
        clipping threshold for smallest eigen value, see Notes
    n_fact : int or float
        factor to determine the maximum number of iterations in
        ``corr_nearest``. See its doc string
    return_all : bool
        if False (default), then only the covariance matrix is returned.
        If True, then correlation matrix and standard deviation are
        additionally returned.

    Returns
    -------
    cov_ : ndarray
        corrected covariance matrix
    corr_ : ndarray, (optional)
        corrected correlation matrix
    std_ : ndarray, (optional)
        standard deviation


    Notes
    -----
    This converts the covariance matrix to a correlation matrix. Then, finds
    the nearest correlation matrix that is positive semidefinite and converts
    it back to a covariance matrix using the initial standard deviation.

    The smallest eigenvalue of the intermediate correlation matrix is
    approximately equal to the ``threshold``.
    If the threshold=0, then the smallest eigenvalue of the correlation matrix
    might be negative, but zero within a numerical error, for example in the
    range of -1e-16.

    Assumes input covariance matrix is symmetric.

    See Also
    --------
    corr_nearest
    corr_clipped
    """
    cov_, std_ = cov2corr(cov, return_std=True)
    if method == "clipped":
        corr_ = corr_clipped(cov_, threshold=threshold)
    else:  # method == 'nearest'
        corr_ = corr_nearest(cov_, threshold=threshold, n_fact=n_fact)

    cov_ = corr2cov(corr_, std_)

    if return_all:
        return cov_, corr_, std_
    else:
        return cov_<|MERGE_RESOLUTION|>--- conflicted
+++ resolved
@@ -519,22 +519,9 @@
     # Generate the contexts and calculate the means and 
     # standard deviations at the *station* sites ("_D")
     cmaker_D = ContextMaker(
-<<<<<<< HEAD
         rupture.tectonic_region_type, gsims,
-        dict(truncation_level=0, imtls=observed_imtls,
-             maximum_distance=maximum_distance))
-=======
-        rupture.tectonic_region_type, [gsim],
         dict(imtls=observed_imtls, maximum_distance=maximum_distance))
 
-    # Generate the contexts and calculate the means and 
-    # standard deviations at the *target* sites ("_Y")
-    cmaker_Y = ContextMaker(
-        rupture.tectonic_region_type, [gsim], dict(
-            imtls={target_imts[0].string: [0]},
-            maximum_distance=maximum_distance))
-
->>>>>>> 0d8914a3
     [ctx_D] = cmaker_D.get_ctx_iter([rupture], station_sitecol)
     mean_stds = cmaker_D.get_mean_stds([ctx_D])
     # shape (4, G, M, N) where 4 means (mean, sig, tau, phi)
