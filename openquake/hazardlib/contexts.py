# -*- coding: utf-8 -*-
# vim: tabstop=4 shiftwidth=4 softtabstop=4
#
# Copyright (C) 2018-2023 GEM Foundation
#
# OpenQuake is free software: you can redistribute it and/or modify it
# under the terms of the GNU Affero General Public License as published
# by the Free Software Foundation, either version 3 of the License, or
# (at your option) any later version.
#
# OpenQuake is distributed in the hope that it will be useful,
# but WITHOUT ANY WARRANTY; without even the implied warranty of
# MERCHANTABILITY or FITNESS FOR A PARTICULAR PURPOSE.  See the
# GNU Affero General Public License for more details.
#
# You should have received a copy of the GNU Affero General Public License
# along with OpenQuake.  If not, see <http://www.gnu.org/licenses/>.

import re
import abc
import copy
import time
import logging
import warnings
import itertools
import collections
from unittest.mock import patch
import numpy
import shapely
from scipy.interpolate import interp1d

from openquake.baselib.general import (
    AccumDict, DictArray, RecordBuilder, split_in_slices, block_splitter,
    sqrscale)
from openquake.baselib.performance import Monitor, split_array, kround0
from openquake.baselib.python3compat import decode
from openquake.hazardlib import valid, imt as imt_module
from openquake.hazardlib.const import StdDev, OK_COMPONENTS
from openquake.hazardlib.tom import FatedTOM, NegativeBinomialTOM, PoissonTOM
from openquake.hazardlib.stats import ndtr
from openquake.hazardlib.site import site_param_dt
from openquake.hazardlib.calc.filters import (
    SourceFilter, IntegrationDistance, magdepdist, get_distances, getdefault,
    MINMAG, MAXMAG)
from openquake.hazardlib.probability_map import ProbabilityMap
from openquake.hazardlib.geo.surface.planar import (
    project, project_back, get_distances_planar)

U32 = numpy.uint32
F16 = numpy.float16
F64 = numpy.float64
TWO20 = 2**20  # used when collapsing
TWO16 = 2**16
TWO24 = 2**24
TWO32 = 2**32
STD_TYPES = (StdDev.TOTAL, StdDev.INTER_EVENT, StdDev.INTRA_EVENT)
KNOWN_DISTANCES = frozenset(
    'rrup rx ry0 rjb rhypo repi rcdpp azimuth azimuth_cp rvolc closest_point'
    .split())
NUM_BINS = 256
DIST_BINS = sqrscale(80, 1000, NUM_BINS)
MULTIPLIER = 150  # len(mean_stds arrays) / len(poes arrays)
MEA = 0
STD = 1

# These coordinates were provided by M Gerstenberger (personal
# communication, 10 August 2018)
cshm_polygon = shapely.geometry.Polygon([(171.6, -43.3), (173.2, -43.3),
                                         (173.2, -43.9), (171.6, -43.9)])


def round_dist(dst):
    idx = numpy.searchsorted(DIST_BINS, dst)
    idx[idx == NUM_BINS] -= 1
    return DIST_BINS[idx]


def is_modifiable(gsim):
    """
    :returns: True if it is a ModifiableGMPE
    """
    return hasattr(gsim, 'gmpe') and hasattr(gsim, 'params')


def split_by_occur(ctx):
    """
    :returns: [poissonian] or [poissonian, nonpoissonian,...]
    """
    nan = numpy.isnan(ctx.occurrence_rate)
    out = []
    if 0 < nan.sum() < len(ctx):
        out.append(ctx[~nan])
        nonpoisson = ctx[nan]
        for shp in set(np.probs_occur.shape[1] for np in nonpoisson):
            p_array = [p for p in nonpoisson if p.probs_occur.shape[1] == shp]
            out.append(numpy.concatenate(p_array).view(numpy.recarray))
    else:
        out.append(ctx)
    return out


def concat(ctxs):
    """
    Concatenate context arrays.
    :returns: [] or [poisson_ctx] or [poisson_ctx, nonpoisson_ctx, ...]
    """
    out, poisson, nonpoisson, nonparam = [], [], [], []
    for ctx in ctxs:
        if numpy.isnan(ctx.occurrence_rate).all():
            nonparam.append(ctx)

        # If ctx has probs_occur and occur_rate is parametric non-poisson
        elif hasattr(ctx, 'probs_occur') and ctx.probs_occur.shape[1] >= 1:
            nonpoisson.append(ctx)
        else:
            poisson.append(ctx)
    if poisson:
        out.append(numpy.concatenate(poisson).view(numpy.recarray))
    if nonpoisson:
        # Ctxs with the same shape of prob_occur are concatenated
        # and different shape sets are appended separately
        for shp in set(ctx.probs_occur.shape[1] for ctx in nonpoisson):
            p_array = [p for p in nonpoisson
                       if p.probs_occur.shape[1] == shp]
            out.append(numpy.concatenate(p_array).view(numpy.recarray))
    if nonparam:
        out.append(numpy.concatenate(nonparam).view(numpy.recarray))
    return out


def get_maxsize(M, G):
    """
    :returns: an integer N such that arrays N*M*G fit in the CPU cache
    """
    maxs = TWO20 // (2*M*G)
    assert maxs > 1, maxs
    return maxs * MULTIPLIER


def size(imtls):
    """
    :returns: size of the dictionary of arrays imtls
    """
    imls = imtls[next(iter(imtls))]
    return len(imls) * len(imtls)


def trivial(ctx, name):
    """
    :param ctx: a recarray
    :param name: name of a parameter
    :returns: True if the parameter is missing or single valued
    """
    if name not in ctx.dtype.names:
        return True
    return len(numpy.unique(numpy.float32(ctx[name]))) == 1


class Oq(object):
    def __init__(self, **hparams):
        vars(self).update(hparams)

    def get_reqv(self):
        if 'reqv' not in self.inputs:
            return
        return {key: valid.RjbEquivalent(value)
                for key, value in self.inputs['reqv'].items()}


class DeltaRatesGetter(object):
    """
    Read the delta rates from an aftershock datastore
    """
    def __init__(self, dstore):
        self.dstore = dstore

    def __call__(self, src_id):
        with self.dstore.open('r') as dstore:
            return dstore['delta_rates'][src_id]


# same speed as performance.kround, round more
def kround1(ctx, kfields):
    kdist = 2. * ctx.mag**2  # heuristic collapse distance from 32 to 200 km
    close = ctx.rrup < kdist
    far = ~close
    out = numpy.zeros(len(ctx), [(k, ctx.dtype[k]) for k in kfields])
    for kfield in kfields:
        kval = ctx[kfield]
        if kfield == 'vs30':
            out[kfield][close] = numpy.round(kval[close])  # round less
            out[kfield][far] = numpy.round(kval[far], 1)  # round more
        elif kval.dtype == F64 and kfield != 'mag':
            out[kfield][close] = F16(kval[close])  # round less
            out[kfield][far] = numpy.round(kval[far])  # round more
        else:
            out[kfield] = ctx[kfield]
    return out


def kround2(ctx, kfields):
    kdist = 5. * ctx.mag**2  # from 80 to 500 km
    close = ctx.rrup < kdist
    far = ~close
    out = numpy.zeros(len(ctx), [(k, ctx.dtype[k]) for k in kfields])
    for kfield in kfields:
        kval = ctx[kfield]
        if kfield == 'rx':   # can be negative
            out[kfield] = numpy.round(kval)
        elif kfield in KNOWN_DISTANCES:
            out[kfield][close] = numpy.ceil(kval[close])  # round to 1 km
            out[kfield][far] = round_dist(kval[far])  # round more
        elif kfield == 'vs30':
            out[kfield][close] = numpy.round(kval[close])  # round less
            out[kfield][far] = numpy.round(kval[far], 1)  # round more
        elif kval.dtype == F64 and kfield != 'mag':
            out[kfield][close] = F16(kval[close])  # round less
            out[kfield][far] = numpy.round(kval[far])  # round more
        else:
            out[kfield] = ctx[kfield]
    return out


kround = {0: kround0, 1: kround1, 2: kround2}


class Collapser(object):
    """
    Class managing the collapsing logic.
    """
    def __init__(self, collapse_level, kfields):
        self.collapse_level = collapse_level
        self.kfields = sorted(kfields)
        self.cfactor = numpy.zeros(3)

    def collapse(self, ctx, mon, rup_indep, collapse_level=None):
        """
        Collapse a context recarray if possible.

        :param ctx: a recarray with "sids"
        :param rup_indep: False if the ruptures are mutually exclusive
        :param collapse_level: if None, use .collapse_level
        :returns: the collapsed array and the inverting indices
        """
        clevel = (collapse_level if collapse_level is not None
                  else self.collapse_level)
        if not rup_indep or clevel < 0:
            # no collapse
            self.cfactor[0] += len(ctx)
            self.cfactor[1] += len(ctx)
            self.cfactor[2] += 1
            return ctx, None
        with mon:
            krounded = kround[clevel](ctx, self.kfields)
            out, inv = numpy.unique(krounded, return_inverse=True)
        self.cfactor[0] += len(out)
        self.cfactor[1] += len(ctx)
        self.cfactor[2] += 1
        return out.view(numpy.recarray), inv.astype(U32)


class FarAwayRupture(Exception):
    """Raised if the rupture is outside the maximum distance for all sites"""


def basename(src):
    """
    :returns: the base name of a split source
    """
    src_id = src if isinstance(src, str) else src.source_id
    splits = re.split('[.:]', src_id, 1)
    if len(splits) == 2 and ';' in splits[1]:
        return splits[0] + ';' + splits[1].split(';')[1]
    return splits[0]


def get_num_distances(gsims):
    """
    :returns: the number of distances required for the given GSIMs
    """
    dists = set()
    for gsim in gsims:
        dists.update(gsim.REQUIRES_DISTANCES)
    return len(dists)


def _interp(param, name, trt):
    try:
        mdd = param[name]
    except KeyError:
        return magdepdist([(MINMAG, 1000), (MAXMAG, 1000)])
    if isinstance(mdd, IntegrationDistance):
        return mdd(trt)
    elif isinstance(mdd, dict):
        return magdepdist(getdefault(mdd, trt))
    return mdd


class ContextMaker(object):
    """
    A class to manage the creation of contexts and to compute mean/stddevs
    and possibly PoEs.

    :param trt: tectonic region type string
    :param gsims: list of GSIMs or a dictionary gsim -> rlz indices
    :param oq:
       dictionary of parameters like the maximum_distance, the IMTLs,
       the investigation time, etc, or an OqParam instance
    :param extraparams:
       additional site parameters to consider, used only in the tests

    NB: the trt can be different from the tectonic region type for which
    the underlying GSIMs are defined. This is intentional.
    """
    REQUIRES = ['DISTANCES', 'SITES_PARAMETERS', 'RUPTURE_PARAMETERS']
    deltagetter = None
    fewsites = False
    tom = None

    def __init__(self, trt, gsims, oq, monitor=Monitor(), extraparams=()):
        if isinstance(oq, dict):
            param = oq
            oq = Oq(**param)
            self.mags = param.get('mags', ())
            self.cross_correl = param.get('cross_correl')  # cond_spectra_test
        else:  # OqParam
            param = vars(oq)
            param['split_sources'] = oq.split_sources
            param['min_iml'] = oq.min_iml
            param['reqv'] = oq.get_reqv()
            param['af'] = getattr(oq, 'af', None)
            self.cross_correl = oq.cross_correl
            self.imtls = oq.imtls
            try:
                self.mags = oq.mags_by_trt[trt]
            except AttributeError:
                self.mags = ()
            except KeyError:  # missing TRT but there is only one
                [(_, self.mags)] = oq.mags_by_trt.items()
        if 'poes' in param:
            self.poes = param['poes']
        if 'imtls' in param:
            for imt in param['imtls']:
                if not isinstance(imt, str):
                    raise TypeError('Expected string, got %s' % type(imt))
            self.imtls = param['imtls']
        elif 'hazard_imtls' in param:
            self.imtls = DictArray(param['hazard_imtls'])
        elif not hasattr(self, 'imtls'):
            raise KeyError('Missing imtls in ContextMaker!')

        self.cache_distances = param.get('cache_distances', False)
        if self.cache_distances:
            # use a cache (surface ID, dist_type) for MultiFaultSources
            self.dcache = AccumDict()
            self.dcache.hit = 0
        else:
            self.dcache = None  # disabled
        self.max_sites_disagg = param.get('max_sites_disagg', 10)
        self.time_per_task = param.get('time_per_task', 60)
        self.collapse_level = int(param.get('collapse_level', -1))
        self.disagg_by_src = param.get('disagg_by_src', False)
        self.trt = trt
        self.gsims = gsims
        self.oq = oq
        for gsim in gsims:
            if hasattr(gsim, 'set_tables'):
                if not self.mags and not is_modifiable(gsim):
                    raise ValueError(
                        'You must supply a list of magnitudes as 2-digit '
                        'strings, like mags=["6.00", "6.10", "6.20"]')
                gsim.set_tables(self.mags, self.imtls)
        self.horiz_comp = param.get('horiz_comp_to_geom_mean', False)
        self.maximum_distance = _interp(param, 'maximum_distance', trt)
        if 'pointsource_distance' not in param:
            self.pointsource_distance = 1000.
        else:
            self.pointsource_distance = getdefault(
                param['pointsource_distance'], trt)
        self.minimum_distance = param.get('minimum_distance', 0)
        self.investigation_time = param.get('investigation_time')
        self.ses_seed = param.get('ses_seed', 42)
        self.ses_per_logic_tree_path = param.get('ses_per_logic_tree_path', 1)
        self.truncation_level = param.get('truncation_level', 99.)
        self.phi_b = ndtr(self.truncation_level)
        self.num_epsilon_bins = param.get('num_epsilon_bins', 1)
        self.disagg_bin_edges = param.get('disagg_bin_edges', {})
        self.ps_grid_spacing = param.get('ps_grid_spacing')
        self.split_sources = param.get('split_sources')
        self.effect = param.get('effect')
        for req in self.REQUIRES:
            reqset = set()
            for gsim in gsims:
                reqset.update(getattr(gsim, 'REQUIRES_' + req))
                if getattr(self.oq, 'af', None) and req == 'SITES_PARAMETERS':
                    reqset.add('ampcode')
                if is_modifiable(gsim) and req == 'SITES_PARAMETERS':
                    reqset.add('vs30')  # required by the ModifiableGMPE
                    reqset.update(gsim.gmpe.REQUIRES_SITES_PARAMETERS)
                    if 'apply_swiss_amplification' in gsim.params:
                        reqset.add('amplfactor')
            setattr(self, 'REQUIRES_' + req, reqset)
        try:
            self.min_iml = param['min_iml']
        except KeyError:
            self.min_iml = [0. for imt in self.imtls]
        self.reqv = param.get('reqv')
        if self.reqv is not None:
            self.REQUIRES_DISTANCES.add('repi')
        # NB: REQUIRES_DISTANCES is empty when gsims = [FromFile]
        REQUIRES_DISTANCES = self.REQUIRES_DISTANCES | {'rrup'}
        reqs = (sorted(self.REQUIRES_RUPTURE_PARAMETERS) +
                sorted(self.REQUIRES_SITES_PARAMETERS | set(extraparams)) +
                sorted(REQUIRES_DISTANCES))
        dic = {}
        for req in reqs:
            if req in site_param_dt:
                dt = site_param_dt[req]
                if isinstance(dt, tuple):  # (string_, size)
                    dic[req] = b'X' * dt[1]
                else:
                    dic[req] = dt(0)
            else:
                dic[req] = 0.
        dic['src_id'] = U32(0)
        dic['rup_id'] = U32(0)
        dic['sids'] = U32(0)
        dic['rrup'] = numpy.float64(0)
        dic['occurrence_rate'] = numpy.float64(0)
        self.defaultdict = dic
        self.shift_hypo = param.get('shift_hypo')
        self.set_imts_conv()
        self.init_monitoring(monitor)

    def init_monitoring(self, monitor):
        # instantiating child monitors, may be called in the workers
        self.pla_mon = monitor('planar contexts', measuremem=False)
        self.ctx_mon = monitor('nonplanar contexts', measuremem=False)
        self.gmf_mon = monitor('computing mean_std', measuremem=False)
        self.poe_mon = monitor('get_poes', measuremem=False)
        self.pne_mon = monitor('composing pnes', measuremem=False)
        self.ir_mon = monitor('iter_ruptures', measuremem=True)
        self.delta_mon = monitor('getting delta_rates', measuremem=False)
        self.col_mon = monitor('collapsing contexts', measuremem=False)
        self.task_no = getattr(monitor, 'task_no', 0)
        self.out_no = getattr(monitor, 'out_no', self.task_no)
        kfields = (self.REQUIRES_DISTANCES |
                   self.REQUIRES_RUPTURE_PARAMETERS |
                   self.REQUIRES_SITES_PARAMETERS)
        self.collapser = Collapser(self.collapse_level, kfields)

    def restrict(self, imts):
        """
        :param imts: a list of IMT strings subset of the full list
        :returns: a new ContextMaker involving less IMTs
        """
        new = copy.copy(self)
        new.imtls = DictArray({imt: self.imtls[imt] for imt in imts})
        new.set_imts_conv()
        return new

    def set_imts_conv(self):
        """
        Set the .imts list and .conv dictionary for the horizontal component
        conversion (if any).
        """
        self.loglevels = DictArray(self.imtls) if self.imtls else {}
        with warnings.catch_warnings():
            # avoid RuntimeWarning: divide by zero encountered in log
            warnings.simplefilter("ignore")
            for imt, imls in self.imtls.items():
                if imt != 'MMI':
                    self.loglevels[imt] = numpy.log(imls)
        self.imts = tuple(imt_module.from_string(im) for im in self.imtls)
        self.conv = {}  # gsim -> imt -> (conv_median, conv_sigma, rstd)
        if not self.horiz_comp:
            return  # do not convert
        for gsim in self.gsims:
            self.conv[gsim] = {}
            imc = gsim.DEFINED_FOR_INTENSITY_MEASURE_COMPONENT
            if imc.name == 'GEOMETRIC_MEAN':
                pass  # nothing to do
            elif imc.name in OK_COMPONENTS:
                dic = {imt: imc.apply_conversion(imt) for imt in self.imts}
                self.conv[gsim].update(dic)
            else:
                logging.warning(f'Conversion from {imc.name} not applicable to'
                                f' {gsim.__class__.__name__}')

    def horiz_comp_to_geom_mean(self, mean_stds):
        """
        This function converts ground-motion obtained for a given description
        of horizontal component into ground-motion values for geometric_mean.

        The conversion equations used are from:
            - Beyer and Bommer (2006): for arithmetic mean, GMRot and random
            - Boore and Kishida (2017): for RotD50
        """
        for g, gsim in enumerate(self.gsims):
            if not self.conv[gsim]:
                continue
            for m, imt in enumerate(self.imts):
                me, si, ta, ph = mean_stds[:, g, m]
                conv_median, conv_sigma, rstd = self.conv[gsim][imt]
                me[:] = numpy.log(numpy.exp(me) / conv_median)
                si[:] = ((si**2 - conv_sigma**2) / rstd**2)**0.5

    @property
    def stop(self):
        return self.start + len(self.gsims)

    @property
    def Z(self):
        """
        :returns: the number of realizations associated to self
        """
        return sum(len(rlzs) for rlzs in self.gsims.values())

    def dcache_size(self):
        """
        :returns: the size in bytes of the distance cache
        """
        if not self.dcache:
            return 0
        nbytes = 0
        for arr in self.dcache.values():
            if isinstance(arr, numpy.ndarray):
                nbytes += arr.nbytes
        return nbytes

    def new_ctx(self, size):
        """
        :returns: a recarray of the given size full of zeros
        """
        return RecordBuilder(**self.defaultdict).zeros(size)

    def recarray(self, ctxs):
        """
        :params ctxs: a non-empty list of homogeneous contexts
        :returns: a recarray, possibly collapsed
        """
        assert ctxs
        dd = self.defaultdict.copy()
        if not hasattr(ctxs[0], 'probs_occur'):
            for ctx in ctxs:
                ctx.probs_occur = numpy.zeros(0)
            np = 0
        else:
            shps = [ctx.probs_occur.shape for ctx in ctxs]
            np = max(i[1] if len(i) > 1 else i[0] for i in shps)
        dd['probs_occur'] = numpy.zeros(np)
        if self.fewsites:  # must be at the end
            dd['clon'] = numpy.float64(0.)
            dd['clat'] = numpy.float64(0.)
        C = sum(len(ctx) for ctx in ctxs)
        ra = RecordBuilder(**dd).zeros(C)
        start = 0
        for ctx in ctxs:
            ctx = ctx.roundup(self.minimum_distance)
            slc = slice(start, start + len(ctx))
            for par in dd:
                if par == 'rup_id':
                    val = getattr(ctx, par)
                else:
                    val = getattr(ctx, par, numpy.nan)
                getattr(ra, par)[slc] = val
            ra.sids[slc] = ctx.sids
            start = slc.stop
        return ra

    def get_ctx_params(self):
        """
        :returns: the interesting attributes of the context
        """
        params = {'occurrence_rate', 'sids', 'src_id',
                  'probs_occur', 'clon', 'clat', 'rrup'}
        params.update(self.REQUIRES_RUPTURE_PARAMETERS)
        for dparam in self.REQUIRES_DISTANCES:
            params.add(dparam + '_')
        return params

    def from_srcs(self, srcs, sitecol):  # used in disagg.disaggregation
        """
        :param srcs: a list of Source objects
        :param sitecol: a SiteCollection instance
        :returns: a list of context arrays
        """
        ctxs = []
        srcfilter = SourceFilter(sitecol, self.maximum_distance)
        for i, src in enumerate(srcs):
            src.id = i
            sites = srcfilter.get_close_sites(src)
            if sites is not None:
                ctxs.extend(self.get_ctx_iter(src, sites))
        return concat(ctxs)

    def make_rctx(self, rup):
        """
        Add .REQUIRES_RUPTURE_PARAMETERS to the rupture
        """
        ctx = RuptureContext()
        vars(ctx).update(vars(rup))
        for param in self.REQUIRES_RUPTURE_PARAMETERS:
            if param == 'mag':
                value = numpy.round(rup.mag, 3)
            elif param == 'strike':
                value = rup.surface.get_strike()
            elif param == 'dip':
                value = rup.surface.get_dip()
            elif param == 'rake':
                value = rup.rake
            elif param == 'ztor':
                value = rup.surface.get_top_edge_depth()
            elif param == 'hypo_lon':
                value = rup.hypocenter.longitude
            elif param == 'hypo_lat':
                value = rup.hypocenter.latitude
            elif param == 'hypo_depth':
                value = rup.hypocenter.depth
            elif param == 'width':
                value = rup.surface.get_width()
            elif param == 'in_cshm':
                # used in McVerry and Bradley GMPEs
                if rup.surface:
                    lons = rup.surface.mesh.lons.flatten()
                    lats = rup.surface.mesh.lats.flatten()
                    points_in_polygon = (
                        shapely.geometry.Point(lon, lat).within(cshm_polygon)
                        for lon, lat in zip(lons, lats))
                    value = any(points_in_polygon)
                else:
                    value = False
            elif param == 'zbot':
                # needed for width estimation in CampbellBozorgnia2014
                if rup.surface:
                    value = rup.surface.mesh.depths.max()
                else:
                    value = rup.hypocenter.depth
            else:
                raise ValueError('%s requires unknown rupture parameter %r' %
                                 (type(self).__name__, param))
            setattr(ctx, param, value)
        if not hasattr(ctx, 'occurrence_rate'):
            ctx.occurrence_rate = numpy.nan
        if hasattr(ctx, 'temporal_occurrence_model'):
            if isinstance(ctx.temporal_occurrence_model, NegativeBinomialTOM):
                ctx.probs_occur = ctx.temporal_occurrence_model.get_pmf(
                    ctx.occurrence_rate)

        return ctx

    def get_rctx(self, rup, sites, distances=None):
        """
        :returns: a RuptureContext (or None if filtered away)
        """
        ctx = self.make_rctx(rup)
        for name in sites.array.dtype.names:
            setattr(ctx, name, sites[name])

        if distances is None:
            distances = rup.surface.get_min_distance(sites.mesh)
        ctx.rrup = distances
        ctx.sites = sites
        for param in self.REQUIRES_DISTANCES - {'rrup'}:
            dists = get_distances(rup, sites, param, self.dcache)
            setattr(ctx, param, dists)

        # Equivalent distances
        reqv_obj = (self.reqv.get(self.trt) if self.reqv else None)
        if reqv_obj and not rup.surface:  # PointRuptures have no surface
            reqv = reqv_obj.get(ctx.repi, rup.mag)
            if 'rjb' in self.REQUIRES_DISTANCES:
                ctx.rjb = reqv
            if 'rrup' in self.REQUIRES_DISTANCES:
                ctx.rrup = numpy.sqrt(reqv**2 + rup.hypocenter.depth**2)

        return ctx

    def _get_ctx_planar(self, mag, planar, sites, src_id, start_stop, tom):
        # computing distances
        rrup, xx, yy = project(planar, sites.xyz)  # (3, U, N)
        if self.fewsites:
            # get the closest points on the surface
            closest = project_back(planar, xx, yy)  # (3, U, N)
        dists = {'rrup': rrup}
        for par in self.REQUIRES_DISTANCES - {'rrup'}:
            dists[par] = get_distances_planar(planar, sites, par)
        for par in dists:
            dst = dists[par]
            if self.minimum_distance:
                dst[dst < self.minimum_distance] = self.minimum_distance

        # building contexts; ctx has shape (U, N), ctxt (N, U)
        ctx = self.build_ctx((len(planar), len(sites)))
        ctxt = ctx.T  # smart trick taking advantage of numpy magic
        ctxt['src_id'] = src_id

        if self.fewsites:
            # the loop below is a bit slow
            for u, rup_id in enumerate(range(*start_stop)):
                ctx[u]['rup_id'] = rup_id

        # setting rupture parameters
        for par in self.ruptparams:
            if par == 'mag':
                ctxt[par] = mag
            elif par == 'occurrence_rate':
                ctxt[par] = planar.wlr[:, 2]  # shape U-> (N, U)
            elif par == 'width':
                ctxt[par] = planar.wlr[:, 0]
            elif par == 'strike':
                ctxt[par] = planar.sdr[:, 0]
            elif par == 'dip':
                ctxt[par] = planar.sdr[:, 1]
            elif par == 'rake':
                ctxt[par] = planar.sdr[:, 2]
            elif par == 'ztor':  # top edge depth
                ctxt[par] = planar.corners[:, 2, 0]
            elif par == 'zbot':  # bottom edge depth
                ctxt[par] = planar.corners[:, 2, 3]
            elif par == 'hypo_lon':
                ctxt[par] = planar.hypo[:, 0]
            elif par == 'hypo_lat':
                ctxt[par] = planar.hypo[:, 1]
            elif par == 'hypo_depth':
                ctxt[par] = planar.hypo[:, 2]

        # setting distance parameters
        for par in dists:
            ctx[par] = dists[par]
        if self.fewsites:
            ctx['clon'] = closest[0]
            ctx['clat'] = closest[1]

        # setting site parameters
        for par in self.siteparams:
            ctx[par] = sites.array[par]  # shape N-> (U, N)
        if hasattr(tom, 'get_pmf'):  # NegativeBinomialTOM
            # read Probability Mass Function from model and reshape it
            # into predetermined shape of probs_occur
            pmf = tom.get_pmf(planar.wlr[:, 2],
                              n_max=ctx['probs_occur'].shape[2])
            ctx['probs_occur'] = pmf[:, numpy.newaxis, :]

        return ctx

    def gen_ctxs_planar(self, src, sitecol):
        """
        :param src: a (Collapsed)PointSource
        :param sitecol: a filtered SiteCollection
        :yields: context arrays
        """
        dd = self.defaultdict.copy()
        tom = src.temporal_occurrence_model

        if isinstance(tom, NegativeBinomialTOM):
            if hasattr(src, 'pointsources'):  # CollapsedPointSource
                maxrate = max(max(ps.mfd.occurrence_rates)
                              for ps in src.pointsources)
            else:  # regular source
                maxrate = max(src.mfd.occurrence_rates)
            p_size = tom.get_pmf(maxrate).shape[1]
            dd['probs_occur'] = numpy.zeros(p_size)
        else:
            dd['probs_occur'] = numpy.zeros(0)

        if self.fewsites:
            dd['clon'] = numpy.float64(0.)
            dd['clat'] = numpy.float64(0.)

        self.build_ctx = RecordBuilder(**dd).zeros
        self.siteparams = [par for par in sitecol.array.dtype.names
                           if par in dd]
        self.ruptparams = (
            self.REQUIRES_RUPTURE_PARAMETERS | {'occurrence_rate'})

        with self.ir_mon:
            # building planar geometries
            planardict = src.get_planar(self.shift_hypo)

        magdist = {mag: self.maximum_distance(mag)
                   for mag, rate in src.get_annual_occurrence_rates()}
        # self.maximum_distance(mag) can be 0 if outside the mag range
        maxmag = max(mag for mag, dist in magdist.items() if dist > 0)
        maxdist = magdist[maxmag]
        cdist = sitecol.get_cdist(src.location)
        # NB: having a decent max_radius is essential for performance!
        mask = cdist <= maxdist + src.max_radius(maxdist)
        sitecol = sitecol.filter(mask)
        if sitecol is None:
            return []

        for magi, mag, planarlist, sites in self._quartets(
                src, sitecol, cdist[mask], magdist, planardict):
            if not planarlist:
                continue
            elif len(planarlist) > 1:  # when using ps_grid_spacing
                pla = numpy.concatenate(planarlist).view(numpy.recarray)
            else:
                pla = planarlist[0]

            offset = src.offset + magi * len(pla)
            start_stop = offset, offset + len(pla)
            ctx = self._get_ctx_planar(
                mag, pla, sites, src.id, start_stop, tom).flatten()
            ctxt = ctx[ctx.rrup < magdist[mag]]
            if len(ctxt):
                yield ctxt

    def _quartets(self, src, sitecol, cdist, magdist, planardict):
        minmag = self.maximum_distance.x[0]
        maxmag = self.maximum_distance.x[-1]
        # splitting by magnitude
        if src.count_nphc() == 1:
            # one rupture per magnitude
            for m, (mag, pla) in enumerate(planardict.items()):
                if minmag < mag < maxmag:
                    yield m, mag, pla, sitecol
        else:
            for m, rup in enumerate(src.iruptures()):
                mag = rup.mag
                if mag > maxmag or mag < minmag:
                    continue
                arr = [rup.surface.array.reshape(-1, 3)]
                pla = planardict[mag]
                # NB: having a good psdist is essential for performance!
                psdist = src.get_psdist(m, mag, self.pointsource_distance,
                                        magdist)
                close = sitecol.filter(cdist <= psdist)
                far = sitecol.filter(cdist > psdist)
                if self.fewsites:
                    if close is None:  # all is far, common for small mag
                        yield m, mag, arr, sitecol
                    else:  # something is close
                        yield m, mag, pla, sitecol
                else:  # many sites
                    if close is None:  # all is far
                        yield m, mag, arr, far
                    elif far is None:  # all is close
                        yield m, mag, pla, close
                    else:  # some sites are far, some are close
                        yield m, mag, arr, far
                        yield m, mag, pla, close

    # this is called for non-point sources (or point sources in preclassical)
    def gen_contexts(self, rups_sites, src_id):
        """
        :yields: the old-style RuptureContexts generated by the source
        """
        for rups, sites in rups_sites:  # ruptures with the same magnitude
            if len(rups) == 0:  # may happen in case of min_mag/max_mag
                continue
            magdist = self.maximum_distance(rups[0].mag)
            for u, rup in enumerate(rups):
                dist = get_distances(rup, sites, 'rrup', self.dcache)
                mask = dist <= magdist
                if mask.any():
                    r_sites = sites.filter(mask)
                    rctx = self.get_rctx(rup, r_sites, dist[mask])
                    rctx.src_id = src_id
                    if src_id:  # not event based
                        rctx.rup_id = rup.rup_id
                    if self.fewsites:
                        c = rup.surface.get_closest_points(sites.complete)
                        rctx.clon = c.lons[rctx.sids]
                        rctx.clat = c.lats[rctx.sids]
                    yield rctx

    def get_ctx_iter(self, src, sitecol, src_id=0, step=1):
        """
        :param src:
            a source object (already split) or a list of ruptures
        :param sitecol:
            a (filtered) SiteCollection
        :param src_id:
            integer source ID used where src is actually a list
        :param step:
            > 1 only in preclassical
        :returns:
            iterator over recarrays
        """
        self.fewsites = len(sitecol.complete) <= self.max_sites_disagg
        if getattr(src, 'location', None) and step == 1:
            return self.pla_mon.iter(self.gen_ctxs_planar(src, sitecol))
        elif hasattr(src, 'source_id'):  # other source
            minmag = self.maximum_distance.x[0]
            maxmag = self.maximum_distance.x[-1]
            with self.ir_mon:
                allrups = [rup for rup in src.iter_ruptures(
                    shift_hypo=self.shift_hypo, step=step)
                           if minmag < rup.mag < maxmag]
                for i, rup in enumerate(allrups):
                    rup.rup_id = src.offset + i
                self.num_rups = len(allrups)
                # sorted by mag by construction
                u32mags = U32([rup.mag * 100 for rup in allrups])
                rups_sites = [(rups, sitecol) for rups in split_array(
                    numpy.array(allrups), u32mags)]
            src_id = src.id
        else:  # in event based we get a list with a single rupture
            rups_sites = [(src, sitecol)]
            src_id = 0
        rctxs = self.gen_contexts(rups_sites, src_id)
        blocks = block_splitter(rctxs, 10_000, weight=len)
        # the weight of 10_000 ensure less than 1MB per block (recarray)
        return self.ctx_mon.iter(map(self.recarray, blocks))

    def max_intensity(self, sitecol1, mags, dists):
        """
        :param sitecol1: a SiteCollection instance with a single site
        :param mags: a sequence of magnitudes
        :param dists: a sequence of distances
        :returns: an array of GMVs of shape (#mags, #dists)
        """
        assert len(sitecol1) == 1, sitecol1
        nmags, ndists = len(mags), len(dists)
        gmv = numpy.zeros((nmags, ndists))
        for m, d in itertools.product(range(nmags), range(ndists)):
            mag, dist = mags[m], dists[d]
            ctx = RuptureContext()
            for par in self.REQUIRES_RUPTURE_PARAMETERS:
                setattr(ctx, par, 0)
            for dst in self.REQUIRES_DISTANCES:
                setattr(ctx, dst, numpy.array([dist]))
            for par in self.REQUIRES_SITES_PARAMETERS:
                setattr(ctx, par, getattr(sitecol1, par))
            ctx.sids = sitecol1.sids
            ctx.mag = mag
            ctx.width = .01  # 10 meters to avoid warnings in abrahamson_2014
            try:
                maxmean = self.get_mean_stds([ctx])[0].max()
                # shape NM
            except ValueError:  # magnitude outside of supported range
                continue
            else:
                gmv[m, d] = numpy.exp(maxmean)
        return gmv

    # not used by the engine, is is meant for notebooks
    def get_poes(self, srcs, sitecol, tom=None, rup_mutex={},
                 collapse_level=-1):
        """
        :param srcs: a list of sources with the same TRT
        :param sitecol: a SiteCollection instance with N sites
        :returns: an array of PoEs of shape (N, L, G)
        """
        self.collapser.cfactor = numpy.zeros(3)
        ctxs = self.from_srcs(srcs, sitecol)
        with patch.object(self.collapser, 'collapse_level', collapse_level):
            return self.get_pmap(ctxs, tom, rup_mutex).array

    def _gen_poes(self, ctx):
        from openquake.hazardlib.site_amplification import get_poes_site
        (M, L1), G = self.loglevels.array.shape, len(self.gsims)

        # split large context arrays to avoid filling the CPU cache
        with self.gmf_mon:
            # split_by_mag=False because already contains a single mag
            mean_stdt = self.get_mean_stds([ctx], split_by_mag=False)
        for slc in split_in_slices(len(ctx), MULTIPLIER):
            ctxt = ctx[slc]
            self.slc = slc  # used in gsim/base.py
            with self.poe_mon:
                # this is allocating at most few MB of RAM
                poes = numpy.zeros((len(ctxt), M*L1, G))
                # NB: using .empty would break the MixtureModelGMPETestCase
                for g, gsim in enumerate(self.gsims):
                    ms = mean_stdt[:2, g, :, slc]
                    # builds poes of shape (n, L, G)
                    if getattr(self.oq, 'af', None):  # amplification method
                        poes[:, :, g] = get_poes_site(ms, self, ctxt)
                    else:  # regular case
                        gsim.set_poes(ms, self, ctxt, poes[:, :, g])
            yield poes

    def gen_poes(self, ctx, rup_indep=True):
        """
        :param ctx: a vectorized context (recarray) of size N
        :param rup_indep: rupture flag (false for mutex ruptures)
        :yields: poes, ctxt, invs with poes of shape (N, L, G)
        """
        ctx.mag = numpy.round(ctx.mag, 3)
        for mag in numpy.unique(ctx.mag):
            ctxt = ctx[ctx.mag == mag]
            kctx, invs = self.collapser.collapse(ctxt, self.col_mon, rup_indep)
            if invs is None:  # no collapse
                for poes in self._gen_poes(ctxt):
                    invs = numpy.arange(len(poes), dtype=U32)
                    yield poes, ctxt[self.slc], invs
            else:  # collapse
                poes = numpy.concatenate(list(self._gen_poes(kctx)))
                yield poes, ctxt, invs

    def get_pmap(self, ctxs, tom=None, rup_mutex={}):
        """
        :param ctxs: a list of context arrays (only one for poissonian ctxs)
        :param tom: temporal occurrence model (default PoissonTom)
        :param rup_mutex: dictionary of weights (default empty)
        :returns: a ProbabilityMap
        """
        rup_indep = not rup_mutex
        sids = numpy.unique(ctxs[0].sids)
        pmap = ProbabilityMap(sids, size(self.imtls), len(self.gsims))
        pmap.fill(rup_indep)
        self.update(pmap, ctxs, tom or PoissonTOM(self.investigation_time),
                    rup_mutex)
        return ~pmap if rup_indep else pmap

    def update(self, pmap, ctxs, tom, rup_mutex={}):
        """
        :param pmap: probability map to update
        :param ctxs: a list of context arrays (only one for parametric ctxs)
        :param rup_mutex: dictionary (src_id, rup_id) -> weight

        The rup_mutex dictionary is read-only and normally empty
        """
        rup_indep = len(rup_mutex) == 0
        if tom is None:
            itime = -1.  # test_hazard_curve_X
        elif isinstance(tom, FatedTOM):
            itime = 0.
        else:
            itime = tom.time_span
        for ctx in ctxs:
            for poes, ctxt, invs in self.gen_poes(ctx, rup_indep):
                with self.pne_mon:
                    pmap.update(poes, invs, ctxt, itime, rup_mutex)

    # called by gen_poes and by the GmfComputer
    def get_mean_stds(self, ctxs, split_by_mag=True):
        """
        :param ctxs: a list of contexts with N=sum(len(ctx) for ctx in ctxs)
        :param split_by_mag: where to split by magnitude
        :returns: an array of shape (4, G, M, N) with mean and stddevs
        """
        N = sum(len(ctx) for ctx in ctxs)
        M = len(self.imts)
        G = len(self.gsims)
        out = numpy.zeros((4, G, M, N))
        if all(isinstance(ctx, numpy.recarray) for ctx in ctxs):
            # contexts already vectorized
            recarrays = ctxs
        else:  # vectorize the contexts
            recarrays = [self.recarray(ctxs)]
        if split_by_mag:
            recarr = numpy.concatenate(recarrays).view(numpy.recarray)
            recarrays = split_array(recarr, U32(recarr.mag*100))
        self.adj = {gsim: [] for gsim in self.gsims}  # NSHM2014P adjustments
        for g, gsim in enumerate(self.gsims):
            compute = gsim.__class__.compute
            start = 0
            for ctx in recarrays:
                slc = slice(start, start + len(ctx))
                adj = compute(gsim, ctx, self.imts, *out[:, g, :, slc])
                if adj is not None:
                    self.adj[gsim].append(adj)
                start = slc.stop
            if self.adj[gsim]:
                self.adj[gsim] = numpy.concatenate(self.adj[gsim])
            if self.truncation_level not in (0, 1E-9, 99.) and (
                    out[1, g] == 0.).any():
                raise ValueError('Total StdDev is zero for %s' % gsim)
        if self.conv:  # apply horizontal component conversion
            self.horiz_comp_to_geom_mean(out)
        return out

    def estimate_sites(self, src, sites):
        """
        :param src: a (Collapsed)PointSource
        :param sites: a filtered SiteCollection
        :returns: how many sites are impacted overall
        """
        magdist = {mag: self.maximum_distance(mag)
                   for mag, rate in src.get_annual_occurrence_rates()}
        nphc = src.count_nphc()
        dists = sites.get_cdist(src.location)
        planardict = src.get_planar(iruptures=True)
        esites = 0
        for m, (mag, [planar]) in enumerate(planardict.items()):
            rrup = dists[dists < magdist[mag]]
            nclose = (rrup < src.get_psdist(m, mag, self.pointsource_distance,
                                            magdist)).sum()
            nfar = len(rrup) - nclose
            esites += nclose * nphc + nfar
        return esites

    # tested in test_collapse_small
    def estimate_weight(self, src, srcfilter, multiplier=1):
        """
        :param src: a source object
        :param srcfilter: a SourceFilter instance
        :returns: (weight, estimate_sites)
        """
        sites = srcfilter.get_close_sites(src)
        if sites is None:
            # may happen for CollapsedPointSources
            return 0, 0
        src.nsites = len(sites)
        N = len(srcfilter.sitecol.complete)  # total sites
        if (hasattr(src, 'location') and src.count_nphc() > 1 and
                self.pointsource_distance < 1000):
            # cps or pointsource with nontrivial nphc
            esites = self.estimate_sites(src, sites) * multiplier
        else:
            ctxs = list(self.get_ctx_iter(src, sites, step=10))  # reduced
            if not ctxs:
                return src.num_ruptures if N == 1 else 0, 0
            esites = (sum(len(ctx) for ctx in ctxs) * src.num_ruptures /
                      self.num_rups * multiplier)  # num_rups from get_ctx_iter
        weight = esites / N  # the weight is the effective number of ruptures
        return weight, int(esites)

    def set_weight(self, sources, srcfilter, multiplier=1, mon=Monitor()):
        """
        Set the weight attribute on each prefiltered source
        """
        if hasattr(srcfilter, 'array'):  # a SiteCollection was passed
            srcfilter = SourceFilter(srcfilter, self.maximum_distance)
        G = len(self.gsims)
        N = len(srcfilter.sitecol)
        for src in sources:
            if src.nsites == 0:  # was discarded by the prefiltering
                src.esites = 0
                src.weight = .01
            else:
                with mon:
                    src.weight, src.esites = self.estimate_weight(
                        src, srcfilter, multiplier)
                    if src.weight == 0:
                        src.weight = 0.001
                    src.weight *= G
                    if src.code == b'P':
                        src.weight += .1
                    elif src.code == b'C':
                        src.weight += 10.
                    elif src.code == b'F':
                        if N <= self.max_sites_disagg:
                            src.weight *= 100  # superheavy
                        else:
                            src.weight += 30.
                    else:
                        src.weight += 1.


def by_dists(gsim):
    return tuple(sorted(gsim.REQUIRES_DISTANCES))


# see contexts_tests.py for examples of collapse
# probs_occur = functools.reduce(combine_pmf, (r.probs_occur for r in rups))
def combine_pmf(o1, o2):
    """
    Combine probabilities of occurrence; used to collapse nonparametric
    ruptures.

    :param o1: probability distribution of length n1
    :param o2: probability distribution of length n2
    :returns: probability distribution of length n1 + n2 - 1

    >>> combine_pmf([.99, .01], [.98, .02])
    array([9.702e-01, 2.960e-02, 2.000e-04])
    """
    n1 = len(o1)
    n2 = len(o2)
    o = numpy.zeros(n1 + n2 - 1)
    for i in range(n1):
        for j in range(n2):
            o[i + j] += o1[i] * o2[j]
    return o


def print_finite_size(rups):
    """
    Used to print the number of finite-size ruptures
    """
    c = collections.Counter()
    for rup in rups:
        if rup.surface:
            c['%.2f' % rup.mag] += 1
    print(c)
    print('total finite size ruptures = ', sum(c.values()))


class PmapMaker(object):
    """
    A class to compute the PoEs from a given source
    """
    def __init__(self, cmaker, srcfilter, group):
        vars(self).update(vars(cmaker))
        self.cmaker = cmaker
        self.srcfilter = srcfilter
        self.N = len(self.srcfilter.sitecol.complete)
        try:
            self.sources = group.sources
        except AttributeError:  # already a list of sources
            self.sources = group
        self.src_mutex = getattr(group, 'src_interdep', None) == 'mutex'
        self.rup_indep = getattr(group, 'rup_interdep', None) != 'mutex'
        if self.rup_indep:
            self.rup_mutex = {}
        else:
            self.rup_mutex = {}  # src_id, rup_id -> rup_weight
            for src in group:
                for i, (rup, _) in enumerate(src.data):
                    self.rup_mutex[src.id, i] = rup.weight
        self.fewsites = self.N <= cmaker.max_sites_disagg
        if hasattr(group, 'grp_probability'):
            self.grp_probability = group.grp_probability

    def count_bytes(self, ctxs):
        # # usuful for debugging memory issues
        rparams = len(self.cmaker.REQUIRES_RUPTURE_PARAMETERS)
        sparams = len(self.cmaker.REQUIRES_SITES_PARAMETERS) + 1
        dparams = len(self.cmaker.REQUIRES_DISTANCES)
        nbytes = 0
        for ctx in ctxs:
            nsites = len(ctx)
            nbytes += 8 * rparams
            nbytes += 8 * sparams * nsites
            nbytes += 8 * dparams * nsites
        return nbytes

    def gen_ctxs(self, src):
        sites = self.srcfilter.get_close_sites(src)
        if sites is None:
            return
        for ctx in self.cmaker.get_ctx_iter(src, sites):
            if self.cmaker.deltagetter:
                # adjust occurrence rates in case of aftershocks
                with self.cmaker.delta_mon:
                    delta = self.cmaker.deltagetter(src.id)
                    ctx.occurrence_rate += delta[ctx.rup_id]
            if self.fewsites:  # keep rupdata in memory (before collapse)
                self.rupdata.append(ctx)
            yield ctx

    def _make_src_indep(self, pmap):
        # sources with the same ID
        cm = self.cmaker
        allctxs = []
        ctxlen = 0
        totlen = 0
        M, G = len(self.imtls), len(self.gsims)
        maxsize = get_maxsize(M, G)
        t0 = time.time()
        for src in self.sources:
            tom = getattr(src, 'temporal_occurrence_model',
                          PoissonTOM(self.cmaker.investigation_time))
            src.nsites = 0
            for ctx in self.gen_ctxs(src):
                ctxlen += len(ctx)
                src.nsites += len(ctx)
                totlen += len(ctx)
                allctxs.append(ctx)
                if ctxlen > maxsize:
                    cm.update(pmap, concat(allctxs), tom, self.rup_mutex)
                    allctxs.clear()
                    ctxlen = 0
        if allctxs:
            # assume all sources have the same tom
            cm.update(pmap, concat(allctxs), tom, self.rup_mutex)
            allctxs.clear()
        dt = time.time() - t0
        nsrcs = len(self.sources)
        for src in self.sources:
            self.source_data['src_id'].append(src.source_id)
            self.source_data['grp_id'].append(src.grp_id)
            self.source_data['nsites'].append(src.nsites)
            self.source_data['esites'].append(src.esites)
            self.source_data['nrupts'].append(src.num_ruptures)
            self.source_data['weight'].append(src.weight)
            self.source_data['ctimes'].append(
                dt * src.nsites / totlen if totlen else dt / nsrcs)
            self.source_data['taskno'].append(cm.task_no)
        return pmap

    def _make_src_mutex(self, pmap):
        # used in the Japan model, test case_27
        pmap_by_src = {}
        cm = self.cmaker
        for src in self.sources:
            tom = getattr(src, 'temporal_occurrence_model',
                          PoissonTOM(self.cmaker.investigation_time))
            t0 = time.time()
            pm = ProbabilityMap(pmap.sids, cm.imtls.size, len(cm.gsims))
            pm.fill(self.rup_indep)
            ctxs = list(self.gen_ctxs(src))
            nctxs = len(ctxs)
            nsites = sum(len(ctx) for ctx in ctxs)
            if nsites:
                cm.update(pm, ctxs, tom, self.rup_mutex)
            if hasattr(src, 'mutex_weight'):
                arr = 1. - pm.array if self.rup_indep else pm.array
                p = pm.new(arr * src.mutex_weight)
            else:
                p = pm
            if ':' in src.source_id:
                srcid = basename(src)
                if srcid in pmap_by_src:
                    pmap_by_src[srcid].array += p.array
                else:
                    pmap_by_src[srcid] = p
            else:
                pmap_by_src[src.source_id] = p
            dt = time.time() - t0
            self.source_data['src_id'].append(src.source_id)
            self.source_data['grp_id'].append(src.grp_id)
            self.source_data['nsites'].append(nsites)
            self.source_data['esites'].append(src.esites)
            self.source_data['nrupts'].append(nctxs)
            self.source_data['weight'].append(src.weight)
            self.source_data['ctimes'].append(dt)
            self.source_data['taskno'].append(cm.task_no)

        return pmap_by_src

    def make(self, pmap):
        dic = {}
        self.rupdata = []
        self.source_data = AccumDict(accum=[])
        grp_id = self.sources[0].grp_id
        if self.src_mutex or not self.rup_indep:
            pmap.fill(0)
            pmap_by_src = self._make_src_mutex(pmap)
            for source_id, pm in pmap_by_src.items():
                if self.src_mutex:
                    pmap.array += pm.array
                else:
                    pmap.array = 1. - (1-pmap.array) * (1-pm.array)
            if self.src_mutex:
                pmap.array = self.grp_probability * pmap.array
        else:
            self._make_src_indep(pmap)
        dic['cfactor'] = self.cmaker.collapser.cfactor
        dic['rup_data'] = concat(self.rupdata)
        dic['source_data'] = self.source_data
        dic['task_no'] = self.task_no
        dic['grp_id'] = grp_id
        if self.disagg_by_src and self.src_mutex:
            dic['pmap_by_src'] = pmap_by_src
        elif self.disagg_by_src:
            # all the sources in the group have the same source_id because
<<<<<<< HEAD
            # of the groupby(group, get_source_id) in classical.py
            srcids = set(map(basename, self.sources))
            # assert len(srcids) == 1, srcids
=======
            # of the groupby(group, basename) in classical.py
            srcids = set(map(basename, self.sources))
            assert len(srcids) == 1, srcids
>>>>>>> d90a45f7
            dic['pmap_by_src'] = {srcids.pop(): pmap}
        return dic


class BaseContext(metaclass=abc.ABCMeta):
    """
    Base class for context object.
    """
    def __eq__(self, other):
        """
        Return True if ``other`` has same attributes with same values.
        """
        if isinstance(other, self.__class__):
            if self._slots_ == other._slots_:
                oks = []
                for s in self._slots_:
                    a, b = getattr(self, s, None), getattr(other, s, None)
                    if a is None and b is None:
                        ok = True
                    elif a is None and b is not None:
                        ok = False
                    elif a is not None and b is None:
                        ok = False
                    elif hasattr(a, 'shape') and hasattr(b, 'shape'):
                        if a.shape == b.shape:
                            ok = numpy.allclose(a, b)
                        else:
                            ok = False
                    else:
                        ok = a == b
                    oks.append(ok)
                return numpy.all(oks)
        return False


# mock of a site collection used in the tests and in the SMTK
class SitesContext(BaseContext):
    """
    Sites calculation context for ground shaking intensity models.

    Instances of this class are passed into
    :meth:`GroundShakingIntensityModel.get_mean_and_stddevs`. They are
    intended to represent relevant features of the sites collection.
    Every GSIM class is required to declare what :attr:`sites parameters
    <GroundShakingIntensityModel.REQUIRES_SITES_PARAMETERS>` does it need.
    Only those required parameters are made available in a result context
    object.
    """
    # _slots_ is used in hazardlib check_gsim and in the SMTK
    def __init__(self, slots='vs30 vs30measured z1pt0 z2pt5'.split(),
                 sitecol=None):
        self._slots_ = slots
        if sitecol is not None:
            self.sids = sitecol.sids
            for slot in slots:
                setattr(self, slot, getattr(sitecol, slot))

    # used in the SMTK
    def __len__(self):
        return len(self.sids)


class DistancesContext(BaseContext):
    """
    Distances context for ground shaking intensity models.

    Instances of this class are passed into
    :meth:`GroundShakingIntensityModel.get_mean_and_stddevs`. They are
    intended to represent relevant distances between sites from the collection
    and the rupture. Every GSIM class is required to declare what
    :attr:`distance measures <GroundShakingIntensityModel.REQUIRES_DISTANCES>`
    does it need. Only those required values are calculated and made available
    in a result context object.
    """
    _slots_ = ('rrup', 'rx', 'rjb', 'rhypo', 'repi', 'ry0', 'rcdpp',
               'azimuth', 'hanging_wall', 'rvolc')

    def __init__(self, param_dist_pairs=()):
        for param, dist in param_dist_pairs:
            setattr(self, param, dist)

    def roundup(self, minimum_distance):
        """
        If the minimum_distance is nonzero, returns a copy of the
        DistancesContext with updated distances, i.e. the ones below
        minimum_distance are rounded up to the minimum_distance. Otherwise,
        returns the original DistancesContext unchanged.
        """
        if not minimum_distance:
            return self
        ctx = DistancesContext()
        for dist, array in vars(self).items():
            small_distances = array < minimum_distance
            if small_distances.any():
                array = numpy.array(array)  # make a copy first
                array[small_distances] = minimum_distance
                array.flags.writeable = False
            setattr(ctx, dist, array)
        return ctx


def get_dists(ctx):
    """
    Extract the distance parameters from a context.

    :returns: a dictionary dist_name -> distances
    """
    return {par: dist for par, dist in vars(ctx).items()
            if par in KNOWN_DISTANCES}


# used to produce a RuptureContext suitable for legacy code, i.e. for calls
# to .get_mean_and_stddevs, like for instance in the SMTK
def full_context(sites, rup, dctx=None):
    """
    :returns: a full RuptureContext with all the relevant attributes
    """
    self = RuptureContext()
    self.src_id = 0
    for par, val in vars(rup).items():
        setattr(self, par, val)
    if not hasattr(self, 'occurrence_rate'):
        self.occurrence_rate = numpy.nan
    if hasattr(sites, 'array'):  # is a SiteCollection
        for par in sites.array.dtype.names:
            setattr(self, par, sites[par])
    else:  # sites is a SitesContext
        for par, val in vars(sites).items():
            setattr(self, par, val)
    if dctx:
        for par, val in vars(dctx).items():
            setattr(self, par, val)
    return self


def get_mean_stds(gsim, ctx, imts, **kw):
    """
    :param gsim: a single GSIM or a a list of GSIMs
    :param ctx: a RuptureContext or a recarray of size N with same magnitude
    :param imts: a list of M IMTs
    :param kw: additional keyword arguments
    :returns:
        an array of shape (4, M, N) obtained by applying the
        given GSIM, ctx amd imts, or an array of shape (G, 4, M, N)
    """
    single = hasattr(gsim, 'compute')
    kw['imtls'] = {imt.string: [0] for imt in imts}
    cmaker = ContextMaker('*', [gsim] if single else gsim, kw)
    out = cmaker.get_mean_stds([ctx], split_by_mag=False)  # (4, G, M, N)
    return out[:, 0] if single else out


# mock of a rupture used in the tests and in the SMTK
class RuptureContext(BaseContext):
    """
    Rupture calculation context for ground shaking intensity models.

    Instances of this class are passed into
    :meth:`GroundShakingIntensityModel.get_mean_and_stddevs`. They are
    intended to represent relevant features of a single rupture. Every
    GSIM class is required to declare what :attr:`rupture parameters
    <GroundShakingIntensityModel.REQUIRES_RUPTURE_PARAMETERS>` does it need.
    Only those required parameters are made available in a result context
    object.
    """
    src_id = 0
    rup_id = 0
    _slots_ = (
        'mag', 'strike', 'dip', 'rake', 'ztor', 'hypo_lon', 'hypo_lat',
        'hypo_depth', 'width', 'hypo_loc', 'src_id', 'rup_id')

    def __init__(self, param_pairs=()):
        for param, value in param_pairs:
            setattr(self, param, value)

    def size(self):
        """
        If the context is a multi rupture context, i.e. it contains an array
        of magnitudes and it refers to a single site, returns the size of
        the array, otherwise returns 1.
        """
        nsites = len(self.sids)
        if nsites == 1 and isinstance(self.mag, numpy.ndarray):
            return len(self.mag)
        return nsites

    # used in acme_2019
    def __len__(self):
        return len(self.sids)

    def roundup(self, minimum_distance):
        """
        If the minimum_distance is nonzero, returns a copy of the
        RuptureContext with updated distances, i.e. the ones below
        minimum_distance are rounded up to the minimum_distance. Otherwise,
        returns the original.
        """
        if not minimum_distance:
            return self
        ctx = copy.copy(self)
        for dist, array in vars(self).items():
            if dist in KNOWN_DISTANCES:
                small_distances = array < minimum_distance
                if small_distances.any():
                    array = numpy.array(array)  # make a copy first
                    array[small_distances] = minimum_distance
                    array.flags.writeable = False
                setattr(ctx, dist, array)
        return ctx


class Effect(object):
    """
    Compute the effect of a rupture of a given magnitude and distance.

    :param effect_by_mag: a dictionary magstring -> intensities
    :param dists: array of distances, one per each intensity
    :param cdist: collapse distance
    """
    def __init__(self, effect_by_mag, dists, collapse_dist=None):
        self.effect_by_mag = effect_by_mag
        self.dists = dists
        self.nbins = len(dists)

    def collapse_value(self, collapse_dist):
        """
        :returns: intensity at collapse distance
        """
        # get the maximum magnitude with a cutoff at 7
        for mag in self.effect_by_mag:
            if mag > '7.00':
                break
        effect = self.effect_by_mag[mag]
        idx = numpy.searchsorted(self.dists, collapse_dist)
        return effect[idx-1 if idx == self.nbins else idx]

    def __call__(self, mag, dist):
        di = numpy.searchsorted(self.dists, dist)
        if di == self.nbins:
            di = self.nbins
        eff = self.effect_by_mag['%.2f' % mag][di]
        return eff

    # this is used to compute the magnitude-dependent pointsource_distance
    def dist_by_mag(self, intensity):
        """
        :returns: a dict magstring -> distance
        """
        dst = {}  # magnitude -> distance
        for mag, intensities in self.effect_by_mag.items():
            if intensity < intensities.min():
                dst[mag] = self.dists[-1]  # largest distance
            elif intensity > intensities.max():
                dst[mag] = self.dists[0]  # smallest distance
            else:
                dst[mag] = interp1d(intensities, self.dists)(intensity)
        return dst


def get_effect_by_mag(mags, sitecol1, gsims_by_trt, maximum_distance, imtls):
    """
    :param mags: an ordered list of magnitude strings with format %.2f
    :param sitecol1: a SiteCollection with a single site
    :param gsims_by_trt: a dictionary trt -> gsims
    :param maximum_distance: an IntegrationDistance object
    :param imtls: a DictArray with intensity measure types and levels
    :returns: a dict magnitude-string -> array(#dists, #trts)
    """
    trts = list(gsims_by_trt)
    ndists = 51
    gmv = numpy.zeros((len(mags), ndists, len(trts)))
    param = dict(maximum_distance=maximum_distance, imtls=imtls)
    for t, trt in enumerate(trts):
        dist_bins = maximum_distance.get_dist_bins(trt, ndists)
        cmaker = ContextMaker(trt, gsims_by_trt[trt], param)
        gmv[:, :, t] = cmaker.max_intensity(sitecol1, F64(mags), dist_bins)
    return dict(zip(mags, gmv))


def get_cmakers(src_groups, full_lt, oq):
    """
    :params src_groups: a list of SourceGroups (or trt_smrs arrays)
    :param full_lt: a FullLogicTree instance
    :param oq: object containing the calculation parameters
    :returns: list of ContextMakers associated to the given src_groups
    """
    if isinstance(src_groups, numpy.ndarray):  # passed trt_smrs
        all_trt_smrs = src_groups
    else:
        all_trt_smrs = []
        for sg in src_groups:
            try:
                all_trt_smrs.append(sg.sources[0].trt_smrs)
            except AttributeError:  # for scenarios
                all_trt_smrs.append([sg.sources[0].trt_smr])
    trts = list(full_lt.gsim_lt.values)
    num_eff_rlzs = len(full_lt.sm_rlzs)
    start = 0
    cmakers = []
    for grp_id, trt_smrs in enumerate(all_trt_smrs):
        rlzs_by_gsim = full_lt.get_rlzs_by_gsim(trt_smrs)
        trti = trt_smrs[0] // num_eff_rlzs
        cmaker = ContextMaker(trts[trti], rlzs_by_gsim, oq)
        cmaker.trti = trti
        cmaker.gidx = numpy.arange(start, start + len(rlzs_by_gsim))
        cmaker.grp_id = grp_id
        start += len(rlzs_by_gsim)
        cmakers.append(cmaker)
    return cmakers


def read_cmakers(dstore, full_lt=None):
    """
    :param dstore: a DataStore-like object
    :param full_lt: a FullLogicTree instance, if given
    :returns: a list of ContextMaker instances, one per source group
    """
    from openquake.hazardlib.site_amplification import AmplFunction
    oq = dstore['oqparam']
    oq.mags_by_trt = {
        k: decode(v[:]) for k, v in dstore['source_mags'].items()}
    if 'amplification' in oq.inputs and oq.amplification_method == 'kernel':
        df = AmplFunction.read_df(oq.inputs['amplification'])
        oq.af = AmplFunction.from_dframe(df)
    else:
        oq.af = None
    trt_smrs = dstore['trt_smrs'][:]
    full_lt = full_lt or dstore['full_lt']
    cmakers = get_cmakers(trt_smrs, full_lt, oq)
    if 'delta_rates' in dstore:  # aftershock
        for cmaker in cmakers:
            cmaker.deltagetter = DeltaRatesGetter(dstore)
    return cmakers


# used in event_based
def read_cmaker(dstore, trt_smr):
    """
    :param dstore: a DataStore-like object
    :returns: a ContextMaker instance
    """
    oq = dstore['oqparam']
    full_lt = dstore['full_lt']
    trts = list(full_lt.gsim_lt.values)
    trt = trts[trt_smr // len(full_lt.sm_rlzs)]
    rlzs_by_gsim = full_lt._rlzs_by_gsim(trt_smr)
    return ContextMaker(trt, rlzs_by_gsim, oq)


def read_src_mutex(dstore):
    """
    :param dstore: a DataStore-like object
    :returns: a dictionary grp_id -> {'src_id': [...], 'weight': [...]}
    """
    info = dstore.read_df('source_info')
    mutex_df = info[info.mutex_weight > 0][['grp_id', 'mutex_weight']]
    return {grp_id: {'src_id': df.index.to_numpy(),
                     'weight': df.mutex_weight.to_numpy()}
            for grp_id, df in mutex_df.groupby('grp_id')}


def get_src_mutex(srcs):
    """
    :param srcs: a list of sources with weights and the same grp_id
    :returns: a dictionary grp_id -> {'src_id': [...], 'weight': [...]}
    """
    grp_ids = [src.grp_id for src in srcs]
    [grp_id] = set(grp_ids)
    ok = all(hasattr(src, 'mutex_weight') for src in srcs)
    if not ok:
        return {grp_id: {}}
    dic = dict(src_ids=U32([src.id for src in srcs]),
               weights=F64([src.mutex_weight for src in srcs]))
    return {grp_id: dic}


def read_ctx_by_grp(dstore):
    """
    :param dstore: DataStore instance
    :returns: dictionary grp_id -> ctx
    """
    sitecol = dstore['sitecol'].complete.array
    params = {n: dstore['rup/' + n][:] for n in dstore['rup']}
    dtlist = []
    for par, val in params.items():
        if len(val) == 0:
            return []
        elif par == 'probs_occur':
            item = (par, object)
        elif par == 'occurrence_rate':
            item = (par, F64)
        else:
            item = (par, val[0].dtype)
        dtlist.append(item)
    for par in sitecol.dtype.names:
        if par != 'sids':
            dtlist.append((par, sitecol.dtype[par]))
    ctx = numpy.zeros(len(params['grp_id']), dtlist).view(numpy.recarray)
    for par, val in params.items():
        ctx[par] = val
    for par in sitecol.dtype.names:
        if par != 'sids':
            ctx[par] = sitecol[par][ctx.sids]
    grp_ids = numpy.unique(ctx.grp_id)
    return {grp_id: ctx[ctx.grp_id == grp_id] for grp_id in grp_ids}<|MERGE_RESOLUTION|>--- conflicted
+++ resolved
@@ -1340,15 +1340,9 @@
             dic['pmap_by_src'] = pmap_by_src
         elif self.disagg_by_src:
             # all the sources in the group have the same source_id because
-<<<<<<< HEAD
-            # of the groupby(group, get_source_id) in classical.py
-            srcids = set(map(basename, self.sources))
-            # assert len(srcids) == 1, srcids
-=======
             # of the groupby(group, basename) in classical.py
             srcids = set(map(basename, self.sources))
             assert len(srcids) == 1, srcids
->>>>>>> d90a45f7
             dic['pmap_by_src'] = {srcids.pop(): pmap}
         return dic
 
