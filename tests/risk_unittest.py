# -*- coding: utf-8 -*-
# vim: tabstop=4 shiftwidth=4 softtabstop=4

# Copyright (c) 2010-2011, GEM Foundation.
#
# OpenQuake is free software: you can redistribute it and/or modify
# it under the terms of the GNU Lesser General Public License version 3
# only, as published by the Free Software Foundation.
#
# OpenQuake is distributed in the hope that it will be useful,
# but WITHOUT ANY WARRANTY; without even the implied warranty of
# MERCHANTABILITY or FITNESS FOR A PARTICULAR PURPOSE.  See the
# GNU Lesser General Public License version 3 for more details
# (a copy is included in the LICENSE file that accompanied this code).
#
# You should have received a copy of the GNU Lesser General Public License
# version 3 along with OpenQuake.  If not, see
# <http://www.gnu.org/licenses/lgpl-3.0.txt> for a copy of the LGPLv3 License.

import os
import json
import numpy
import unittest

from openquake import kvs
from openquake import shapes

from openquake.output import hazard

from openquake.risk.job import aggregate_loss_curve as aggregate
from openquake.risk.job.general import Block
from openquake.risk.job.classical_psha import ClassicalPSHABasedMixin
from openquake.risk.job.probabilistic import ProbabilisticEventMixin
from openquake.risk import probabilistic_event_based as prob
from openquake.risk import classical_psha_based as psha
from openquake.risk import scenario
from openquake.risk import common

from tests.utils import helpers


ASSET_VALUE = 5.0
INVALID_ASSET_VALUE = 0.0

HAZARD_CURVE = shapes.Curve([(5.0, 0.138), (6.0, 0.099),
        (7.0, 0.068), (8.0, 0.041)])

LOSS_RATIO_EXCEEDANCE_MATRIX = [[0.695, 0.858, 0.990, 1.000],
        [0.266, 0.510, 0.841, 0.999]]

GMFs = {"IMLs": (0.079888, 0.273488, 0.115856, 0.034912, 0.271488, 0.00224,
        0.04336, 0.099552, 0.071968, 0.003456, 0.030704, 0.011744,
        0.024176, 0.002224, 0.008912, 0.004224, 0.033584, 0.041088,
        0.012864, 0.001728, 0.06648, 0.000736, 0.01992, 0.011616,
        0.001104, 0.033264, 0.021552, 0.055088, 0.00176, 0.001088, 0.041872,
        0.005152, 0.007424, 0.002464, 0.008496, 0.019744, 0.025136, 0.005552,
        0.00168, 0.00704, 0.00272, 0.081328, 0.001408, 0.025568, 0.051376,
        0.003456, 0.01208, 0.002496, 0.001152, 0.007552, 0.004944, 0.024944,
        0.01168, 0.027408, 0.00504, 0.003136, 0.20608, 0.00344, 0.01448,
        0.03664, 0.124992, 0.005024, 0.007536, 0.015696, 0.00608,
        0.001248, 0.005744, 0.017328, 0.002272, 0.06384, 0.029104,
        0.001152, 0.016384, 0.002096, 0.00328, 0.004304, 0.020544,
        0.000768, 0.011456, 0.004528, 0.024688, 0.024304, 0.126928,
        0.002416, 0.0032, 0.024768, 0.00608, 0.02544, 0.003392,
        0.381296, 0.013808, 0.002256, 0.181776, 0.038912, 0.023888,
        0.002848, 0.014176, 0.001936, 0.089408, 0.001008, 0.02152,
        0.002464, 0.00464, 0.064384, 0.001712, 0.01584, 0.012544,
        0.028128, 0.005808, 0.004928, 0.025536, 0.008304, 0.112528,
        0.06472, 0.01824, 0.002624, 0.003456, 0.014832, 0.002592,
        0.041264, 0.004368, 0.016144, 0.008032, 0.007344, 0.004976,
        0.00072, 0.022192, 0.002496, 0.001456, 0.044976, 0.055424,
        0.009232, 0.010368, 0.000944, 0.002976, 0.00656, 0.003184,
        0.004288, 0.00632, 0.286512, 0.007568, 0.00104, 0.00144,
        0.004896, 0.053248, 0.046144, 0.0128, 0.033072, 0.02968,
        0.002096, 0.021008, 0.017536, 0.000656, 0.016032, 0.012768,
        0.002752, 0.007392, 0.007072, 0.044112, 0.023072, 0.013232,
        0.001824, 0.020064, 0.008912, 0.039504, 0.00144, 0.000816,
        0.008544, 0.077056, 0.113984, 0.001856, 0.053024, 0.023792,
        0.013056, 0.0084, 0.009392, 0.010928, 0.041904, 0.000496,
        0.041936, 0.035664, 0.03176, 0.003552, 0.00216, 0.0476, 0.028944,
        0.006832, 0.011136, 0.025712, 0.006368, 0.004672, 0.001312,
        0.008496, 0.069136, 0.011568, 0.01576, 0.01072, 0.002336,
        0.166192, 0.00376, 0.013216, 0.000592, 0.002832, 0.052928,
        0.007872, 0.001072, 0.021136, 0.029568, 0.012944, 0.004064,
        0.002336, 0.010832, 0.10104, 0.00096, 0.01296, 0.037104),
        "TSES": 900, "TimeSpan": 50}


class EpsilonProvider(object):

    def __init__(self, asset, epsilons):
        self.asset = asset
        self.epsilons = epsilons

    def epsilon(self, asset):
        assert self.asset is asset
        return self.epsilons.pop(0)


class ProbabilisticEventBasedTestCase(unittest.TestCase):

    def setUp(self):
        imls_1 = [0.01, 0.04, 0.07, 0.1, 0.12, 0.22, 0.37, 0.52]
        loss_ratios_1 = [0.001, 0.022, 0.051, 0.08, 0.1, 0.2, 0.405, 0.7]
        covs_1 = [0.0] * 8
        self.vuln_function_1 = shapes.VulnerabilityFunction(imls_1,
            loss_ratios_1, covs_1)

        self.gmfs = GMFs

        self.cum_histogram = numpy.array([112, 46, 26, 18, 14,
                12, 8, 7, 7, 6, 5, 4, 4, 4, 4, 4, 2, 1,
                1, 1, 1, 1, 1, 1])

        imls_2 = [0.0, 0.04, 0.08, 0.12, 0.16, 0.2, 0.24, 0.28, 0.32, 0.36,
            0.4, 0.44, 0.48, 0.53, 0.57, 0.61, 0.65, 0.69, 0.73, 0.77, 0.81,
            0.85, 0.89, 0.93, 0.97, 1.01, 1.05, 1.09, 1.13, 1.17, 1.21, 1.25,
            1.29, 1.33, 1.37, 1.41, 1.45, 1.49, 1.54, 1.58, 1.62, 1.66, 1.7,
            1.74, 1.78, 1.82, 1.86, 1.9, 1.94, 1.98, 2.02, 2.06, 2.1, 2.14,
            2.18, 2.22, 2.26, 2.3, 2.34, 2.38, 2.42, 2.46, 2.51, 2.55, 2.59,
            2.63, 2.67, 2.71, 2.75, 2.79, 2.83, 2.87, 2.91, 2.95, 2.99, 3.03,
            3.07, 3.11, 3.15, 3.19, 3.23, 3.27, 3.31, 3.35, 3.39, 3.43, 3.47,
            3.52, 3.56, 3.6, 3.64, 3.68, 3.72, 3.76, 3.8, 3.84, 3.88, 3.92,
            3.96, 4.0]
        loss_ratios_2 = [0.0, 0.0, 0.0, 0.01, 0.04, 0.07, 0.11, 0.15, 0.2,
            0.25, 0.3, 0.35, 0.39, 0.43, 0.47, 0.51, 0.55, 0.58, 0.61, 0.64,
            0.67, 0.69, 0.71, 0.73, 0.75, 0.77, 0.79, 0.8, 0.81, 0.83, 0.84,
            0.85, 0.86, 0.87, 0.88, 0.89, 0.89, 0.9, 0.91, 0.91, 0.92, 0.92,
            0.93, 0.93, 0.94, 0.94, 0.94, 0.95, 0.95, 0.95, 0.95, 0.96, 0.96,
            0.96, 0.96, 0.97, 0.97, 0.97, 0.97, 0.97, 0.97, 0.98, 0.98, 0.98,
            0.98, 0.98, 0.98, 0.98, 0.98, 0.98, 0.98, 0.99, 0.99, 0.99, 0.99,
            0.99, 0.99, 0.99, 0.99, 0.99, 0.99, 0.99, 0.99, 0.99, 0.99, 0.99,
            0.99, 0.99, 0.99, 0.99, 0.99, 0.99, 0.99, 0.99, 0.99, 1.0, 1.0,
            1.0, 1.0, 1.0]
        covs_2 = [0.0] * 100
        self.vuln_function_2 = shapes.VulnerabilityFunction(imls_2,
            loss_ratios_2, covs_2)

        self.params = {}
        self.params["OUTPUT_DIR"] = helpers.OUTPUT_DIR
        self.params["AGGREGATE_LOSS_CURVE"] = 1
        self.params["BASE_PATH"] = "."
        self.params["INVESTIGATION_TIME"] = 50.0

        self.job = helpers.create_job(self.params, base_path=".")
        self.job_id = self.job.job_id
        self.job.to_kvs()

        self.gmfs_1 = {"IMLs": (0.1439, 0.1821, 0.5343, 0.171, 0.2177,
                0.6039, 0.0618, 0.186, 0.5512, 1.2602, 0.2824, 0.2693,
                0.1705, 0.8453, 0.6355, 0.0721, 0.2475, 0.1601, 0.3544,
                0.1756), "TSES": 200, "TimeSpan": 50}

        self.asset_1 = {"taxonomy": "ID",
                "assetValue": 22.61}

        self.gmfs_2 = {"IMLs": (0.1507, 0.2656, 0.5422, 0.3685, 0.3172,
                0.6604, 0.1182, 0.1545, 0.7613, 0.5246, 0.2428, 0.2882,
                0.2179, 1.2939, 0.6042, 0.1418, 0.3637, 0.222, 0.3613,
                0.113), "TSES": 200, "TimeSpan": 50}

        self.asset_2 = {"taxonomy": "ID",
                "assetValue": 124.27}

        self.gmfs_3 = {"IMLs": (0.156, 0.3158, 0.3968, 0.2827, 0.1915, 0.5862,
                0.1438, 0.2114, 0.5101, 1.0097, 0.226, 0.3443, 0.1693,
                1.0754, 0.3533, 0.1461, 0.347, 0.2665, 0.2977, 0.2925),
                "TSES": 200, "TimeSpan": 50}

        self.asset_3 = {"taxonomy": "ID",
                "assetValue": 42.93}

        self.gmfs_4 = {"IMLs": (0.1311, 0.3566, 0.4895, 0.3647, 0.2313,
                0.9297, 0.2337, 0.2862, 0.5278, 0.6603, 0.3537, 0.2997,
                0.1097, 1.1875, 0.4752, 0.1575, 0.4009, 0.2519, 0.2653,
                0.1394), "TSES": 200, "TimeSpan": 50}

        self.asset_4 = {"taxonomy": "ID",
                "assetValue": 29.37}

        self.gmfs_5 = {"IMLs": (0.0879, 0.2895, 0.465, 0.2463, 0.1862, 0.763,
                0.2189, 0.3324, 0.3215, 0.6406, 0.5014, 0.3877, 0.1318, 1.0545,
                0.3035, 0.1118, 0.2981, 0.3492, 0.2406, 0.1043),
                "TSES": 200, "TimeSpan": 50}

        self.asset_5 = {"taxonomy": "ID",
                "assetValue": 40.68}

        self.gmfs_6 = {"IMLs": (0.0872, 0.2288, 0.5655, 0.2118, 0.2, 0.6633,
                0.2095, 0.6537, 0.3838, 0.781, 0.3054, 0.5375, 0.1361, 0.8838,
                0.3726, 0.0845, 0.1942, 0.4629, 0.1354, 0.1109),
                "TSES": 200, "TimeSpan": 50}

        self.asset_6 = {"taxonomy": "ID",
                "assetValue": 178.47}

        # deleting keys in kvs
        kvs.get_client().flushall()

        kvs.set_value_json_encoded(
                kvs.tokens.vuln_key(self.job_id),
                {"ID": self.vuln_function_2.to_json()})
        kvs.set_value_json_encoded(
                kvs.tokens.vuln_key(self.job_id, retrofitted=True),
                {"ID": self.vuln_function_2.to_json()})

        # store the gmfs
        self._store_gmfs(self.gmfs_1, 1, 1)
        self._store_gmfs(self.gmfs_2, 1, 2)
        self._store_gmfs(self.gmfs_3, 1, 3)
        self._store_gmfs(self.gmfs_4, 1, 4)
        self._store_gmfs(self.gmfs_5, 1, 5)
        self._store_gmfs(self.gmfs_6, 1, 6)

        # store the assets
        self._store_asset(self.asset_1, 1, 1)
        self._store_asset(self.asset_2, 1, 2)
        self._store_asset(self.asset_3, 1, 3)
        self._store_asset(self.asset_4, 1, 4)
        self._store_asset(self.asset_5, 1, 5)
        self._store_asset(self.asset_6, 1, 6)

        # deleting old file
        self._delete_test_file()

    def tearDown(self):
        self._delete_test_file()

    def _delete_test_file(self):
        try:
            os.remove(os.path.join(helpers.OUTPUT_DIR,
                    aggregate._filename(self.job_id)))
        except OSError:
            pass

    def _store_asset(self, asset, row, column):
        key = kvs.tokens.asset_key(self.job_id, row, column)
        kvs.get_client().rpush(key, json.JSONEncoder().encode(asset))

    def _store_gmfs(self, gmfs, row, column):
        key = kvs.tokens.gmf_set_key(self.job_id, column, row)
        kvs.set_value_json_encoded(key, gmfs)

    def test_an_empty_function_produces_an_empty_set(self):
        self.assertEqual(0, prob.compute_loss_ratios(
                shapes.EMPTY_CURVE, self.gmfs, None, None).size)

    def test_an_empty_gmfs_produces_an_empty_set(self):
        self.assertEqual(0, prob.compute_loss_ratios(
                self.vuln_function_1, {"IMLs": ()}, None, None).size)

    def test_with_valid_covs_we_sample_the_loss_ratios(self):
        """With valid covs we need to sample loss ratios.

        If the vulnerability function has some covs greater than 0.0 we need
        to use a different algorithm (sampled based)
        to compute the loss ratios.
        """

        imls = [0.10, 0.30, 0.50, 1.00]
        loss_ratios = [0.05, 0.10, 0.15, 0.30]
        covs = [0.30, 0.30, 0.20, 0.20]
        vuln_function = shapes.VulnerabilityFunction(imls, loss_ratios, covs)

        epsilons = [0.5377, 1.8339, -2.2588, 0.8622, 0.3188, -1.3077, \
                -0.4336, 0.3426, 3.5784, 2.7694]

        expected_asset = object()

        gmfs = {"IMLs": (0.1576, 0.9706, 0.9572, 0.4854, 0.8003,
                0.1419, 0.4218, 0.9157, 0.7922, 0.9595)}

        self.assertTrue(numpy.allclose(numpy.array([0.0722, 0.4106, 0.1800,
                0.1710, 0.2508, 0.0395, 0.1145, 0.2883, 0.4734, 0.4885]),
                prob.compute_loss_ratios(vuln_function, gmfs,
                EpsilonProvider(expected_asset, epsilons),
                expected_asset), atol=0.0001))

    def test_when_the_mean_is_zero_the_loss_ratio_is_zero(self):
        """In sampled based, when an interpolated mean loss ratio is zero,
        the resulting loss ratio is also zero.

        This is how the interpolation is done:
        mean_ratio = vuln_function.ordinate_for(ground_motion_field)

        In this case, the first IML from the GMFs is 0.10 and the
        mean loss ratio in the vulnerability function for that IML
        is zero. So the resulting loss ratio must be zero.
        """

        imls = [0.10, 0.30]
        loss_ratios = [0.00, 0.10]
        covs = [0.30, 0.30]
        vuln_function = shapes.VulnerabilityFunction(imls, loss_ratios, covs)

        epsilons = [0.5377]
        expected_asset = object()

        gmfs = {"IMLs": (0.1000, )}

        self.assertEqual(0.0, prob.compute_loss_ratios(
                vuln_function, gmfs, EpsilonProvider(
                expected_asset, epsilons), expected_asset)[0])

    def test_loss_ratios_boundaries(self):
        """Loss ratios generation given a GMFs and a vulnerability function.

        The vulnerability function used in this test has all covs equal
        to zero, so the mean based algorithm is used. This test checks
        the boundary conditions.

        The resulting loss ratio is zero if the GMF is below the minimum IML
        defined the vulnerability function.

        The resulting loss ratio is equal to the maximum loss ratio
        defined by the function if the GMF is greater than the maximum
        IML defined.
        """
        # min IML in this case is 0.01
        self.assertTrue(numpy.allclose(numpy.array([0.0, 0.0, 0.0]),
                prob.compute_loss_ratios(self.vuln_function_1,
                {"IMLs": (0.0001, 0.0002, 0.0003)}, None, None)))

        # max IML in this case is 0.52
        self.assertTrue(numpy.allclose(numpy.array([0.700, 0.700]),
                prob.compute_loss_ratios(self.vuln_function_1,
                {"IMLs": (0.525, 0.530)}, None, None)))

    def test_loss_ratios_computation_using_gmfs(self):
        """Loss ratios generation given a GMFs and a vulnerability function.

        The vulnerability function used in this test has all covs equal
        to zero, so the mean based algorithm is used. It basically
        takes each IML defined in the GMFs and interpolates them using
        the given vulnerability function.
        """

        # manually computed values by Vitor Silva
        expected_loss_ratios = numpy.array([0.0605584000000000,
                0.273100266666667, 0.0958560000000000, 0.0184384000000000,
                0.270366933333333, 0.0,
                0.0252480000000000, 0.0795669333333333,
                0.0529024000000000, 0.0,
                0.0154928000000000, 0.00222080000000000,
                0.0109232000000000, 0.0,
                0.0, 0.0, 0.0175088000000000, 0.0230517333333333,
                0.00300480000000000,
                0.0, 0.0475973333333333, 0.0, 0.00794400000000000,
                0.00213120000000000, 0.0, 0.0172848000000000,
                0.00908640000000000,
                0.0365850666666667, 0.0, 0.0, 0.0238096000000000,
                0.0, 0.0, 0.0,
                0.0, 0.00782080000000000, 0.0115952000000000,
                0.0, 0.0, 0.0,
                0.0, 0.0619504000000000, 0.0, 0.0118976000000000,
                0.0329968000000000,
                0.0, 0.00245600000000000, 0.0, 0.0, 0.0,
                0.0, 0.0114608000000000,
                0.00217600000000000, 0.0131856000000000,
                0.0, 0.0, 0.186080000000000,
                0.0, 0.00413600000000000, 0.0196480000000000,
                0.104992000000000, 0.0,
                0.0, 0.00498720000000000, 0.0, 0.0, 0.0,
                0.00612960000000000, 0.0,
                0.0450453333333333, 0.0143728000000000,
                0.0, 0.00546880000000000,
                0.0, 0.0, 0.0, 0.00838080000000000,
                0.0, 0.00201920000000000, 0.0,
                0.0112816000000000, 0.0110128000000000,
                0.106928000000000, 0.0,
                0.0, 0.0113376000000000, 0.0, 0.0118080000000000, 0.0,
                0.427215466666667, 0.00366560000000000,
                0.0, 0.161776000000000,
                0.0212384000000000, 0.0107216000000000,
                0.0, 0.00392320000000000,
                0.0, 0.0697610666666667, 0.0, 0.00906400000000000, 0.0, 0.0,
                0.0455712000000000, 0.0,
                0.00508800000000000, 0.00278080000000000,
                0.0136896000000000, 0.0, 0.0, 0.0118752000000000, 0.0,
                0.0925280000000000, 0.0458960000000000, 0.00676800000000000,
                0.0, 0.0, 0.00438240000000000, 0.0, 0.0232218666666667, 0.0,
                0.00530080000000000, 0.0, 0.0, 0.0, 0.0, 0.00953440000000000,
                0.0, 0.0, 0.0268101333333333, 0.0369098666666667, 0.0,
                0.00125760000000000, 0.0, 0.0, 0.0, 0.0, 0.0, 0.0,
                0.290899733333333, 0.0, 0.0, 0.0, 0.0, 0.0348064000000000,
                0.0279392000000000, 0.00296000000000000, 0.0171504000000000,
                0.0147760000000000, 0.0,
                0.00870560000000000, 0.00627520000000000,
                0.0, 0.00522240000000000, 0.00293760000000000, 0.0, 0.0, 0.0,
                0.0259749333333333, 0.0101504000000000,
                0.00326240000000000, 0.0,
                0.00804480000000000, 0.0, 0.0216528000000000, 0.0, 0.0, 0.0,
                0.0578208000000000, 0.0939840000000000,
                0.0, 0.0345898666666667,
                0.0106544000000000, 0.00313920000000000,
                0.0, 0.0, 0.00164960000000000,
                0.0238405333333333, 0.0,
                0.0238714666666667, 0.0189648000000000,
                0.0162320000000000, 0.0, 0.0,
                0.0293466666666667, 0.0142608000000000,
                0.0, 0.00179520000000000,
                0.0119984000000000, 0.0, 0.0, 0.0, 0.0,
                0.0501648000000000, 0.00209760000000000, 0.00503200000000000,
                0.00150400000000000, 0.0, 0.146192000000000,
                0.0, 0.00325120000000000,
                0.0, 0.0, 0.0344970666666667, 0.0, 0.0, 0.00879520000000000,
                0.0146976000000000, 0.00306080000000000,
                0.0, 0.0, 0.00158240000000000,
                0.0810400000000000, 0.0,
                0.00307200000000000, 0.0199728000000000])

        # the length of the result is the length of the gmf
        self.assertTrue(numpy.allclose(expected_loss_ratios,
                prob.compute_loss_ratios(self.vuln_function_1,
                self.gmfs, None, None)))

    def test_loss_ratios_range_generation(self):
        loss_ratios = numpy.array([0.0, 2.0])
        expected_range = numpy.array([0.0, 0.5, 1.0, 1.5, 2.0])

        self.assertTrue(numpy.allclose(expected_range,
                prob._compute_loss_ratios_range(loss_ratios, 5),
                atol=0.0001))

    def test_builds_the_cumulative_histogram(self):
        loss_ratios = prob.compute_loss_ratios(
                self.vuln_function_1, self.gmfs, None, None)

        loss_ratios_range = prob._compute_loss_ratios_range(loss_ratios)

        self.assertTrue(numpy.allclose(self.cum_histogram,
                prob._compute_cumulative_histogram(
                loss_ratios, loss_ratios_range)))

    def test_computes_the_rates_of_exceedance(self):
        expected_rates = numpy.array([0.12444444, 0.05111111, 0.02888889,
                0.02, 0.01555556, 0.01333333, 0.00888889, 0.00777778,
                0.00777778, 0.00666667, 0.00555556, 0.00444444,
                0.00444444, 0.00444444, 0.00444444, 0.00444444, 0.00222222,
                0.00111111, 0.00111111, 0.00111111, 0.00111111,
                0.00111111, 0.00111111, 0.00111111])

        self.assertTrue(numpy.allclose(expected_rates,
                prob._compute_rates_of_exceedance(
                self.cum_histogram, self.gmfs["TSES"]), atol=0.01))

    def test_tses_is_not_supposed_to_be_zero_or_less(self):
        self.assertRaises(ValueError, prob._compute_rates_of_exceedance,
                self.cum_histogram, 0.0)

        self.assertRaises(ValueError, prob._compute_rates_of_exceedance,
                self.cum_histogram, -10.0)

    def test_computes_probs_of_exceedance(self):
        expected_probs = [0.99801517, 0.92235092, 0.76412292, 0.63212056,
                0.54057418, 0.48658288, 0.35881961, 0.32219042, 0.32219042,
                0.28346869, 0.24253487, 0.1992626, 0.1992626, 0.1992626,
                0.1992626, 0.1992626, 0.10516068, 0.05404053, 0.05404053,
                0.05404053, 0.05404053, 0.05404053, 0.05404053, 0.05404053]

        self.assertTrue(numpy.allclose(expected_probs,
                prob._compute_probs_of_exceedance(
                prob._compute_rates_of_exceedance(
                self.cum_histogram, self.gmfs["TSES"]),
                self.gmfs["TimeSpan"]), atol=0.0001))

    def test_computes_the_loss_ratio_curve(self):
        # manually computed results from V. Silva
        expected_curve = shapes.Curve([(0.085255, 0.988891),
                (0.255765, 0.82622606), (0.426275, 0.77686984),
                (0.596785, 0.52763345), (0.767295, 0.39346934)])

        self.assertEqual(expected_curve, prob.compute_loss_ratio_curve(
                self.vuln_function_2, self.gmfs_1,
                None, None, number_of_samples=6))

        expected_curve = shapes.Curve([(0.0935225, 0.99326205),
                (0.2640675, 0.917915), (0.4346125, 0.77686984),
                (0.6051575, 0.52763345), (0.7757025, 0.22119922)])

        self.assertEqual(expected_curve, prob.compute_loss_ratio_curve(
                self.vuln_function_2, self.gmfs_2,
                None, None, number_of_samples=6))

        expected_curve = shapes.Curve([(0.1047, 0.99326205),
                (0.2584, 0.89460078), (0.4121, 0.63212056),
                (0.5658, 0.39346934), (0.7195, 0.39346934)])

        self.assertEqual(expected_curve, prob.compute_loss_ratio_curve(
                self.vuln_function_2, self.gmfs_3,
                None, None, number_of_samples=6))

        expected_curve = shapes.Curve([(0.09012, 0.99326205),
                (0.25551, 0.93607214), (0.4209, 0.77686984),
                (0.58629, 0.52763345), (0.75168, 0.39346934)])

        self.assertEqual(expected_curve, prob.compute_loss_ratio_curve(
                self.vuln_function_2, self.gmfs_4,
                None, None, number_of_samples=6))

        expected_curve = shapes.Curve([(0.08089, 0.99326205),
                (0.23872, 0.95021293), (0.39655, 0.7134952),
                (0.55438, 0.52763345), (0.71221, 0.39346934)])

        self.assertEqual(expected_curve, prob.compute_loss_ratio_curve(
                self.vuln_function_2, self.gmfs_5,
                None, None, number_of_samples=6))

        expected_curve = shapes.Curve([(0.0717025, 0.99326205),
                (0.2128575, 0.917915), (0.3540125, 0.82622606),
                (0.4951675, 0.77686984), (0.6363225, 0.39346934)])

        self.assertEqual(expected_curve, prob.compute_loss_ratio_curve(
                self.vuln_function_2, self.gmfs_6,
                None, None, number_of_samples=6))

    def test_with_not_earthquakes_we_have_an_empty_curve(self):
        gmfs = dict(self.gmfs)
        gmfs["IMLs"] = ()

        curve = prob.compute_loss_ratio_curve(
                self.vuln_function_1, gmfs, None, None)

        self.assertEqual(shapes.EMPTY_CURVE, curve)

    def test_with_no_ground_motion_the_curve_is_a_single_point(self):
        gmfs = {"IMLs": (0.0, 0.0, 0.0, 0.0, 0.0, 0.0, 0.0, 0.0, 0.0, 0.0),
                "TSES": 900, "TimeSpan": 50}

        # sounds like a curve, but it's a point :-)
        expected_curve = shapes.Curve([
                (0.0, 0.0), (0.0, 0.0), (0.0, 0.0),
                (0.0, 0.0), (0.0, 0.0), (0.0, 0.0),
                (0.0, 0.0), (0.0, 0.0), (0.0, 0.0),
                (0.0, 0.0), (0.0, 0.0), (0.0, 0.0),
                (0.0, 0.0), (0.0, 0.0), (0.0, 0.0),
                (0.0, 0.0), (0.0, 0.0), (0.0, 0.0),
                (0.0, 0.0), (0.0, 0.0), (0.0, 0.0),
                (0.0, 0.0), (0.0, 0.0), (0.0, 0.0)])

        self.assertEqual(expected_curve, prob.compute_loss_ratio_curve(
                self.vuln_function_1, gmfs, None, None))

    def test_an_empty_distribution_produces_an_empty_aggregate_curve(self):
        self.assertEqual(
            shapes.EMPTY_CURVE, prob.AggregateLossCurve().compute(0, 0))

    def test_computes_the_aggregate_loss_curve(self):
        # no epsilon_provided is needed because the vulnerability
        # function has all the covs equal to zero
        loss_ratios_1 = prob.compute_loss_ratios(
            self.vuln_function_2, self.gmfs_1, None, self.asset_1)

        loss_ratios_2 = prob.compute_loss_ratios(
            self.vuln_function_2, self.gmfs_2, None, self.asset_2)

        loss_ratios_3 = prob.compute_loss_ratios(
            self.vuln_function_2, self.gmfs_3, None, self.asset_3)

        loss_ratios_4 = prob.compute_loss_ratios(
            self.vuln_function_2, self.gmfs_4, None, self.asset_4)

        loss_ratios_5 = prob.compute_loss_ratios(
            self.vuln_function_2, self.gmfs_5, None, self.asset_5)

        loss_ratios_6 = prob.compute_loss_ratios(
            self.vuln_function_2, self.gmfs_6, None, self.asset_6)

        aggregate_curve = prob.AggregateLossCurve()

        aggregate_curve.append(loss_ratios_1 * self.asset_1["assetValue"])
        aggregate_curve.append(loss_ratios_2 * self.asset_2["assetValue"])
        aggregate_curve.append(loss_ratios_3 * self.asset_3["assetValue"])
        aggregate_curve.append(loss_ratios_4 * self.asset_4["assetValue"])
        aggregate_curve.append(loss_ratios_5 * self.asset_5["assetValue"])
        aggregate_curve.append(loss_ratios_6 * self.asset_6["assetValue"])

        expected_losses = numpy.array((7.2636, 57.9264, 187.4893, 66.9082,
                47.0280, 248.7796, 23.2329, 121.3514, 177.4167, 259.2902,
                77.7080, 127.7417, 18.9470, 339.5774, 151.1763, 6.1881,
                71.9168, 97.9514, 56.4720, 11.6513))

        self.assertTrue(numpy.allclose(
                expected_losses, aggregate_curve.losses))

        expected_curve = shapes.Curve([(39.52702042, 0.99326205),
                (106.20489077, 0.917915), (172.88276113, 0.77686984),
                (239.56063147, 0.52763345), (306.23850182, 0.22119922)])

        self.assertEqual(expected_curve, aggregate_curve.compute(
                200, 50, number_of_samples=6))

    def test_no_losses_without_gmfs(self):
        aggregate_curve = prob.AggregateLossCurve()
        self.assertEqual(None, aggregate_curve.losses)

    def test_curve_to_plot_interface_translation(self):
        curve = shapes.Curve([(0.1, 1.0), (0.2, 2.0)])

        expected_data = {}
        expected_data["AggregateLossCurve"] = {}
        expected_data["AggregateLossCurve"]["abscissa"] = (0.1, 0.2)
        expected_data["AggregateLossCurve"]["ordinate"] = (1.0, 2.0)

        expected_data["AggregateLossCurve"]["abscissa_property"] = \
                "Economic Losses"

        expected_data["AggregateLossCurve"]["ordinate_property"] = \
                "PoE in 50.0 years"

        expected_data["AggregateLossCurve"]["curve_title"] = \
            "Aggregate Loss Curve"

        self.assertEqual(expected_data, aggregate._for_plotting(curve, 50.0))

    def test_comp_agg_curve_calls_plotter(self):
        """
        If the AGGREGATE_LOSS_CURVE parameter in the job config file, aggregate
        loss curve SVGs will be produced using
        :py:class:`openquake.output.curve.CurvePlot`

        If AGGREGATE_LOSS_CURVE is defined in the config file (with any value),
        this test ensures that the plotter is called.
        :py:class:`openquake.output.curve.CurvePlot` will be mocked to perform
        this test.
        """

        curve = shapes.Curve([(0.1, 0.5), (0.2, 0.5), (0.3, 0.5)])

        with helpers.patch(
            'openquake.output.curve.CurvePlot.write') as write_mock:
            with helpers.patch(
                'openquake.output.curve.CurvePlot.close') as close_mock:
                aggregate.plot_aggregate_curve(self.job, curve)

                # make sure write() and close() were both called
                self.assertEqual(1, write_mock.call_count)
                self.assertEqual(1, close_mock.call_count)

    def test_plots_the_aggregate_curve_only_if_specified(self):
        """
        If the AGGREGATE_LOSS_CURVE parameter in the job config file, aggregate
        loss curve SVGs will be produced using
        :py:class:`openquake.output.curve.CurvePlot`

        If AGGREGATE_LOSS_CURVE is not defined in the config file, this test
        ensures that the plotter is not called.
        :py:class:`openquake.output.curve.CurvePlot` will be mocked to perform
        this test.
        """
        del self.params["AGGREGATE_LOSS_CURVE"]

        curve = shapes.Curve([(0.1, 0.5), (0.2, 0.5), (0.3, 0.5)])

        with helpers.patch(
            'openquake.output.curve.CurvePlot.write') as write_mock:
            with helpers.patch(
                'openquake.output.curve.CurvePlot.close') as close_mock:
                aggregate.plot_aggregate_curve(self.job, curve)

                # the plotter should not be called
                self.assertEqual(0, write_mock.call_count)
                self.assertEqual(0, close_mock.call_count)

    def test_compute_bcr(self):
        params = self.params.copy()
        params.update(dict(CALCULATION_MODE='Event Based BCR',
                           INTEREST_RATE='0.05',
                           ASSET_LIFE_EXPECTANCY='50',
                           NUMBER_OF_SEISMICITY_HISTORIES='1',
                           NUMBER_OF_LOGIC_TREE_SAMPLES='1',
                           REGION_VERTEX=('0.0, 0.0, 0.0, 2.0, '
                                          '2.0, 2.0, 2.0, 0.0'),
                           REGION_GRID_SPACING='0.1'))

        the_job = helpers.create_job(params, job_id=self.job_id)

        calculator = ProbabilisticEventMixin(the_job)

        self.block_id = kvs.tokens.risk_block_key(self.job_id, 7)
        SITE = shapes.Site(1.0, 1.0)
        Block((SITE, SITE), self.block_id).to_kvs()

        asset = {"taxonomy": "ID",
                 "assetID": 22.61,
                 "assetValue": 1,
                 "retrofittingCost": 123.45}
        self._store_asset(asset, 10, 10)

        calculator.compute_risk(self.block_id)

        result_key = kvs.tokens.bcr_block_key(self.job_id, self.block_id)
        result = kvs.get_value_json_decoded(result_key)
        self.assertEqual(result, [[10, 10, {u'22.61': 0.0}]])


class ClassicalPSHABasedTestCase(unittest.TestCase, helpers.DbTestMixin):

    def _store_asset(self, asset, row, column):
        key = kvs.tokens.asset_key(self.job_id, row, column)
        kvs.get_client().rpush(key, json.JSONEncoder().encode(asset))

    def setUp(self):
        self.job = None

    def tearDown(self):
        psha.STEPS_PER_INTERVAL = 5

        if self.job:
            self.teardown_job(self.job)

    def test_empty_loss_curve(self):
        self.assertEqual(common.compute_loss_curve(shapes.EMPTY_CURVE, None),
                shapes.EMPTY_CURVE)

    def test_a_loss_curve_is_not_defined_when_the_asset_is_invalid(self):
        self.assertEqual(common.compute_loss_curve(
                shapes.Curve([(0.1, 1.0), (0.2, 2.0), (0.3, 3.0)]),
                INVALID_ASSET_VALUE),
                shapes.EMPTY_CURVE)

    def test_loss_curve_computation(self):
        loss_ratio_curve = shapes.Curve([(0.1, 1.0), (0.2, 2.0), (0.3, 3.0)])
        loss_curve = common.compute_loss_curve(loss_ratio_curve, ASSET_VALUE)

        self.assertEqual(shapes.Curve([(0.1 * ASSET_VALUE, 1.0),
                (0.2 * ASSET_VALUE, 2.0), (0.3 * ASSET_VALUE, 3.0)]),
                loss_curve)

    def test_lrem_po_computation(self):
        hazard_curve = shapes.Curve([
              (0.01, 0.99), (0.08, 0.96),
              (0.17, 0.89), (0.26, 0.82),
              (0.36, 0.70), (0.55, 0.40),
              (0.70, 0.01)])

        # pre computed values just use one intermediate
        # values between the imls
        psha.STEPS_PER_INTERVAL = 2

        imls = [0.1, 0.2, 0.4, 0.6]
        loss_ratios = [0.05, 0.08, 0.2, 0.4]
        covs = [0.5, 0.3, 0.2, 0.1]
        vuln_function = shapes.VulnerabilityFunction(imls, loss_ratios, covs)

        lrem = psha._compute_lrem(vuln_function)

        lrem_po = psha._compute_lrem_po(vuln_function,
                lrem, hazard_curve)

        self.assertTrue(numpy.allclose(0.07, lrem_po[0][0], atol=0.005))
        self.assertTrue(numpy.allclose(0.06, lrem_po[1][0], atol=0.005))
        self.assertTrue(numpy.allclose(0.13, lrem_po[0][1], atol=0.005))
        self.assertTrue(numpy.allclose(0.47, lrem_po[5][3], atol=0.005))
        self.assertTrue(numpy.allclose(0.23, lrem_po[8][3], atol=0.005))
        self.assertTrue(numpy.allclose(0.00, lrem_po[10][0], atol=0.005))

    def test_pes_from_imls(self):
        hazard_curve = shapes.Curve([
              (0.01, 0.99), (0.08, 0.96),
              (0.17, 0.89), (0.26, 0.82),
              (0.36, 0.70), (0.55, 0.40),
              (0.70, 0.01)])

        expected_pes = [0.9729, 0.9056, 0.7720, 0.4789, 0.0100]
        imls = [0.05, 0.15, 0.3, 0.5, 0.7]

        self.assertTrue(numpy.allclose(numpy.array(expected_pes),
                psha._compute_pes_from_imls(hazard_curve, imls),
                atol=0.00005))

    def test_pes_to_pos(self):
        hazard_curve = shapes.Curve([
              (0.01, 0.99), (0.08, 0.96),
              (0.17, 0.89), (0.26, 0.82),
              (0.36, 0.70), (0.55, 0.40),
              (0.70, 0.01)])

        expected_pos = [0.0673, 0.1336, 0.2931, 0.4689]
        pes = [0.05, 0.15, 0.3, 0.5, 0.7]

        self.assertTrue(numpy.allclose(expected_pos,
                psha._convert_pes_to_pos(hazard_curve, pes),
                atol=0.00005))

    def test_bin_width_from_imls(self):
        imls = [0.1, 0.2, 0.4, 0.6]
        loss_ratios = [0.05, 0.08, 0.2, 0.4]
        covs = [0.5, 0.5, 0.5, 0.5]

        vuln_function = shapes.VulnerabilityFunction(imls, loss_ratios, covs)

        expected_steps = [0.05, 0.15, 0.3, 0.5, 0.7]

        self.assertTrue(numpy.allclose(expected_steps,
                psha._compute_imls(vuln_function)))

    def test_end_to_end(self):
        # manually computed values by Vitor Silva
        psha.STEPS_PER_INTERVAL = 2
        hazard_curve = shapes.Curve([
              (0.01, 0.99), (0.08, 0.96),
              (0.17, 0.89), (0.26, 0.82),
              (0.36, 0.70), (0.55, 0.40),
              (0.70, 0.01)])

        imls = [0.1, 0.2, 0.4, 0.6]
        loss_ratios = [0.05, 0.08, 0.2, 0.4]
        covs = [0.5, 0.3, 0.2, 0.1]
        vuln_function = shapes.VulnerabilityFunction(imls, loss_ratios, covs)

        loss_ratio_curve = psha.compute_loss_ratio_curve(
                vuln_function, hazard_curve)

        lr_curve_expected = shapes.Curve([(0.0, 0.96),
                (0.025, 0.96), (0.05, 0.91), (0.065, 0.87),
                (0.08, 0.83), (0.14, 0.75), (0.2, 0.60),
                (0.3, 0.47), (0.4, 0.23), (0.7, 0.00),
                (1.0, 0.00)])

        for x_value in lr_curve_expected.abscissae:
            self.assertTrue(numpy.allclose(
                    lr_curve_expected.ordinate_for(x_value),
                    loss_ratio_curve.ordinate_for(x_value), atol=0.005))

    def test_splits_single_interval_with_no_steps_between(self):
        self.assertTrue(numpy.allclose(numpy.array([1.0, 2.0]),
                psha._split_loss_ratios([1.0, 2.0], 1)))

    def test_splits_single_interval_with_a_step_between(self):
        self.assertTrue(numpy.allclose(numpy.array([1.0, 1.5, 2.0]),
                psha._split_loss_ratios([1.0, 2.0], 2)))

    def test_splits_single_interval_with_steps_between(self):
        self.assertTrue(numpy.allclose(numpy.array(
                [1.0, 1.25, 1.50, 1.75, 2.0]),
                psha._split_loss_ratios([1.0, 2.0], 4)))

    def test_splits_multiple_intervals_with_a_step_between(self):
        self.assertTrue(numpy.allclose(numpy.array(
                [1.0, 1.5, 2.0, 2.5, 3.0]),
                psha._split_loss_ratios([1.0, 2.0, 3.0], steps=2)))

    def test_splits_multiple_intervals_with_steps_between(self):
        self.assertTrue(numpy.allclose(numpy.array(
                [1.0, 1.25, 1.5, 1.75, 2.0, 2.25, 2.5, 2.75, 3.0]),
                psha._split_loss_ratios([1.0, 2.0, 3.0], 4)))

    def test_loss_ratio_curve_is_none_with_unknown_vuln_function(self):

        # mixin "instance"
        the_job = helpers.create_job({})
        calculator = ClassicalPSHABasedMixin(the_job)

        # empty vuln curves
        vuln_curves = {}

        # "empty" asset
        asset = {"taxonomy": "ID", "assetID": 1}

        self.assertEqual(None, calculator.compute_loss_ratio_curve(
                         None, asset, None, vuln_curves))

    def _compute_risk_classical_psha_setup(self):
        SITE = shapes.Site(1.0, 1.0)
        # deletes all keys from kvs
        kvs.get_client().flushall()

        self.job = self.setup_classic_job()

        # at the moment the hazard part doesn't do exp on the 'x'
        # so it's done on the risk part. To adapt the calculation
        # we do the reverse of the exp, i.e. log(x)
        self.hazard_curve = [
            (SITE,
             {'IMLValues': [0.001, 0.080, 0.170, 0.260, 0.360,
                            0.550, 0.700],
              'PoEValues': [0.99, 0.96, 0.89, 0.82, 0.70, 0.40, 0.01],
              'statistics': 'mean'})]

        # Vitor provided this Vulnerability Function
        imls_1 = [0.03, 0.04, 0.07, 0.1, 0.12, 0.22, 0.37, 0.52]
        loss_ratios_1 = [0.001, 0.022, 0.051, 0.08, 0.1, 0.2, 0.405, 0.700]
        covs_1 = [0.1, 0.1, 0.1, 0.1, 0.1, 0.1, 0.1, 0.1]
        self.vuln_function = shapes.VulnerabilityFunction(imls_1,
            loss_ratios_1, covs_1)

        imls_2 = [0.1, 0.2, 0.4, 0.6]
        loss_ratios_2 = [0.05, 0.08, 0.2, 0.4]
        covs_2 = [0.5, 0.3, 0.2, 0.1]
        self.vuln_function_2 = shapes.VulnerabilityFunction(imls_2,
            loss_ratios_2, covs_2)

        self.job_id = self.job.id

        self.asset_1 = {"taxonomy": "ID",
                "assetValue": 124.27}

        self.region = shapes.RegionConstraint.from_simple(
                (0.0, 0.0), (2.0, 2.0))

        self.block_id = kvs.tokens.risk_block_key(self.job_id, 7)
        block = Block((SITE, SITE), self.block_id)
        block.to_kvs()

        writer = hazard.HazardCurveDBWriter('test_path.xml', self.job_id)
        writer.serialize(self.hazard_curve)

        kvs.set_value_json_encoded(
                kvs.tokens.vuln_key(self.job_id),
                {"ID": self.vuln_function.to_json()})
        kvs.set_value_json_encoded(
                kvs.tokens.vuln_key(self.job_id, retrofitted=True),
                {"ID": self.vuln_function.to_json()})

    def test_compute_risk_in_the_classical_psha_mixin(self):
        """
            tests ClassicalPSHABasedMixin.compute_risk by retrieving
            all the loss curves in the kvs and checks their presence
        """

        self._compute_risk_classical_psha_setup()

        params = dict(CALCULATION_MODE='Classical',
                      REGION_VERTEX=('0.0, 0.0, 0.0, 2.0, '
                                     '2.0, 2.0, 2.0, 0.0'),
                      REGION_GRID_SPACING='0.1')

        the_job = helpers.create_job(params, job_id=self.job_id)

        calculator = ClassicalPSHABasedMixin(the_job)
        calculator.vuln_curves = {"ID": self.vuln_function}

        block = Block.from_kvs(self.block_id)

        asset = {"taxonomy": "ID",
                 "assetID": 22.61, "assetValue": 1}

        self._store_asset(asset, 10, 10)

        # computes the loss curves and puts them in kvs
        self.assertTrue(calculator.compute_risk(self.block_id))

        for point in block.grid(the_job.region):
            asset_key = kvs.tokens.asset_key(self.job_id, point.row,
                point.column)
            for asset in kvs.get_list_json_decoded(asset_key):
                loss_ratio_key = kvs.tokens.loss_ratio_key(
                    self.job_id, point.row, point.column, asset['assetID'])
                self.assertTrue(kvs.get_client().get(loss_ratio_key))

                loss_key = kvs.tokens.loss_curve_key(self.job_id, point.row,
                    point.column, asset['assetID'])

                self.assertTrue(kvs.get_client().get(loss_key))

    def test_compute_bcr_in_the_classical_psha_mixin(self):
        self._compute_risk_classical_psha_setup()

        params = dict(CALCULATION_MODE='Classical BCR',
                      INTEREST_RATE='0.05',
                      ASSET_LIFE_EXPECTANCY='50',
                      REGION_VERTEX=('0.0, 0.0, 0.0, 2.0, '
                                     '2.0, 2.0, 2.0, 0.0'),
                      REGION_GRID_SPACING='0.1')

        the_job = helpers.create_job(params, job_id=self.job_id)

        calculator = ClassicalPSHABasedMixin(the_job)

        Block.from_kvs(self.block_id)
        asset = {"taxonomy": "ID",
                 "assetID": 22.61,
                 "assetValue": 1,
                 "retrofittingCost": 123.45}
        self._store_asset(asset, 10, 10)
<<<<<<< HEAD

        calculator.compute_risk(self.block_id)
=======
        mixin.compute_risk(self.block_id)
>>>>>>> 82cccc42

        result_key = kvs.tokens.bcr_block_key(self.job_id, self.block_id)
        result = kvs.get_value_json_decoded(result_key)
        self.assertEqual(result, [[10, 10, {u'22.61': 0.0}]])

    def test_loss_ratio_curve_in_the_classical_psha_mixin(self):

        # mixin "instance"
        the_job = helpers.create_job({}, job_id=1234)
        calculator = ClassicalPSHABasedMixin(the_job)

        hazard_curve = shapes.Curve([
              (0.01, 0.99), (0.08, 0.96),
              (0.17, 0.89), (0.26, 0.82),
              (0.36, 0.70), (0.55, 0.40),
              (0.70, 0.01)])

        imls = [0.1, 0.2, 0.4, 0.6]
        loss_ratios = [0.05, 0.08, 0.2, 0.4]
        covs = [0.5, 0.3, 0.2, 0.1]
        vuln_function = shapes.VulnerabilityFunction(imls, loss_ratios, covs)

        # pre computed values just use one intermediate
        # values between the imls
        psha.STEPS_PER_INTERVAL = 2

        vuln_curves = {"ID": vuln_function}

        asset = {"taxonomy": "ID", "assetID": 1}

        self.assertTrue(calculator.compute_loss_ratio_curve(
                        shapes.GridPoint(None, 10, 20),
                        asset, hazard_curve, vuln_curves) is not None)

    def test_splits_with_real_values_from_turkey(self):
        loss_ratios = [0.0, 1.96E-15, 2.53E-12, 8.00E-10, 8.31E-08, 3.52E-06,
                7.16E-05, 7.96E-04, 5.37E-03, 2.39E-02, 7.51E-02, 1.77E-01]

        result = [0.0, 3.9199999999999996e-16,
                7.8399999999999992e-16,
                1.1759999999999998e-15, 1.5679999999999998e-15,
                1.9599999999999999e-15, 5.0756799999999998e-13,
                1.0131759999999998e-12, 1.5187839999999998e-12,
                2.024392e-12, 2.5299999999999999e-12,
                1.6202400000000001e-10,
                3.2151800000000003e-10, 4.8101199999999999e-10,
                6.4050600000000006e-10, 8.0000000000000003e-10,
                1.726e-08, 3.372e-08, 5.0179999999999997e-08,
                6.6639999999999993e-08, 8.3099999999999996e-08,
                7.7048000000000005e-07, 1.4578600000000002e-06,
                2.1452400000000005e-06, 2.8326200000000003e-06,
                3.5200000000000002e-06, 1.7136000000000003e-05,
                3.0752000000000006e-05, 4.4368000000000013e-05,
                5.7984000000000013e-05, 7.1600000000000006e-05,
                0.00021648000000000001, 0.00036136000000000002,
                0.00050624000000000003, 0.00065112000000000004,
                0.00079600000000000005, 0.0017108000000000002,
                0.0026256000000000001, 0.0035404, 0.0044552000000000003,
                0.0053699999999999998, 0.0090760000000000007, 0.012782,
                0.016487999999999999, 0.020194, 0.023900000000000001,
                0.034140000000000004, 0.044380000000000003,
                0.054620000000000002, 0.064860000000000001, 0.0751,
                0.095479999999999995, 0.11585999999999999, 0.13624,
                0.15661999999999998, 0.17699999999999999]

        self.assertTrue(numpy.allclose(numpy.array(result),
                psha._split_loss_ratios(loss_ratios)))

    def test_splits_with_real_values_from_taiwan(self):
        loss_ratios = [0.0, 1.877E-20, 8.485E-17, 8.427E-14,
                2.495E-11, 2.769E-09, 1.372E-07, 3.481E-06,
                5.042E-05, 4.550E-04, 2.749E-03, 1.181E-02]

        # testing just the length of the result
        self.assertEqual(56, len(psha._split_loss_ratios(loss_ratios)))

    def test_ratio_is_zero_if_probability_is_too_high(self):
        loss_curve = shapes.Curve([(0.21, 0.131), (0.24, 0.108),
                (0.27, 0.089), (0.30, 0.066)])

        self.assertEqual(0.0,
                common.compute_conditional_loss(loss_curve, 0.200))

    def test_ratio_is_max_if_probability_is_too_low(self):
        loss_curve = shapes.Curve([(0.21, 0.131), (0.24, 0.108),
                (0.27, 0.089), (0.30, 0.066)])

        self.assertEqual(0.30,
                common.compute_conditional_loss(loss_curve, 0.050))

    def test_conditional_loss_duplicates(self):
        # we feed compute_conditional_loss with some duplicated data to see if
        # it's handled correctly

        closs1 = common.compute_conditional_loss(shapes.Curve([(0.21, 0.131),
        (0.24, 0.108), (0.27, 0.089), (0.30, 0.066)]), 0.100)

        # duplicated y values, different x values, (0.19, 0.131), (0.20, 0.131)
        #should be skipped
        closs2 = common.compute_conditional_loss(shapes.Curve([(0.19, 0.131),
            (0.20, 0.131), (0.21, 0.131), (0.24, 0.108), (0.27, 0.089),
            (0.30, 0.066)]), 0.100)

        self.assertEquals(closs1, closs2)

    def test_conditional_loss_computation(self):
        loss_curve = shapes.Curve([(0.21, 0.131), (0.24, 0.108),
                (0.27, 0.089), (0.30, 0.066)])

        self.assertAlmostEqual(0.2526, common.compute_conditional_loss(
                loss_curve, 0.100), 4)

    def test_loss_ratio_pe_mid_curve_computation(self):
        loss_ratio_curve = shapes.Curve([(0, 0.3460), (0.06, 0.12),
                (0.12, 0.057), (0.18, 0.04),
                (0.24, 0.019), (0.3, 0.009), (0.45, 0)])

        expected_curve = shapes.Curve([(0.0300, 0.2330), (0.0900, 0.0885),
                (0.1500, 0.0485), (0.2100, 0.0295),
                (0.2700, 0.0140), (0.3750, 0.0045)])

        self.assertEqual(expected_curve,
                common._compute_mid_mean_pe(loss_ratio_curve))

    def test_loss_ratio_po_computation(self):
        loss_ratio_pe_mid_curve = shapes.Curve([(0.0300, 0.2330),
                (0.0900, 0.0885), (0.1500, 0.0485), (0.2100, 0.0295),
                (0.2700, 0.0140), (0.3750, 0.0045)])

        expected_curve = shapes.Curve([(0.0600, 0.1445),
                (0.1200, 0.0400), (0.1800, 0.0190), (0.2400, 0.0155),
                (0.3225, 0.0095)])

        self.assertEqual(expected_curve,
                common._compute_mid_po(loss_ratio_pe_mid_curve))

    def test_mean_loss_ratio_computation(self):
        loss_ratio_curve = shapes.Curve([(0, 0.3460), (0.06, 0.12),
                (0.12, 0.057), (0.18, 0.04),
                (0.24, 0.019), (0.3, 0.009), (0.45, 0)])

# TODO (ac): Check the difference between 0.023305 and 0.023673
        self.assertAlmostEqual(0.023305,
                common.compute_mean_loss(loss_ratio_curve), 3)


class ScenarioEventBasedTestCase(unittest.TestCase):

    def setUp(self):
        imls = [0.10, 0.30, 0.50, 1.00]
        loss_ratios = [0.05, 0.10, 0.15, 0.30]
        covs = [0.30, 0.30, 0.20, 0.20]
        self.vuln_function = shapes.VulnerabilityFunction(imls, loss_ratios,
            covs)

        self.epsilons = [0.5377, 1.8339, -2.2588, 0.8622, 0.3188, -1.3077,
                    -0.4336, 0.3426, 3.5784, 2.7694]

        self.gmfs = {"IMLs": (0.1576, 0.9706, 0.9572, 0.4854, 0.8003,
                     0.1419, 0.4218, 0.9157, 0.7922, 0.9595)}

    def test_computes_the_mean_loss_from_loss_ratios(self):
        asset = {"assetValue": 1000}
        loss_ratios = numpy.array([0.20, 0.05, 0.10, 0.05, 0.10])

        self.assertEqual(100, scenario._mean_loss_from_loss_ratios(
                         loss_ratios, asset))

    def test_computes_the_mean_loss(self):
        asset = {"assetValue": 10}
        epsilon_provider = EpsilonProvider(asset, self.epsilons)

        self.assertTrue(numpy.allclose(2.4887999999999999,
                        scenario.compute_mean_loss(
                            self.vuln_function, self.gmfs, epsilon_provider,
                            asset),
                        atol=0.0001))

    def test_computes_the_stddev_loss_from_loss_ratios(self):
        asset = {"assetValue": 1000}
        loss_ratios = numpy.array([0.20, 0.05, 0.10, 0.05, 0.10])

        self.assertTrue(numpy.allclose(61.237,
                        scenario._stddev_loss_from_loss_ratios(
                        loss_ratios, asset), atol=0.001))

    def test_computes_the_stddev_loss(self):
        asset = {"assetValue": 10}
        epsilon_provider = EpsilonProvider(asset, self.epsilons)

        self.assertTrue(numpy.allclose(1.631,
                        scenario.compute_stddev_loss(
                            self.vuln_function, self.gmfs, epsilon_provider,
                            asset),
                        atol=0.002))

    def test_calls_the_loss_ratios_calculator_correctly(self):
        gmfs = {"IMLs": ()}
        epsilon_provider = object()
        vuln_model = {"ID": self.vuln_function}
        asset = {"assetValue": 10, "taxonomy": "ID"}

        def loss_ratios_calculator(
            vuln_function, ground_motion_field_set, epsilon_provider, asset):

            self.assertTrue(asset == asset)
            self.assertTrue(epsilon_provider == epsilon_provider)
            self.assertTrue(ground_motion_field_set == gmfs)
            self.assertTrue(vuln_function == self.vuln_function)

            return numpy.array([])

        calculator = scenario.SumPerGroundMotionField(
            vuln_model, epsilon_provider, lr_calculator=loss_ratios_calculator)

        calculator.add(gmfs, asset)

    def test_keeps_track_of_the_sum_of_the_losses(self):
        loss_ratios = [
            [0.140147324, 0.151530140, 0.016176042, 0.101786402, 0.025190577],
            [0.154760019, 0.001203867, 0.370820698, 0.220145117, 0.067291408],
            [0.010945875, 0.413257970, 0.267141193, 0.040157738, 0.001981645]]

        def loss_ratios_calculator(
            vuln_function, ground_motion_field_set, epsilon_provider, asset):

            return loss_ratios.pop(0)

        vuln_model = {"ID": self.vuln_function}
        asset = {"assetValue": 100, "taxonomy": "ID"}

        calculator = scenario.SumPerGroundMotionField(
            vuln_model, None, lr_calculator=loss_ratios_calculator)

        self.assertTrue(numpy.allclose([], calculator.losses))

        calculator.add(None, asset)
        asset = {"assetValue": 300, "taxonomy": "ID"}
        calculator.add(None, asset)
        asset = {"assetValue": 200, "taxonomy": "ID"}
        calculator.add(None, asset)

        expected_sum = [62.63191284, 98.16576808,
                        166.2920523, 84.25372286, 23.10280904]

        self.assertTrue(numpy.allclose(expected_sum, calculator.losses))

    def test_handles_empty_losses_correctly(self):
        calculator = scenario.SumPerGroundMotionField(None, None)
        losses = numpy.array([1.0, 2.0])

        self.assertTrue(numpy.allclose([], calculator.losses))

        calculator.sum_losses(numpy.array([]))
        calculator.sum_losses(losses)
        calculator.sum_losses(numpy.array([]))
        calculator.sum_losses(losses)
        calculator.sum_losses(numpy.array([]))

        self.assertTrue(numpy.allclose([2.0, 4.0], calculator.losses))

    def test_computes_the_mean_from_the_current_sum(self):
        calculator = scenario.SumPerGroundMotionField(None, None)

        sum_of_losses = numpy.array(
            [62.63191284, 98.16576808, 166.2920523, 84.25372286, 23.10280904])

        calculator.losses = sum_of_losses

        self.assertTrue(numpy.allclose(86.88925302, calculator.mean))

    def test_computes_the_stddev_from_the_current_sum(self):
        calculator = scenario.SumPerGroundMotionField(None, None)

        sum_of_losses = numpy.array(
            [62.63191284, 98.16576808, 166.2920523, 84.25372286, 23.10280904])

        calculator.losses = sum_of_losses

        self.assertTrue(numpy.allclose(52.66886967, calculator.stddev))

    def test_skips_the_distribution_with_unknown_vuln_function(self):
        """The asset refers to an unknown vulnerability function.

        In case the asset defines an unknown vulnerability function
        (key 'taxonomy') the given ground
        motion field set is ignored.
        """
        vuln_model = {"ID": self.vuln_function}
        asset = {"assetValue": 100, "assetID": "ID",
                 "taxonomy": "XX"}

        calculator = scenario.SumPerGroundMotionField(vuln_model, None)

        self.assertTrue(numpy.allclose([], calculator.losses))

        calculator.add(None, asset)

        # still None, no losses are added
        self.assertTrue(numpy.allclose([], calculator.losses))


class RiskCommonTestCase(unittest.TestCase):
    def test_compute_bcr(self):
        eal_orig = 12345.21
        eal_retrofitted = 11042.84
        retrofitting_cost = 721.9345
        interest = 0.03
        life_expectancy = 22
        expected_result = 0.8716

        result = common.compute_bcr(eal_orig, eal_retrofitted,
                                    interest, life_expectancy,
                                    retrofitting_cost)
        self.assertAlmostEqual(result, expected_result, delta=1e-5)<|MERGE_RESOLUTION|>--- conflicted
+++ resolved
@@ -974,12 +974,8 @@
                  "assetValue": 1,
                  "retrofittingCost": 123.45}
         self._store_asset(asset, 10, 10)
-<<<<<<< HEAD
 
         calculator.compute_risk(self.block_id)
-=======
-        mixin.compute_risk(self.block_id)
->>>>>>> 82cccc42
 
         result_key = kvs.tokens.bcr_block_key(self.job_id, self.block_id)
         result = kvs.get_value_json_decoded(result_key)
@@ -1121,7 +1117,7 @@
                 (0.12, 0.057), (0.18, 0.04),
                 (0.24, 0.019), (0.3, 0.009), (0.45, 0)])
 
-# TODO (ac): Check the difference between 0.023305 and 0.023673
+        # TODO (ac): Check the difference between 0.023305 and 0.023673
         self.assertAlmostEqual(0.023305,
                 common.compute_mean_loss(loss_ratio_curve), 3)
 
