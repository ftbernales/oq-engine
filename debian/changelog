  [Michele Simionato]
<<<<<<< HEAD
  * Removed the syntax for magnitude-dependent magnitude distance, since
=======
  * Enabled magnitude-dependent pointsource_distance and maximum_distance
  * Removed the syntax for magnitude-dependent maximum distance, since
>>>>>>> aca22b0c
    now it can be automatically determined by the engine
  * Saving more information in the case of single-site classical hazard
  * Extended `pointsource_distance` to generic sources
  * Removed the boundary information from the CSV rupture exporter
  * Changed the /extract/rupture/XXX API to returns a TOML that can be
    used by a scenario calculator
  * Added general support for file-reading GMPEs
  * Made it possible to disaggregate on multiple realizations
    with the parameters `rlz_index` or `num_rlzs_disagg`
  * Fixed downloading the ShakeMaps (again)
  * Better error message in case of too large maximum_distance
  * Optimized the case of point sources with an hypocenter distribution and
    GSIMs independent from it and in general the case of ruptures with
    similar distances

  [Graeme Weatherill]
  * Updates SERA craton GMPE to reflect updates to NGA East site response model

  [Michele Simionato]
  * Fixed and HDF5 SWMR issue in large disaggregation calculations
  * Made `rrup` the unique acceptable `filter_distance`
  * Fixed disaggregation with a parent calculation
  * Models with duplicated values in the hypocenter and/or nodal plane
    distributions are now automatically optimized
  * Fixed an issue with missing noDamageLimit causing NaN values in
    scenario_damage calculations
  * Added more validations for predefined hazard, like forbidding the site model

  [Marco Pagani]
  * Adding the shift_hypo option for distributed seismicity

  [Michele Simionato]
  * Raised an early error for extra-large GMF calculations
  * Reduced the GMF storage by using 32 bit per event ID instead of 64 bit
  * Raised an error in case of duplicated sites in the site model
  * Fixed the case of implicit grid with a site model: sites could be
    incorrectly discarded
  * Fixed the ShakeMap downloader to find also unzipped `uncertaintly.xml`
    files
  * Fixed the rupture exporters to export the rupture ID and not the
    rupture serial
  * Removed the non-interesting `agg_maps` outputs
  * Changed the task distribution in the classical calculator and added
    a `task_multiplier` parameter

  [Marco Pagani]
  * Fixed a bug in the GenericGmpeAvgSA

  [Michele Simionato]
  * Added a `/v1/calc/validate_zip` endpoint to validate input archives
  * Deprecated inferring the intensity measure levels from the risk functions
  * Fixed a too strict check on the minimum intensities of parent an child
    calculations
  * Extended the ebrisk calculator to compute at the same time both the
    aggregate curves by tag and the total curves

  [Marco Pagani]
  * Implemented Morikawa and Fujiwara (2013) GMM

  [Michele Simionato]
  * Changed the seed algorithm in sampling with more than one source model,
    thus avoiding using more GMPEs than needed in some cases
  * If `ground_motion_fields=false` is set, the GMFs are not stored even
    if `hazard_curves_from_gmfs=true`
  * `oq show job_info` now works while the calculation is running
  * Reduced the sent data transfer in ebrisk calculations
  * Deprecated the old syntax for the `reqv` feature
  * Added short aliases for hazard statistics `mean`, `max` and `std`
  * Reduced substantially the memory occupation in the task queue
  * Added an API `/extract/sources` and an experimental `oq plot sources`
  * Added a check on valid input keys in the job.ini
  * Fixed the check on dependent calculations
  * Specifying at the same time both a grid and individual sites is an error

  [Daniele Viganò]
  * Docker containers rebased on CentOS 8
  * Fixed an issue causing zombie `ssh` processes
    when using `zmq` as task distribution mechanism
  * Introduced support for RHEL/CentOS 8

  [Michele Simionato]
  * Added a check for no GMFs in event_based_risk
  * Avoided transferring the site collection
  * Storing the sources in TOML format

python3-oq-engine (3.7.0-1~xenial01) xenial; urgency=low

  [Michele Simionato]
  * Hiding calculations that fail before the pre-execute phase (for instance,
    because of missing files); they already give a clear error
  * Added an early check on truncation_level in presence of correlation model

  [Guillaume Daniel]
  * Implemented Ameri (2017) GMPE

  [Michele Simionato]
  * Changed the ruptures CSV exporter to use commas instead of tabs
  * Added a check forbidding `aggregate_by` for non-ebrisk calculators
  * Introduced a task queue
  * Removed the `cache_XXX.hdf5` files by using the SWMR mode of h5py

  [Kris Vanneste]
  * Updated the coefficients table for the atkinson_2015 to the actual
    values in the paper.

  [Michele Simionato]
  * Added an `/extract/agg_curves` API to extract both absolute and relative
    loss curves from an ebrisk calculation
  * Changed `oq reset --yes` to remove oqdata/user only in single-user mode
  * Now the engine automatically sorts the user-provided intensity_measure_types
  * Optimized the aggregation by tag
  * Fixed a bug with the binning when disaggregating around the date line
  * Fixed a prefiltering bug with complex fault sources: in some cases, blocks
    ruptures were incorrectly discarded
  * Changed the sampling algorithm for the GMPE logic trees: now it does
    not require building the full tree in memory
  * Raised clear errors for geometry files without quotes or with the wrong
    header in the multi_risk calculator
  * Changed the realizations.csv exporter to export '[FromShakeMap]' instead
    of '[FromFile]' when needed
  * Changed the agg_curves exporter to export all realizations in a single file
    and all statistics in a single file
  * Added rlz_id, rup_id and year to the losses_by_event output for ebrisk
  * Fixed a bug in the ruptures XML exporter: the multiplicity was multiplied
    (incorrectly) by the number of realizations
  * Fixed the pre-header of the CSV outputs to get proper CSV files
  * Replaced the 64 bit event IDs in event based and scenario calculations
    with 32 bit integers, for the happiness of Excel users

  [Daniele Viganò]
  * Numpy 1.16, Scipy 1.3 and h5py 2.9 are now required

  [Michele Simionato]
  * Changed the ebrisk calculator to read the CompositeRiskModel directly
    from the datastore, which means 20x less data transfer for Canada

  [Anirudh Rao]
  * Fixed a bug in the gmf CSV importer: the coordinates were being
    sorted and new site_ids assigned even though the user input sites
    csv file had site_ids defined

  [Michele Simionato]
  * Fixed a bug in the rupture CSV exporter: the boundaries of a GriddedRupture
    were exported with lons and lats inverted
  * Added some metadata to the CSV risk outputs
  * Changed the distribution mechanism in ebrisk to reduce the slow tasks

  [Graeme Weatherill]
  * Updates Kotha et al. (2019) GMPE to July 2019 coefficients
  * Adds subclasses to Kotha et al. (2019) to implement polynomial site
    response models and geology+slope site response model
  * Adds QA test to exercise all of the SERA site response calculators

  [Michele Simionato]
  * Internal: there is not need to call ``gsim.init()`` anymore

  [Graeme Weatherill]
  * Adds parametric GMPE for cratonic regions in Europe

  [Michele Simionato]
  * In the agglosses output of scenario_risk the losses were incorrectly
    multiplied by the realization weight
  * Removed the output `sourcegroups` and added the output `events`

  [Graeme Weatherill]
  * Adds new meta ground motion models to undertake PSHA using design code
    based amplification coefficients (Eurocode 8, Pitilakis et al., 2018)
  * Adds site amplification model of Sandikkaya & Dinsever (2018)

  [Marco Pagani]
  * Added a new rupture-site metric: the azimuth to the closest point on the
    rupture

  [Michele Simionato]
  * Fixed a regression in disaggregation with nonparametric sources, which
    were effectively discarded
  * The site amplification has been disabled by default in the ShakeMap
    calculator, since it is usually already taken into account by the USGS

  [Daniele Viganò]
  * Deleted calculations are not removed from the database anymore
  * Removed the 'oq dbserver restart' command since it was broken

  [Richard Styron]
  * Fixed `YoungsCoppersmith1985MFD.from_total_moment_rate()`: due to numeric
    errors it was producing incorrect seismicity rates

  [Michele Simionato]
  * Now we generate the output `disagg_by_src` during disaggregation even in the
    case of multiple realizations
  * Changed the way the random seed is set for BT and PM distributions
  * The filenames generated by disagg_by_src exporter now contains the site ID
    and not longitude and latitude, consistently with the other exporters
  * Accepted again meanLRs greater than 1 in vulnerability functions of kind LN
  * Fixed a bug in event based with correlation and a filtered site collection
  * Fixed the CSV exporter for the realizations in the case of scenarios
    with parametric GSIMs
  * Removed some misleading warnings for calculations with a site model
  * Added a check for missing `risk_investigation_time` in ebrisk
  * Reduced drastically (I measured improvements over 40x) memory occupation,
    data transfer and data storage for multi-sites disaggregation
  * Sites for which the disaggregation PoE cannot be reached are discarded
    and a warning is printed, rather than killing the whole computation
  * `oq show performance` can be called in the middle of a computation again
  * Filtered out the far away distances and reduced the time spent in
    saving the performance info by orders of magnitude in large disaggregations
  * Reduced the data transfer by reading the data directly from the
    datastore in disaggregation calculations
  * Reduced the memory consumption sending disaggregation tasks incrementally
  * Added an extract API disagg_layer
  * Moved `max_sites_disagg` from openquake.cfg into the job.ini
  * Fixed a bug with the --config option: serialize_jobs could not be overridden
  * Implemented insured losses

 -- Matteo Nastasi (GEM Foundation) <nastasi@openquake.org>  Thu, 26 Sep 2019 08:51:44 +0000

python3-oq-engine (3.6.0-1~xenial01) xenial; urgency=low

  [Michele Simionato]
  * In some cases `applyToSources` was giving a fake error about the source
    not being in the source model even if it actually was

  [Chris Van Houtte]
  * Adds the Van Houtte et al. (2018) significant duration model for New
    Zealand

  [Michele Simionato]
  * Added a way to compute and plot the MFD coming from an event based
  * Storing the MFDs in TOML format inside the datastore

  [Robin Gee]
  * Moves b4 constant into COEFFS table for GMPE Sharma et al., 2009

  [Graeme Weatherill]
  * Adds functionality to Cauzzi et al. (2014) and Derras et al. (2014)
    calibrated GMPEs for Germany to use either finite or point source distances

  [Michele Simionato]
  * Restored the ability to associate site model parameters to a grid of sites
  * Made it possible to set `hazard_curves_from_gmfs=true` with
    `ground_motion_fields=false` in the event based hazard calculator
  * Introduced a mechanism to split the tasks based on an estimated duration
  * Integrated `oq plot_memory` into `oq plot`
  * Removed `NaN` values for strike and dip when exporting griddedRuptures
  * Fixed `oq reset` to work in multi-user mode
  * Extended the source_id-filtering feature in the job.ini to multiple sources
  * Supported WKT files for the binary perils in the multi_risk calculator
  * Added an early check on the coefficients of variation and loss ratios of
    vulnerability functions with the Beta distribution
  * Made sure that `oq engine --dc` removes the HDF5 cache file too
  * Removed the flag `optimize_same_id_sources` because it is useless now
  * Introduced a soft limit at 65,536 sites for event_based calculations
  * Fixed a performance regression in ucerf_classical that was filtering
    before splitting, thus becoming extra-slow
  * Improved the progress log, that was delayed for large classical calculations
  * Exported the ruptures as 3D multi-polygons (instead of 2D ones)
  * Changed the `aggregate_by` exports for consistency with the others
  * Changed the losses_by_event exporter for ebrisk, to make it more
    consistent with scenario_risk and event_based_risk
  * Changed the agglosses and losses_by_event exporters in scenario_risk,
    by adding a column with the realization index
  * Changed the generation of the hazard statistics to consume very little
    memory
  * Fixed a bug with concurrent_tasks being inherited from the parent
    calculation instead of using the standard default
  * Removed the dependency from mock, since it is included in unittest.mock
  * For scenario, replaced the `branch_path` with the GSIM representation in
    the realizations output
  * Added a check for suspiciously large source geometries
  * Deprecated the XML disaggregation exporters in favor of the CSV exporters
  * Turned the disaggregation calculator into a classical post-calculator
    to use the precomputed distances and speedup the computation even more
  * Fixed the disaggregation calculator by discarding the ruptures outside
    the integration distance
  * Optimized the speed of the disaggregation calculator by moving a statistical
    functions outside of the inner loop
  * Changed the file names of the exported disaggregation outputs
  * Fixed an export agg_curves issue with pre-imported exposures
  * Fixed an export agg_curves issue when the hazard statistics are different
    from the risk statistics
  * Removed the disaggregation statistics: now the engine disaggregates only on
    a single realization (default: the closest to the mean)
  * Forbidden disaggregation matrices with more than 1 million elements
  * Reduced the data transfer when computing the hazard curves
  * Optimized the reading of large CSV exposures
  * Fixed the --hc functionality across users
  * Optimized the reduction of the site collection on the exposure sites
  * Made more robust the gsim logic tree parser: lines like
    `<uncertaintyModel gmpe_table="../gm_tables/Woffshore_low_clC.hdf5">`
    are accepted again
  * Added a check against duplicated values in nodal plane distributions and
    hypocenter depth distributions
  * Changed the support for zipped exposures and source models: now the
    name of the archive must be written explicitly in the job.ini
  * Added support for numpy 1.16.3, scipy 1.3.0, h5py 2.9.0
  * Removed the special case for event_based_risk running two calculations

  [Graeme Weatherill]
  * Adds the Tromans et al. (2019) adjustable GMPE for application to PSHA
    in the UK

  [Michele Simionato]
  * Optimized src.sample_ruptures for (multi)point sources and are sources
  * Fixed a mutability bug in the DistancesContext and made all context
    arrays read-only: the fix may affect calculations using the GMPEs
    berge_thierry_2003, cauzzi_faccioli_2008 and zhao_2006;
  * Fixed a bug with the minimum_distance feature
  * Fixed a bug in the exporter of the aggregate loss curves: now the loss
    ratios are computed correctly even in presence of occupants
  * Removed the (long time deprecated) capability to read hazard curves and
    ground motion fields from XML files: you must use CSV files instead

  [Marco Pagani]
  * Implemented a modified GMPE that add between and within std to GMPEs only
    supporting total std

  [Michele Simionato]
  * Added the ability to use a taxonomy_mapping.csv file
  * Fixed a bug in classical_damage from CSV: for hazard intensity measure
    levels different from the fragility levels, the engine was giving incorrect
    results
  * Serialized also the source model logic tree inside the datastore
  * Added a check on missing intensity_measure_types in event based
  * Fixed `oq prepare_site_model` in the case of an empty datadir
  * Added a comment line with useful metadata to the engine CSV outputs
  * Removed the long time deprecated event loss table exporter for event based
    risk and enhanced the losses_by_event exporter to export the realization ID
  * Removed the long time deprecated GMF XML exporter for scenario
  * IMT-dependent weights in the gsim logic tree can be zero, to discard
    contributions outside the range of validity of (some of the) GSIMs
  * Now it is possible to export individual hazard curves from an event
  * Added a view gmvs_to_hazard

 -- Matteo Nastasi (GEM Foundation) <nastasi@openquake.org>  Tue, 16 Jul 2019 08:42:10 +0000

python3-oq-engine (3.5.2-1~xenial01) xenial; urgency=low

  [Daniele Viganò]
  * Fixed packaging issue, the .hdf5 tables for Canada were missing

  [Michele Simionato]
  * Fixed regression in the gsim logic tree parser for the case
    of .hdf5 tables

 -- Matteo Nastasi (GEM Foundation) <nastasi@openquake.org>  Fri, 31 May 2019 08:01:08 +0000

python3-oq-engine (3.5.1-1~xenial01) xenial; urgency=low

  [Michele Simionato]
  * Added a `rlzi` column to to sig_eps.csv output
  * Accepted GMF CSV files without a `rlzi` column
  * Accepted a list-like syntax like `return_periods=[30, 60, 120, 240, 480]`
    in the job.ini, as written in the manual
  * Fixed a bug in the asset_risk exporter for uppercase tags

  [Paul Henshaw]
  * Fixed an encoding bug while reading XML files on Windows

 -- Matteo Nastasi (GEM Foundation) <nastasi@openquake.org>  Mon, 20 May 2019 13:49:25 +0000

python3-oq-engine (3.5.0-1~xenial01) xenial; urgency=low

  [Giovanni Lanzano]
  * Lanzano and Luzi (2019) GMPE for volcanic zones in Italy

  [Michele Simionato]
  * Now it is possible to export individual hazard curves from an event
    based calculation by setting `hazard_curves_from_gmfs = true` and
    `individual_curves = true (before only the statistics were saved)
  * Made it possible to download remote source models
  * Removed the branching level concept in the logic trees
  * Made it possible to produce individual loss maps and curves with the
    ebrisk calculator with a single line `aggregate_by=id`
  * Added a limit of 2**32 events in event based calculations


 [Michele Simionato]
  * Now it is possible to export individual hazard curves from an event
    based calculation by setting `hazard_curves_from_gmfs = true` and
    `individual_curves = true (before only the statistics were saved)

  [Graeme Weatherill]
  * Adds adaptation of Abrahamson et al. (2016) 'BC Hydro' GMPEs calibrated
    to Mediterranean data and with epistemic adjustment factors

  [Chris Van Houtte]
  * Added new class to bradley_2013b.py for hazard maps
  * Modified test case_37 to test multiple sites

  [Marco Pagani]
  * Fixed a bug in the logic tree parser and added a check to forbid logic
    trees with applyToSources without applyToBranches, unless there is a
    single source model branch

  [Michele Simionato]
  * Removed the experimental parameter `prefilter_sources`

  [Daniele Viganò]
  * Multiple DbServer ZMQ connections are restored to avoid errors under heavy
    load and/or on slower machines

  [Michele Simionato]
  * Removed the ugly registration of custom signals at import time: now they
    are registered only if `engine.run_calc` is called
  * Removed the dependency from rtree
  * Removed all calls to ProcessPool.shutdown to speed up the tests and to
    avoid non-deterministic errors in atexit._run_exitfuncs

  [Marco Pagani]
  * Added tabular GMPEs as provided by Michal Kolaj, Natural Resources Canada

  [Michele Simionato]
  * Extended the ebrisk calculator to support coefficients of variations

  [Graeme Weatherill]
  * Adds Kotha et al (2019) shallow crustal GMPE for SERA
  * Adds 'ExperimentalWarning' to possible GMPE warnings
  * Adds kwargs to check_gsim function

  [Michele Simionato]
  * Fixed problems like SA(0.7) != SA(0.70) in iml_disagg
  * Exposed the outputs of the classical calculation in event based
    calculations with `compare_with_classical=true`
  * Made it possible to serialize together all kind of risk functions,
    including consequence functions that before were not HDF5-serializable
  * Fixed a MemoryError when counting the number of bytes stored in large
    HDF5 datasets
  * Extended `asset_hazard_distance` to a dictionary for usage with multi_risk
  * Extended oq prepare_site_model to work with sites.csv files
  * Optimized the validation of the source model logic tree: now checking
    the sources IDs is 5x faster
  * Went back to the old logic in sampling: the weights are used for the
    sampling and the statistics are computed with identical weights
  * Avoided to transfer the epsilons by storing them in the cache file
    and changed the event to epsilons associations
  * Reduced the data transfer in the computation of the hazard curves, causing
    in some time huge speedups (over 100x)
  * Implemented a flag `modal_damage_state` to display only the most likely
    damage state in the output `dmg_by_asset` of scenario damage calculations
  * Reduced substantially the memory occupation in classical calculations
    by including the prefiltering phase in the calculation phase

  [Daniele Viganò]
  * Added a 'serialize_jobs' setting to the openquake.cfg
    which limits the maximum number of jobs that can be run in parallel

  [Michele Simionato]
  * Fixed two exporters for the ebrisk calculator (agg_curves-stats and
    losses_by_event)
  * Fixed two subtle bugs when reading site_model.csv files
  * Added /extract/exposure_metadata and /extract/asset_risk
  * Introduced an experimental multi_risk calculator for volcanic risk

  [Guillaume Daniel]
  * Updating of Berge-Thierry (2003) GSIM and addition of several alternatives
    for use with Mw

  [Michele Simionato]
  * Changed the classical_risk calculator to use the same loss ratios for all
    taxonomies and then optimized all risk calculators
  * Temporarily removed the `insured_losses` functionality
  * Extended `oq restore` to download from URLs
  * Removed the column 'gsims' from the output 'realizations'
  * Better parallelized the source splitting in classical calculations
  * Added a check for missing hazard in scenario_risk/scenario_damage
  * Improved the GsimLogicTree parser to get the line number information, a
    feature that was lost with the passage to Python 3.5
  * Added a check against mispellings in the loss type in the risk keys
  * Changed the aggregation WebAPI from
    aggregate_by/taxonomy,occupancy/avg_losses?kind=mean&loss_type=structural to
    aggregate/avg_losses?kind=mean&loss_type=structural&tag=taxonomy&tag=occupancy
  * Do not export the stddevs in scenario_damage in the case of 1 event
  * Fixed export bug for GMFs imported from a file
  * Fixed an encoding error when storing a GMPETable
  * Fixed an error while exporting the hazard curves generated by a GMPETable
  * Removed the deprecated feature aggregate_by/curves_by_tag

 -- Matteo Nastasi (GEM Foundation) <nastasi@openquake.org>  Mon, 13 May 2019 09:27:18 +0000

python3-oq-engine (3.4.0-2~xenial01) xenial; urgency=low

  [Michele Simionato]
  * Compatibility with 'decorator' version >= 4.2

  [Giovanni Lanzano]
  * Contributed a GMPE SkarlatoudisEtAlSSlab2013

  [Michele Simionato]
  * Changed the event loss table exporter to export also rup_id and year
  * Extended the ebrisk calculator to compute loss curves and maps

  [Rodolfo Puglia]
  * Spectral acceleration amplitudes at 2.5, 2.75 and 4 seconds added

  [Marco Pagani]
  * Improved the event based calculator to account for cluster-based models

  [Michele Simionato]
  * Removed the now redundant command `oq extract hazard/rlzs`

  [Daniele Viganò]
  * Fixed 'oq abort' to always mark killed jobs as 'aborted'

  [Michele Simionato]
  * Made it possible to use in the Starmap tasks without a monitor argument
  * Stored the sigma and epsilon parameters for each event in event based
    and scenario calculations and extended the gmf_data exporter consequently
  * Fixed the realizations CSV exporter which was truncating the names of the
    GSIMs
  * Deprecated the XML exporters for hcurves, hmaps, uhs
  * Introduced a `sap.script` decorator
  * Used the WebExtractor in `oq importcalc`
  * Restored validation of the source_model_logic_tree.xml file
  * Raised an early error for missing occupants in the exposure
  * Added a check to forbid duplicate file names in the `uncertaintyModel` tag
  * Made it possible to store the asset loss table in the ebrisk calculator
    by specifying `asset_loss_table=true` in the job.ini
  * Added a flag `oq info --parameters` to show the job.ini parameters
  * Removed the `source_name` column from the disagg by source output

  [Rao Anirudh]
  * Fixed wrong investigation_time in the calculation of loss maps from
    loss curves

  [Robin Gee]
  * Added capability to optionally specify a `time_cutoff` parameter to
    declustering time window

  [Michele Simionato]
  * Merged the commands `oq plot_hmaps` and `oq plot_uhs` inside `oq plot`
  * Changed the storage of hazard curves and hazard maps to make it consistent
    with the risk outputs and Extractor-friendly

  [Chris Van Houtte]
  * Added necessary gsims to run the Canterbury Seismic Hazard Model
    in Gerstenberger et al. (2014)
  * Added a new gsim file mcverry_2006_chch.py to have the Canterbury-
    specific classes.
  * Added a new gsim file bradley_2013b.py to implement the
    Christchurch-specific modifications to the Bradley2013 base model.

  [Michele Simionato]
  * Added a check on the intensity measure types and levels in the job.ini,
    to make sure they are ordered by period
  * Reduced the number of client sockets to the DbServer that was causing
    (sporadically) the hanging of calculations on Windows
  * Extended the WebAPI to be able to extract specific hazard curves, maps
    and UHS (i.e. IMT-specific and site specific)
  * Removed the realization index from the event loss table export, since
    is it redundant
  * Forced all lowercase Python files in the engine codebase
  * Removed the dependency from nose

  [Robin Gee]
  * Updated GMPE of Yu et al. (2013)

  [Michele Simionato]
  * Added an `Extractor` client class leveraging the WebAPI and enhanced
    `oq plot_hmaps` to display remote hazard maps
  * Added a check when disaggregation is attempted on a source model
    with atomic source groups
  * Implemented serialization/deserialization of GSIM instances to TOML
  * Added a check against mispelled rupture distance names and fixed
    the drouet_alpes_2015 GSIMs
  * Changed the XML syntax used to define dictionaries IMT -> GSIM
  * Now GSIM classes have an `.init()` method to manage notrivial
    initializations, i.e. expensive initializations or initializations
    requiring access to the filesystem
  * Fixed a bug in event based that made it impossible to use GMPETables
  * Associated the events to the realizations even in scenario_risk: this
    involved changing the generation of the epsilons in the case of asset
    correlation. Now there is a single aggregate losses output for all
    realizations
  * Removed the rlzi column from the GMF CSV export
  * Introduced a new parameter `ebrisk_maxweight` in the job.ini
  * For classical calculations with few sites, store information about the
    realization closest to the mean hazard curve for each site
  * Removed the max_num_sites limit on the event based calculator

  [Valerio Poggi]
  * Added an AvgSA intensity measure type and a GenericGmpeAvgSA which is
    able to use it

  [Michele Simionato]
  * Introduced the ability to launch subtasks from tasks
  * Stored rupture information in classical calculations with few sites

  [Chris Van Houtte]
  * Adding conversion from geometric mean to larger horizontal component in
    bradley_2013.py

  [Michele Simionato]
  * Fixed a bug in applyToSources for the case of multiple sources
  * Moved the prefiltering on the workers to save memory
  * Exported the aggregated loss ratios in avg losses and agg losses
  * Removed the variables quantile_loss_curves and mean_loss_curves: they
    were duplicating quantile_hazard_curves and mean_hazard_curves
  * Only ruptures boundingbox-close to the site collection are stored

  [Marco Pagani]
  * Added cluster model to classical PSHA calculator

  [Michele Simionato]
  * Fixed a bug in scenario_damage from ShakeMap with noDamageLimit=0
  * Avoided the MemoryError in the controller node by speeding up the saving
    of the information about the sources
  * Turned utils/reduce_sm into a proper command
  * Fixed a wrong coefficient in the ShakeMap amplification
  * Fixed a bug in the hazard curves export (the filename did not contain
    the period of the IMT thus producing duplicated files)
  * Parallelized the reading of the exposure

  [Marco Pagani]
  * Fixed the implementation on mutex ruptures

  [Michele Simionato]
  * Changed the aggregated loss curves exporter
  * Added an experimental calculator ebrisk
  * Changed the ordering of the events (akin to a change of seed in the
    asset correlation)

  [Robin Gee]
  * Fixed bug in tusa_langer_2016.py BA08SE model - authors updated b2 coeff
  * Fixed bug in tusa_langer_2016.py related to coeffs affecting Repi models

  [Michele Simionato]
  * Added a check to forbid to set `ses_per_logic_tree_path = 0`
  * Added an API `/extract/event_info/eidx`
  * Splitting the sources in classical calculators and not in event based
  * Removed `max_site_model_distance`
  * Extended the logic used in event_based_risk - read the hazard sites
    from the site model, not from the exposure - to all calculators
  * In classical_bcr calculations with a CSV exposure the retrofitted field
    was not read. Now a missing retrofitted value is an error

 -- Matteo Nastasi (GEM Foundation) <nastasi@openquake.org>  Mon, 18 Mar 2019 10:32:00 +0000

python3-oq-engine (3.3.0-1~xenial01) xenial; urgency=low

  [Graeme Weatherill]
  * Adds GMPE suite for national PSHA for Germany

  [Daniele Viganò]
  * Added a warning box when an unsupported browser is used to view the WebUI
  * Updated Docker containers to support a multi-node deployment
    with a shared directory
  * Moved the Docker containers source code from oq-builders
  * Updated the documentation related to the shared directory
    which is now mandatory for multi-node deployments

  [Matteo Nastasi]
  * Removed tests folders

  [Stéphane Drouet]
  * Added Drouet & Cotton (2015) GMPE including 2017 erratum

  [Michele Simionato]
  * Optimized the memory occupation in classical calculations (Context.poe_map)
  * Fixed a wrong counting of the ruptures in split fault sources with
    an hypo_list/slip_list causing the calculation to fail
  * Made the export of uniform hazard spectra fast
  * Made the `std` hazard output properly exportable
  * Replaced the `~` in the header of the UHS csv files with a `-`
  * Restored the `individual_curves` flag even for the hazard curves
  * Implemented dGMPE weights per intensity measure type
  * Extended `--reuse-hazard` to all calculators
  * Fixed a bug in event_based_risk from GMFs with coefficients of variations

  [Graeme Weatherill]
  * Adds magnitude scaling relation for Germany

  [Michele Simionato]
  * Used floats for the the GSIM realization weights, not Python Decimals
  * Added a flag `fast_sampling`, by default False
  * Added an API `/extract/src_loss_table/<loss_type>`
  * Removed the rupture filtering from `sample_ruptures` and optimized it in
    the `RuptureGetter` by making use of the bounding box
  * Raised the limit on `ses_per_logic_tree_path` from 2**16 to 2**32;
  * Added a parameter `max_num_sites` to increase the number of sites accepted
    by an event based calculation up to 2 ** 32 (the default is still 2 ** 16)
  * Added a command `oq compare` to compare hazard curves and maps within
    calculations
  * Extended the engine to read transparently zipped source models and exposures
  * Restored the check for invalid source IDs in applyToSources
  * Extended the command `oq zip` to zip source models and exposures
  * Parallelized the associations event ID -> realization ID
  * Improved the message when assets are discarded in scenario calculations
  * Implemented aggregation by multiple tags, plus a special case for the
    country code in event based risk

  [Marco Pagani]
  * Added two modified versions of the Bindi et al. (2011) to be used in a
    backbone approach to compute hazard in Italy
  * Added a modified version of Berge-Thierry et al. 2003 supporting Mw

  [Michele Simionato]
  * Changed the way loss curves and loss maps are stored in order to unify
    the aggregation logic with the one used for the average losses
  * Now it is possible to compute the ruptures without specifying the sites
  * Added an early check for the case of missing intensity measure types
  * Deprecated the case of exposure, site model and region_grid_spacing all
    set at the same time
  * Implemented multi-exposure functionality in event based risk
  * Changed the event based calculator to store the ruptures incrementally
    without keeping them all in memory
  * Refactored the UCERF event based calculator to work as much as possible
    the regular calculator
  * Optimized the management and storage of the aggregate losses in the event
    based risk calculation; also, reduced the memory consumption
  * Changed the default for `individual_curves` to "false", which is the right
    default for large calculations
  * Optimized the saving of the events
  * Removed the `save_ruptures` flag in the job.ini since ruptures must be saved
    always
  * Optimized the rupture generation in case of sampling and changed the
    algorithm and seeds
  * Fixed a bug with the IMT `SA(1)` considered different from `SA(1.0)`
  * Removed the long-time deprecated GMF exporter in XML format for event_based
  * Added a re-use hazard feature in event_based_risk in single-file mode
  * Made the event ID unique also in scenario calculations with
    multiple realizations
  * Removed the annoying hidden .zip archives littering the export directory
  * Added an easy way to read the exposure header
  * Added a way to run Python scripts using the engine libraries via `oq shell`
  * Improved the minimum_magnitude feature
  * Fixed the check on missing hazard IMTs
  * Reduced substantially the memory occupation in event based risk
  * Added the option `spatial_correlation=no correlation` for risk calculations
    from ShakeMaps
  * Removed the experimental calculator `ucerf_risk`
  * Optimized the sampling of time-independent sources for the case of
   `prefilter_sources=no`
  * Changed the algorithm associating events to SESs and made the event based
    hazard calculator faster in the case of many SESs
  * Reduced substantially the memory consumption in event based risk
  * Made it possible to read multiple site model files in the same calculation
  * Implemented a smart single job.ini file mode for event based risk
  * Now warnings for invalid parameters are logged in the database too
  * Fixed `oq export avg_losses-stats` for the case of one realization
  * Added `oq export losses_by_tag` and `oq export curves_by_tag`
  * Extended `oq export` to work in a multi-user situation
  * Forbidden event based calculations with more than `max_potential_paths`
    in the case of full enumeration
  * Saved a large amount of memory in event_based_risk calculations
  * Added a command `oq export losses_by_tag/<tagname> <calc_id>`
  * Extended `oq zip` to zip the risk files together with the hazard files
  * Changed the building convention for the event IDs and made them unique
    in the event loss table, even in the case of full enumeration
  * Optimized the splitting of complex fault sources
  * Fixed the ShakeMap download procedure for `uncertainty.zip` archives
    with an incorrect structure (for instance for ci3031111)
  * Disabled the spatial correlation in risk-from-ShakeMap by default
  * Optimized the rupture sampling where there is a large number of SESs
  * Extended the `reqv` feature to multiple tectonic region types and
    removed the spinning/floating for the TRTs using the feature
  * Reduced the GMPE logic tree upfront for TRTs missing in the source model
  * Fixed the ShakeMap downloader to use the USGS GeoJSON feed
  * Improved the error message when there are more than 65536 distinct tags
    in the exposure
  * Turned `vs30measured` into an optional parameter

  [Chris Van Houtte]
  * Added `siteclass` as a site parameter, and `reference_site_class` as
    a site parameter than can be specified by the user in the ini file
  * Added new classes to mcverry_2006.py to take siteclass as a predictor
  * Updated comments in mcverry_2006.py
  * Added new mcverry_2006 test tables to account for difference in site
    parameter
  * Added qa_test_data classical case_32

  [Michele Simionato]
  * Fixed the rupture exporter for Canada
  * Extended the `oq prepare_site_model` to optionally generate the
    fields z1pt0, z2pt5 and vs30measured
  * It is now an error to specify both the sites and the site model in the
    job.ini, to avoid confusion with the precedency
  * Implemented a reader for site models in CSV format
  * Made the export_dir relative to the input directory
  * Better error message for ShakeMaps with zero stddev
  * Added a source_id-filtering feature in the job.ini
  * Added a check on non-homogeneous tectonic region types in a source group
  * Fixed the option `oq engine --config-file` that broke a few releases ago
  * Replaced `nodal_dist_collapsing_distance` and
     `hypo_dist_collapsing_distance` with `pointsource_distance` and made
     use of them in the classical and event based calculators

  [Graeme Weatherill]
  * Fixes to hmtk completeness tables for consistent rates and addition of
    more special methods to catalogue

  [Michele Simionato]
  * Restricted ChiouYoungs2008SWISS01 to StdDev.TOTAL to avoid a bug
    when computing the GMFs with inter/intra stddevs
  * Raised an error if assets are discarded because too far from the hazard
    sites (before it was just a warning)
  * Added an attribute .srcidx to every event based rupture and stored it
  * Fixed an issue with the Byte Order Mark (BOM) for CSV exposures prepared
    with Microsoft Excel
  * Reduced the site collection instead of just filtering it; this fixes
    a source filtering bug and changes the numbers in case of GMF-correlation
  * Added a command `oq prepare_site_model` to prepare a sites.csv file
    containing the vs30 and changed the engine to use it
  * Added a cutoff when storing a PoE=1 from a CSV file, thus avoiding NaNs
    in classical_damage calculations
  * Reduced the data transfer in the risk model by only considering the
    taxonomies relevant for the exposure
  * Extended `oq engine --run` to accept a list of files
  * Optimized the saving of the risk results in event based in the case of
    many sites and changed the command `oq show portfolio_loss` to show
    mean and standard deviation of the portfolio loss for each loss type

  [Marco Pagani]
  * Added a first and preliminary version of the GMM for the Canada model
    represented in an analytical form.
  * Added a modified version of Atkinson and Macias to be used for the
    calculation of hazard in NSHMP2014.
  * Added support for PGA to the Si and Midorikawa (1999).

  [Michele Simionato]
  * Made it possible to run the risk over an hazard calculation of another user
  * Worked around the OverflowError: cannot serialize a bytes object larger
    than 4 GiB in event based calculations
  * Started using Python 3.6 features
  * Fixed the check on vulnerability function ID uniqueness for NRML 0.5
  * Ruptures and GMFs are now computed concurrently, thus mitigating the
    issue of slow tasks
  * Changed the name of the files containing the disaggregation outputs:
    instead of longitude and latitude they contain the site ID now
  * If a worker runs close to out of memory, now a warning appears in the
    main log
  * 'lons' and 'lats' are now spelled 'lon' and 'lat' in
    the REQUIRES_SITES_PARAMETERS to be consistent with site_model.xml

  [Daniele Viganò]
  * Fixed a bug about 'The openquake master lost its controlling terminal'
    when running with 'nohup' from command line

  [Michele Simionato]
  * The `export_dir` is now created recursively, i.e. subdirectories are
    automatically created if needed
  * Fixed a bug with the minimum_magnitude feature and extended it to be
    tectonic region type dependent
  * Changed the rupture generation to yield bunches of ruptures, thus avoiding
    the 4GB pickle limit
  * Parallelized the splitting of the sources, thus making the preprocessing
    faster

  [Marco Pagani]
  * Implemented two additional versions of the Silva et al. 2002 GMPE
  * Added the possibility of setting rake to 'undefined'
  * Added first 'modified GMPE' implementing the site term for Canada 2015 model
  * Fixed a bug in the disaggregation calculation due to wrong binning of magnitudes

  [Michele Simionato]
  * Now the combination uniform_hazard_spectra=true and mean_hazard_curves=false
    is accepted again, as requested by Laurentiu Danciu

  [Daniele Viganò]
  * Support for Ubuntu Trusty is removed
  * Replaced supervisord with systemd in Ubuntu packages

  [Michele Simionato]
  * Changed the way the rupture geometries are stored to be consistent with
    the source geometries
  * We are now saving information about the source geometries in the datastore
    (experimentally)
  * Fixed a bug in event based with sampling causing incorrect GMFs
  * Unified all distribution mechanisms to returns the outputs via zmq
  * Added a check for inconsistent IMTs between hazard and risk
  * Replaced the forking processpool with a spawning processpool

 -- Matteo Nastasi (GEM Foundation) <nastasi@openquake.org>  Mon, 07 Jan 2019 13:51:24 +0000

python3-oq-engine (3.2.0-1~xenial01) xenial; urgency=low

  [Kendra Johnson]
  * Implemented a version of Munson and Thurber (1997) for use with the
    USGS Hawaii hazard model
  * Implemented PGA for Campbell (1997)

  [Matteo Nastasi]
  * specified 'amd64' as the only architecture supported by ubuntu packages

  [Michele Simionato]
  * Changed the source writer: now the `srcs_weights` are written in the XML
    file only if they are nontrivial
  * Changed the algorithm assigning the seeds: they are now generated before
    the source splitting; also, a seed-related bug in the splitting was fixed
  * For event based, moved the rupture generation in the prefiltering phase

  [Daniele Viganò]
  * Fixed a bug with CTRL-C when using the `processpool` distribution

  [Robin Gee]
  * Raised the source ID length limit in the validation from 60 to 75 characters
    to allow sources with longer IDs

  [Michele Simionato]
  * Introduced a `multi_node` flag in `openquake.cfg` and used it to
    fully parallelize the prefiltering in a cluster
  * Used the rupture seed as rupture ID in event based calculations
  * Changed the deprecation mechanism of GSIMs to use a class attribute
    `superseded_by=NewGsimClass`
  * Solved the pickling bug in event based hazard by using generator tasks
  * Improved the distribution of the risk tasks by changing the weight

  [Pablo Heresi]
  * Contributed the HM2018CorrelationModel

  [Michele Simionato]
  * Restored the `individual_curves` flag that for the moment is used for the
    risk curves
  * Introduced two experimental new parameters `floating_distance` and
    `spinning_distance` to reduce hypocenter distributions and nodal plane
    distributions of ruptures over the corresponding distances
  * Optimized the parsing of the logic tree when there is no "applyToSources"
  * Made the IMT classes extensible in client code
  * Reduced the hazard maps from 64 to 32 bit, to be consistent with the
    hazard curves and to reduce by half the download time

  [Graeme Weatherill]
  * Implements a fix of Montalva et al (2016) for new coefficients (now
    Montalva et al. (2017))

  [Michele Simionato]
  * Parallelized the reading of the source models
  * Optimized `oq info --report` by not splitting the sources in that case
  * Speedup the download of the hazard curves, maps and uhs
  * Honored `concurrent_tasks` in the prefiltering phase too
  * It is now legal to compute uniform hazard spectra for a single period
  * Added command `oq plot_memory`
  * Introduced a MultiGMPE concept
  * Saved the size of the datastore in the database and used it in the WebUI

  [Graeme Weatherill]
  * Adds geotechnical related IMTs

  [Michele Simionato]
  * Renamed /extract/agglosses -> /extract/agg_losses and same for aggdamages
  * Supported equivalent epicentral distance with a `reqv_hdf5` file
  * Fixed the risk from ShakeMap feature in the case of missing IMTs
  * Changed the way gmf_data/indices and ruptures are stored
  * Added experimental support for dask
  * Added 11 new site parameters for geotechnic hazard
  * Changed the SiteCollection to store only the parameters required by the
    GSIMs

  [Robin Gee]
  * The number of sites is now an argument in the method _get_stddevs()
    in the GMPE of Kanno, 2006

  [Michele Simionato]
  * Changed the serialization of ruptures to HDF5: the geometries are now
    stored in a different dataset
  * Bug fix: the asset->site association was performed even when not needed
  * Made it possible to serialize to .hdf5 multipoint sources and
    nonparametric gridded sources
  * Added a check on source model logic tree files: the uncertaintyModel
    values cannot be repeated in the same branchset
  * Added a flag `std_hazard_curves`; by setting it to `true` the user can
    compute the standard deviation of the hazard curves across realizations

  [Marco Pagani]
  * Added Thingbaijam et al. (2017) magnitude-scaling relationship

  [Michele Simionato]
  * Added an /extract/ API for event_based_mfd
  * Fixed a bug in the classical_damage calculators: multiple loss types
    were not treated correctly

  [Marco Pagani]
  * Adding tests to the method computing decimal time

  [Michele Simionato]
  * Removed the event_based_rupture calculator and three others
  * Added a field `size_mb` to the `output` table in the database and made
    it visible in the WebUI as a tooltip
  * Added a command `oq check_input job.ini` to check the input files
  * Made the loss curves and maps outputs from an event based risk calculation
    visible to the engine and the WebUI (only the stats)
  * Added a check on duplicated branchIDs in GMPE logic trees

  [Daniele Viganò]
  * Fixed a bug when reading exposure with utf8 names on systems with non-utf8
    terminals (Windows)
  * Changed the openquake.cfg file and added a dbserver.listen parameter
  * Added the hostname in the WebUI page. It can be customize by the user
    via the `local_settings.py` file

  [Michele Simionato]
  * Added a Content-Length to the outputs downloadable from the WebUI
  * Fixed a bug when extracting gmf_data from a hazard calculation with a
    filtered site collection
  * Stored an attributed `events.max_gmf_size`
  * Added a check on exposures with missing loss types
  * Added a LargeExposureGrid error to protect the user by tricky exposures
    (i.e. France with assets in the Antilles)
  * Changed the event_based_risk calculator to compute the loss curves and
    maps directly; removed the asset_loss_table
  * Changed the event_based_risk calculator to distribute by GMFs always
  * Optimized the memory consumption in the UCERF classical calculator
  * Added a parameter `minimum_magnitude` in the job.ini
  * Added an utility `utils/combine_mean_curves.py`

 -- Matteo Nastasi (GEM Foundation) <nastasi@openquake.org>  Thu, 06 Sep 2018 12:27:53 +0000

python3-oq-engine (3.1.0-1~xenial01) xenial; urgency=low

  [Marco Pagani and Changlong Li]
  * Added a version of the Yu et al. (2013) GMPE supporting Mw

  [Michele Simionato]
  * Reduced the data transfer in the UCERF calculators
  * Stored the zipped input files in the datastore for reproducibility
  * Fixed a regression when reading GMFs from an XML in absence of a sites.csv
    file

  [Robin Gee]
  * Extend `oq to_shapefile` method to also work with `YoungsCoppersmithMFD`
    and `arbitraryMFD` MFD typologies.

  [Michele Simionato]
  * Now the hazard statistics can be computed efficiently even in a single
    calculation, i.e. without the `--hc` option
  * Added a check on the Python version in the `oq` command
  * Reduced the data transfer when sending the site collection
  * Changed the default `filter_distance`

  [Daniele Viganò]
  * Fixed a bug where the PID was not saved into the database
    when using the command line interface
  * Made it impossible to fire  multiple `CTRL-C` in sequence
    to allow processes teardown and tasks revocation when Celery is used

  [Michele Simionato]
  * Used `scipy.spatial.distance.cdist` in `Mesh.get_min_distance`
  * Prefiltered sites and assets in scenario calculations
  * Made it possible to specify the `filter_distance` in the `job.ini`
  * Made rtree optional again and disabled it in macOS
  * Optimized the SiteCollection class and doubled the speed of distance
    calculations in most continental scale calculations
  * Fixed an ordering bug in event based risk from GMFs when using a
    vulnerability function with PMF
  * Replaced Rtree with KDtree except in the source filtering
  * Parallelized the source prefiltering
  * Removed the tiling feature from the classical calculator
  * Undeprecated `hazardlib.calc.stochastic.stochastic_event_set` and
    made its signature right
  * Removed the source typology from the ruptures and reduced the rupture
    hierarchy
  * Removed the mesh spacing from PlanarSurfaces
  * Optimized the instantiation of the rtree index
  * Replaced the old prefiltering mechanism with the new one

  [Daniele Viganò]
  * Managed the case of a dead controlling terminal (SIGHUP)

  [Michele Simionato]
  * Removed Decimal numbers from the PMF distribution in hazardlib
  * Fixed another tricky bug with rtree filtering across the international
    date line
  * Added a parameter `prefilter_sources` with values `rtree|numpy|no`
  * Removed the prefiltering on the workers, resulting in a huge speedup
    for gridded ruptures at the cost of a larger data transfer
  * Changed the `losses_by_event` output to export a single .csv file with
    all realizations
  * Added a `cross_correlation` parameter used when working with shakemaps
  * Now sites and exposure can be set at the same time in the job.ini
  * Introduced a `preclassical` calculator
  * Extended the scenario_damage calculator to export `dmg_by_event`
    outputs as well as `losses_by_event` outputs if there is a consequence
    model
  * Unified `region` and `region_constraint` parameters in the job.ini
  * Added a check to forbid duplicated GSIMs in the logic tree
  * Introduced some changes to the `realizations` exporter (renamed field
    `uid` -> `branch_path` and removed the `model` field)
  * Added a command `oq celery inspect`
  * Reduced the check on too many realizations to a warning, except for
    event based calculations
  * Improved the hazard exporter to exports only data for the filtered
    site collection and not the full site collection
  * Extended the BCR exporter to export the asset tags

  [Catalina Yepes]
  * Revised/enhanced the risk demos

  [Michele Simionato]
  * Added a warning about the option `optimize_same_id_sources` when the user
    should take advantage of it

  [Daniele Viganò]
  * `celery-status` script converted into `oq celery status` command
  * Removed Django < 1.10 backward compatibility
  * Updated Python dependices (numpy 1.14, scipy 1.0.1,
    Django 1.10+, Celery 4+)

  [Michele Simionato]
  * Implemented scenario_risk/scenario_damage from shakemap calculators
  * Exported the asset tags in the asset based risk outputs
  * Fixed a numeric issue for nonparametric sources causing the hazard curves
    to saturate at high intensities
  * Added an utility to download shakemaps
  * Added an XML exporter for the site model
  * Slight change to the correlation module to fix a bug in the SMTK
  * Added a distribution mechanism `threadpool`

 -- Matteo Nastasi (GEM Foundation) <nastasi@openquake.org>  Fri, 01 Jun 2018 09:02:01 +0000

python3-oq-engine (3.0.0-1~precise01) precise; urgency=low

  [Michele Simionato]
  * Fixed a bug with newlines in the logic tree path breaking the CSV exporter
    for the realizations output
  * When setting the event year, each stochastic event set is now considered
    independent
  * Fixed a bug in the HMTK plotting libraries and added the ability to
    customize the figure size
  * Fixed bug in the datastore: now we automatically look for the attributes
    in the parent dataset, if the dataset is missing in the child datastore
  * Extended extract_losses_by_asset to the event based risk calculator
  * Stored in source_info the number of events generated per source
  * Added a script utils/reduce_sm to reduce the source model of a calculation
    by removing all the sources not affecting the hazard
  * Deprecated `openquake.hazardlib.calc.stochastic.stochastic_event_set`
  * Fixed the export of ruptures with a GriddedSurface geometry
  * Added a check for wrong or missing `<occupancyPeriods>` in the exposure
  * Fixed the issue of slow tasks in event_based_risk from precomputed GMFs
    for sites without events
  * Now the engine automatically associates the exposure to a grid if
    `region_grid_spacing` is given and the sites are not specified otherwise
  * Extracting the site mesh from the exposure before looking at the site model
  * Added a check on probs_occur summing up to 1 in the SourceWriter
  * `oq show job_info` now shows the received data amount while the
    calculation is progressing

  [Daniele Viganò]
  * Removed support for Python 2 in `setup.py`
  * Removed files containing Python 2 dependencies
  * Added support for WebUI groups/permissions on the
    export outputs and datastore API endpoints

  [Michele Simionato]
  * Fixed `oq show` for multiuser with parent calculations
  * Fixed `get_spherical_bounding_box` for griddedSurfaces
  * Implemented disaggregation by source only for the case
    of a single realization in the logic tree (experimental)
  * Replaced celery with celery_zmq as distribution mechanism
  * Extended `oq info` to work on source model logic tree files
  * Added a check against duplicated fields in the exposure CSV
  * Implemented event based with mutex sources (experimental)
  * Add an utility to read XML shakemap files in hazardlib
  * Added a check on IMTs for GMFs read from CSV

  [Daniele Viganò]
  * Changed the default DbServer port in Linux packages from 1908 to 1907

  [Michele Simionato]
  * Logged rupture floating factor and rupture spinning factor
  * Added an extract API for losses_by_asset
  * Added a check against GMF csv files with more than one realization
  * Fixed the algorithm setting the event year for event based with sampling
  * Added a command `oq importcalc` to import a remote calculation in the
    local database
  * Stored avg_losses-stats in event based risk if there are multiple
    realizations
  * Better error message in case of overlapping sites in sites.csv
  * Added a an investigation time attribute to source models with
    nonparametric sources
  * Bug fix: in some cases the calculator `event_based_rupture` was generating
    too few tasks and the same happened for classical calculation with
    `optimize_same_id_sources=true
  * Changed the ordering of the epsilons in scenario_risk
  * Added the ability to use a pre-imported risk model
  * Very small result values in scenario_damage (< 1E-7) are clipped to zero,
    to hide numerical artifacts
  * Removed an obsolete PickleableSequence class
  * Fixed error in classical_risk when num_statistics > num_realizations
  * Fixed a TypeError when reading CSV exposures with occupancy periods
  * Extended the check on duplicated source IDs to models in format NRML 0.5
  * Added a warning when reading the sources if .count_ruptures() is
    suspiciously slow
  * Changed the splitting logic: now all sources are split upfront
  * Improved the splitting of complex fault sources
  * Added a script to renumber source models with non-unique source IDs
  * Made the datastore of calculations using GMPETables relocatable; in
    practice you can run the Canada model on a cluster, copy the .hdf5 on
    a laptop and do the postprocessing there, a feat previously impossible.

  [Valerio Poggi]
  * Included a method to export data directly from the Catalogue() object into
    standard HMTK format.

  [Michele Simionato]
  * Now the parameter `disagg_outputs` is honored, i.e. only the specified
    outputs are extracted from the disaggregation matrix and stored
  * Implemented statistical disaggregation outputs (experimental)
  * Fixed a small bug: we were reading the source model twice in disaggregation
  * Added a check to discard results coming from the wrong calculation
    for the distribution mode `celery_zmq`
  * Removed the long time deprecated commands
    `oq engine --run-hazard` and `oq engine --run-risk`
  * Added a distribution mode `celery_zmq`
  * Added the ability to use a preimported exposure in risk calculations
  * Substantial cleanup of the parallelization framework
  * Fixed a bug with nonparametric sources producing negative probabilities

 -- Matteo Nastasi (GEM Foundation) <nastasi@openquake.org>  Mon, 09 Apr 2018 09:52:32 +0200

python3-oq-engine (2.9.0-1~precise01) precise; urgency=low

  [Michele Simionato]
  * Deprecated the NRML format for the GMFs

  [Matteo Nastasi]
  * Debian package moved to Python 3.5

  [Graeme Weatherill]
  * Small bug fix for Derras et al (2014) GMPE when Rjb = 0.0

  [Michele Simionato]
  * Improved the .rst reports for classical calculations with tiling
  * Reduced the data transfer in the event based risk calculator by
    reading the event IDs directly from the workers
  * Integrated the gmf_ebrisk calculator inside the event based calculator
  * Improved the weighting algorithm for the sources in the event based
    rupture calculator
  * Improved error message for source model files declared as nrml/0.5 when
    they actually are nrml/0.4
  * Optimized the classical_bcr calculator for the case of many realizations
  * Extended the exposure CSV importer to manage the `retrofitted` field

  [Marco Pagani, Changlong Li]
  * Adds the Yu et al. (2013) GMPEs

  [Michele Simionato]
  * Fixed a bug in the hazard outputs: they were displayed in the WebUI even
    if they were missing
  * Implemented splitting of nonparametric sources

  [Marco Pagani]
  * Fixed the 'get_closest_points' method for the
    `openquake.hazardlib.geo.surface.gridded.GriddedSurface` class

  [Michele Simionato]
  * Now the source model paths are relative to the source model logic tree file
  * Fixed an international date line bug when using rtree for prefiltering
  * Deprecated `nrml.parse`, it is now called `nrml.to_python`
  * Improved the task distribution by splitting the AreaSources upfront
    and by improving the weighting algorithm

  [Daniele Viganò]
  * TMPDIR can be customized via the `openquake.cfg` file
  * Updated dependencies compatibility in setup.py

  [Michele Simionato]
  * If the hazard is precomputed, setting the `site_model_file`,
    `gsim_logic_tree_file` or `source_model_logic_tree_file` gives a warning
  * Removed the obsolete API `/extract/qgis-` and added `extract/hcurves`,
    `extract/hmaps`, `extract/uhs` for use with the QGIS plugin
  * Removed the deprecated GeoJSON exporters
  * Fixed a bug with `oq engine --run job.ini --exports npz`
  * Fixed the ordering of the IMTs in hazardlib
  * `oq engine --delete-calculation` now aborts the calculation first
  * Added some documentation about how to access the datastore
  * Introduced a minimum_distance for the GSIMs
  * Fixed several small issues with the UCERF calculators; now ucerf_hazard
    can be used as a precalculator of gmf_ebrisk
  * Initial support for disaggregation by source
  * Added the ability to import large exposures as CSV (experimental)
  * Changed the source weights to be proportional to the number of GSIMs
    relevant for the tectonic region type, thus improving the task distribution

  [Daniele Viganò]
  * The RPM python3-oq-engine package replaced python-oq-engine
  * RPM packages moved to Python 3.5

  [Michele Simionato]
  * Added the ability to dump a specific calculation
  * Changed the signature of the extract command to `oq extract what calc_id`,
    where `what` is a path info plus query string;

  [Graeme Weatherill]
  * Implements significant duration GMPEs of Bommer et al. (2009) and Afshari &
    Stewart (2016)
  * Adds significant duration IMT definitions to support IMTs

  [Michele Simionato]
  * Run the DbServer as a detached process
  * Improved the test coverage for event based with GMF correlation
  * Optimized the event based risk calculator from ruptures: now the ruptures
    are instantiated in the workers and not in the controller if possible
  * Exported the parameter `ses_per_logic_tree_path` in the ruptures.csv file
  * Improved the display names for the risk outputs
  * Added a /v1/:calc_id/abort route to the engine server and Abort buttons
    to the WebUI
  * Fixed the seeds properly in the case of vulnerability functions with PMFs:
    now even if the ground motion fields are all equal, the risk numbers
    will be different since there is a different seed per each field
  * Stored a rupture loss table in event based risk calculations
  * Made sure that the number of effective ruptures is stored in csm_info
  * Fixed the HMTK tests to work with numpy from 1.11 to 1.14
  * Added a command `oq shell` to open an embedded (I)Python shell
  * Turned the 'realizations' output into a dynamic output

  [Matteo Nastasi]
  * Split package from python-oq-engine to python-oq-engine,
    python-oq-engine-master and python-oq-engine-worker
  * Implemented an API `/v1/on_same_fs` to check filesystem accessibility
    between engine and a client application

  [Michele Simionato]
  * Reduced the data transfer when computing the hazard curves in postprocessing
  * Removed the FilteredSiteCollection class

  [Nick Ackerley]
  * Some improvements to the plotting routines of the HMTK

  [Michele Simionato]
  * Removed the ability to run `oq engine --run job_h.ini,job_r.ini`
  * Forbidden the site model in gmf_ebrisk calculations
  * When the option `--hc` is given the ruptures can now be read directly
    from the workers, thus saving some startup time
  * Optimized the storage of the ruptures: the site IDs are not saved anymore
  * Added a check for missing `risk_investigation_time`
  * Reduced the data transfer in the gmf_ebrisk calculator
  * Now the gmf_ebrisk calculator builds the aggregate loss curves too
  * Extended the gmf_ebrisk calculator to use the GMFs produced by an event
    based hazard calculation, both via CSV and via the --hc option
  * Fixed a performance bug in the computations of the aggregate loss curves
    by reading the full event loss table at once
  * Fixed `oq zip` to work with gmf_ebrisk calculations
  * Fixed a serious bug in the gmf_ebrisk calculator: the results were in most
    cases wrong and dependent on the number of spawned tasks
  * Now the `master_seed` controls the generation of the epsilons in all
    situations (before in event_based_risk without `asset_correlation` it was
    managed by `random_seed`)
  * Changed the management of the epsilons in the gmf_ebrisk calculator to
    be the same as in the event_based_risk calculator
  * Added a check on the input files: the listed paths must be relative paths
  * Fixed a bug when storing the disagg-bins in the case the lenghts of the
    arrays are not the same for all sites
  * In the case of a single tile the prefiltering was applied twice: fixed the
    problem and generally improved the filtering/weighting of the sources
  * Fixed the CSV exporter for disaggregation outputs when iml_disagg is set

  [Graeme Weatherill]
  * Fixed ASK14 GMPE behaviour to remove ValueError
  * Implements comprehensive suite of NGA East ground motion models for
    central and eastern United States
  * Minor modification of check_gsim functions to permit instantiated classes
    to be passed

 -- Matteo Nastasi (GEM Foundation) <nastasi@openquake.org>  Mon, 26 Feb 2018 08:53:58 +0100

python3-oq-engine (2.8.0-0~precise01) precise; urgency=low

  [Michele Simionato]
  * `iml_disagg` and `poes_disagg` cannot coexist in the job.ini file
  * Added a check on `conditional_loss_poes` in the event_based_risk calculator:
    now it requires `asset_loss_table` to be set

  [Anirudh Rao]
  * Sorted taxonomies before comparison in the BCR calculator

  [Michele Simionato]
  * Optimized the disaggregation calculation by performing the PMF extraction
    only once at the end of the calculation and not in the workers
  * Added an `oq zip` command
  * Avoided running an useless classical calculation if `iml_disagg` is given

  [Valerio Poggi]
  * Implemented subclasses for ZhaoEtAl2006Asc and AtkinsonBoore2006 to account
    for the distance filter used by SGS in their PSHA model for Saudi Arabia.
    Distance threshold is hard coded to 5km in this implementation.

  [Michele Simionato]
  * Added a warning if the aggregated probability of exceedence (poe_agg) in
    a disaggregation output is very dissimilar from poes_disagg
  * Removed the flag `split_sources`
  * Optimized the operation `arrange_data_in_bins` in the disaggregation
    calculator and reduced the data transfer by the number of tectonic
    region types
  * Improved the sending of the sources to the workers, especially for the
    MultiPointSources
  * Better error message if the user sets a wrong site_id in the sites.csv file
  * Now the distance and lon lat bins for disaggregation are built directly
    from the integration distance
  * Used uniform bins for disaggregation (before they were potentially
    different across realizations / source models)
  * Improved the error message if the user forgets both sites and sites.csv
    in a calculation starting from predetermined GMFs
  * Improved the error message if the user specifies a non-existing file in
    the job.ini
  * Change the ordering of the TRT bins in disaggregation: now they are
    ordered lexicographically
  * Added more validity checks on the job.ini file for disaggregation
  * Changed the .hdf5 format generated by `oq extract -1 hazard/rlzs`; you can
    still produce the old format by using `oq extract -1 qgis-hazard/rlzs`
  * Optimized the disaggregation calculator by instantiating
    `scipy.stats.truncnorm` only once per task and not once per rupture
  * Optimized the disaggregation calculator when `iml_disagg` is specified,
    by caching duplicated results
  * Made sure that `oq dbserver stop` also stops the zmq workers if the zmq
    distribution is enabled
  * Added a check when disaggregating for a PoE too big for the source model
  * If `iml_disagg` is given, forbid `intensity_measure_types_and_levels`
  * Fixed the disaggregation outputs when `iml_disagg` is given: the PoE has
    been removed by the name of the output and correct PoE is in the XML file
  * Fixed `oq export loss_curves/rlzs` for event_based_risk/case_master
  * Removed the obsolete parameter `loss_curve_resolution`
  * Fixed a Python 3 unicode error with `oq engine --run job.zip`
  * Added a command `oq abort <calc_id>`
  * Stored the avg_losses in classical risk in the same way as in
    event_based_risk and made them exportable with the same format
  * Removed the outputs losses_by_tag from the event based risk calculators
    and changed the default for the avg_losses flag to True
  * WebUI: now every job runs in its own process and has name oq-job-<ID>
  * Refactored the WebUI tests to use the DbServer and django.test.Client
  * Added an experimental feature `optimize_same_id_sources`
  * Fixed a bug in gmf_ebrisk when there are zero losses and added more
    validity checks on the CSV file
  * The parameter `number_of_ground_motion_fields` is back to being optional in
    scenario calculators reading the GMFs from a file, since it can be inferred
  * Removed the deprecated risk outputs dmg_by_tag, dmg_total,
    losses_by_tag, losses_total
  * Deprecated the .geojson exporters for hazard curves and maps
  * We now keep the realization weights in case of logic tree sampling (before
    they were rescaled to 1 / R and considered all equals)
  * Optimized sampling for extra-large logic trees
  * Added a check on missing `source_model_logic_tree`
  * Fix to the gmf_ebrisk calculator: the realization index in the event loss
    table was incorrect and too many rows were saved
  * Added a way to restrict the source logic model tree by setting a sm_lt_path
    variable in the job.ini (experimental)
  * Fixed the precedence order when reading openquake.cfd

 -- Matteo Nastasi (GEM Foundation) <nastasi@openquake.org>  Wed, 29 Nov 2017 14:33:05 +0100

python-oq-engine (2.7.0-0~precise01) precise; urgency=low

  [Michele Simionato]
  * Fixed the risk exporters for tags containing non-ASCII characters

  [Valerio Poggi]
  * Implemented the Pankow and Pechmann 2004 GMPE (not verified)

  [Graeme Weatherill]
  * Added Derras et al. (2014) GMPE
  * Implemented the Zhao et al. (2016) GMPE for active shallow crustal,
    subduction interface and subduction slab events
  * Adds 'rvolc' (volcanic path distance) to the distance context

  [Michele Simionato]
  * The outputs loss_curves-rlzs and loss_curves-stats are now visible again
    as engine outputs (before they were hidden)
  * Added a debug command `oq plot_assets` and fixed `oq plot_sites`
  * Added a flag `--multipoint` to the command `oq upgrade_nrml`
  * Deprecated several outputs: hcurves-rlzs, agg_loss_table, losses_total,
    dmg_by_tag, dmg_total, losses_by_tag, losses_by_tag-rlzs
  * Extended the command `oq extract job_id` to check the database
  * Optimized the scenario damage calculator by vectorizing the calculation
    of the damage states
  * Extended the FragilityFunctions to accept sequences/arrays of intensity
    levels, as requested by Hyeuk Ryu

  [Daniele Viganò]
  * Added support for groups in the WebUI/API server

  [Michele Simionato]
  * Added an experimental distribution mode of kind "zmq"
  * Implemented an API `/extract/agglosses/loss_type?tagname1=tagvalue1&...`
    with the ability to select all tagvalues (`*`) for a given tagname
  * Deprecated reading hazard curves from CSV, since it was an experimental
    features and nobody is using it
  * Changed the exporter of the event loss table to export all realizations
   into a single file

  [Graeme Weatherill]
  * Adds the Bindi et al. (2017) GMPEs for Joyner-Boore and Hypocentral
    Distance

  [Michele Simionato]
  * Made it mandatory to specify the sites for all calculators reading the
    GMFs from a CSV file
  * Tested also the case of calculators requiring a shared_dir
  * Improved the error checking when parsing vulnerability functions with PMF

  [Daniele Viganò]
  * Fixed a bug in `oq reset` command which was not stopping
    the DbServer properly

  [Michele Simionato]
  * Implemented an API `/extract/aggcurves/loss_type?tagname1=tagvalue1&...`
  * Implemented an API `/extract/aggdamages/loss_type?tagname1=tagvalue1&...`
  * Every time a new calculation starts, we check if there is a newer version
    of the engine available on GitHub
  * Changed the search logic for the configuration file `openquake.cfg`
  * Implemented an API `/extract/agglosses/loss_type?tagname1=tagvalue1&...`
  * Fixed several bugs in the gmf_ebrisk calculator, in particular in presence
    of asset correlation and missing values on some sites
  * Fixed a bug with logging configured a WARN level instead of INFO level
    if rtree was missing (affecting only `oq run`)
  * Changed the ScenarioDamage demo to use two GSIMs
  * Added a node `<tagNames>` in the exposure
  * Added a web API to extract the attributes of a datastore object
  * Fixed `oq to_shapefile` and `oq from_shapefile` to work with NRML 0.5
    (except MultiPointSources)
  * Added information about the loss units to the `agg_curve` outputs
  * `oq extract hazard/rlzs` now extracts one realization at the time
  * The rupture filtering is now applied during disaggregation
  * Changed the /extract wen API to return a compressed .npz file
  * Fixed a bug with multi-realization disaggregation, celery and no
    shared_dir: now the calculation does not hang anymore

 -- Matteo Nastasi (GEM Foundation) <nastasi@openquake.org>  Thu, 19 Oct 2017 13:53:08 +0200

python-oq-engine (2.6.0-0~precise01) precise; urgency=low

  [Michele Simionato]
  * Fixed the GMF .npz export when the GMFs are extracted from a file
  * Stored the number of nonzero losses per asset and realization in
    event_based_risk calculations with asset_loss_table=True

  [Daniele Viganò]
  * Fixed 'openquake' user creation in RPM when SELinux is in enforcing mode
  * Changed the behaviour during RPM upgrades:
    the old openquake.cfg configuration file is left untouched and the new one
    installed as openquake.cfg.rpmnew

  [Michele Simionato]
  * Added a check on `number_of_ground_motion_fields` when the GMFs are
    extracted from a NRML file
  * Added a command `oq extract` able to extract hazard outputs into HDF5 files
  * Fixed a bug when reading GMFs from a NRML file: the hazard sites were
    read from the exposure (incorrectly) and not from the GMFs
  * Fixed a bug in MultiMFDs of kind `arbitraryMFD`

  [Valerio Poggi]
  * Implemented the Atkinson (2010) GMPE as subclass `Atkinson2010Hawaii`
    of `BooreAtkinson2008`

  [Michele Simionato]
  * Used the new loss curves algorithm for the asset loss curves and loss maps
  * Added a generic `extract` functionality to the web API
  * Fixed a bug when computing the rjb distances with multidimensional meshes
  * Changed the GMF CSV exporter to export the sites too; unified it with the
    event based one

  [Daniele Viganò]
  * Changed the 'CTRL-C' behaviour to make sure that all children
    processes are killed when a calculation in interrupted

  [Michele Simionato]
  * Fixed a bug in the statistical loss curves exporter for classical_risk
  * Replaced the agg_curve outputs with losses by return period outputs
  * Turned the DbServer into a multi-threaded server
  * Used zmq in the DbServer
  * Fixed correct_complex_sources.py
  * Fixed `oq export hcurves-rlzs -e hdf5`
  * Changed the source weighting algorithm: now it is proportional to the
    the number of affected sites
  * Added a command `oq show dupl_sources` and enhances `oq info job.ini`
    to display information about the duplicated sources
  * Added a flag `split_sources` in the job.ini (default False)
  * Updated the demos to the format NRML 0.5

  [Valerio Poggi]
  * Implemented the Munson and Thurber 1997 (Volcanic) GMPE

  [Graeme Weatherill]
  * Adapts CoeffsTable to be instantiated with dictionaries as well as strings

  [Daniele Viganò]
  * Extended the 'oq reset' command to work on multi user installations

  [Michele Simionato]
  * Fixed a bug: if there are multiple realizations and no hazard stats,
    it is an error to set hazard_maps=true or uniform_hazard_spectra=true
  * Implemented aggregation by asset tag in the risk calculators
  * Fixed a small bug in the HMTK (in `get_depth_pmf`)
  * Extended the demo LogicTreeCase1ClassicalPSHA to two IMTs and points
  * Added a documentation page `oq-commands.md`
  * Removed the automatic gunzip functionality and added an automatic
    checksum functionality plus an `oq checksum` command
  * Made the demo LogicTreeCase2ClassicalPSHA faster
  * Fixed the export by realization of the hazard outputs
  * Changed the generation of loss_maps in event based risk, without the option
    `--hc`: now it is done in parallel, except when reading the loss ratios
  * Renamed `--version-db` to `--db-version`, to avoid
    confusions between `oq --version` and `oq engine -version`
  * Fixed bug in the exported outputs: a calculation cannot export the results
    of its parent
  * Extended the `sz` field in the rupture surface to 2 bytes, making it
    possible to use a smaller mesh spacing
  * Changed the ordering of the fields in the loss curves and loss maps
    generated by the event based risk calculator; now the insured fields
    are at the end, before they were intermixed with each loss type
  * Changed the format of array `all_loss_ratios/indices`
  * The size in bytes of the GMFs was saved incorrectly
  * Added an exporter gmf_scenario/rup-XXX working also for event based
  * First version of the calculator gmf_ebrisk
  * Implemented risk statistics for the classical_damage calculator
  * Added a .csv importer for the ground motion fields
  * Implemented risk statistics for the classical_bcr calculator

  [Armando Scarpati]
  * Show to the user the error message when deleting a calculation
    in the WebUI fails

  [Michele Simionato]
  * Better error message when running a risk file in absence of hazard
    calculation
  * Changed the sampling logic in event based calculators
  * Imported GMFs from external file into the datastore

  [Daniele Viganò]
  * Added the 'celery-status' script in 'utils' to check the
    task distribution in a multi-node celery setup

  [Michele Simionato]
  * Removed an excessive check from the WebUI: now if an output exists,
    it can be downloaded even if the calculation was not successful

  [Armando Scarpati]
  * Visualized the calculation_mode in the WebUI

  [Michele Simionato]
  * Made the upgrade_manager transactional again
  * Changed the storage of the GMFs; as a consequence the exported .csv
    has a different format

  [Daniele Viganò]
  * Fixed a bug introduced by a change in Django 1.10 that was causing
    the HTTP requests log to be caught by our logging system and
    then saved in the DbServer
  * Updated requirements to allow installation of Django 1.11 (LTS)

  [Michele Simionato]
  * Added two commands `oq dump` and `oq restore`
  * Added a check that on the number of intensity measure types when
    generating uniform hazard spectra (must be > 1)

 -- Matteo Nastasi (GEM Foundation) <nastasi@openquake.org>  Mon, 25 Sep 2017 15:05:45 +0200

python-oq-engine (2.5.0-0~precise01) precise; urgency=low

  [Armando Scarpati]
  * Added a confirmation dialog when trying to remove a calculation via the
    WebUI

  [Michele Simionato]
  * Hazard maps were not exposed to the engine in event based calculations
  * Fixed the check on the DbServer instance: it was failing in presence
    of symbolic links
  * Optimized MultiMFD objects for the case of homogeneous parameters
  * Added an .npz exporter for the scenario_damage output `dmg_by_asset`
  * Removed the pickled CompositeSourceModel from the datastore
  * Improved the error message when the rupture mesh spacing is too small
  * Unified the versions of baselib, hazardlib and engine
  * Raised a clear error if the user does not set the `calculation_mode`
  * Made it is possible to pass the hdf5 full path to the DataStore class
  * Made it possible to use CELERY_RESULT_BACKEND != 'rpc://'

  [Michele Simionato, Daniele Viganò]
  * Merged the `oq-hazardlib` repository into `oq-engine`.
    The `python-oq-hazardlib` package is now provided by `python-oq-engine`

  [Michele Simionato]
  * Added CSV exports for the agg_curve outputs
  * Fixed a bug in `oq export hcurves-rlzs --exports hdf5`
  * Restored the parameter sites_per_tile with a default of 20,000, i.e.
    tiling starts automatically if there are more than 20,000 sites
  * Better error message for invalid exposures
  * Removed the deprecated XML outputs of the risk calculators
  * Added an end point `v1/calc/XXX/oqparam` to extract the calculation
    parameters as a JSON dictionary
  * Fixed the excessive logic tree reduction in event based calculators
  * Improved the command `oq db`
  * Fixed an encoding bug when logging a filename with a non-ASCII character
  * Fixed a bug when exporting a GMF with `ruptureId=0`
  * Added a parameter `disagg_outputs` to specify the kind of disaggregation
    outputs to export
  * Raised an early error if the consequence model is missing some taxonomies
  * Restored the tiling functionality in the classical calculator; to enable
    it, set `num_tiles` in the job.ini file
  * If there are no statistical hazard curves to compute, do not transfer
    anything
  * Fixed a small bug in `oq plot` and added a test

  [Daniele Viganò]
  * Added `collectstatic` and `createsuperuser` subcommands to the
    `oq webui` command
  * Added a `local_settings.py.pam` template to use PAM as the authentication
    provider for API and WebUI
  * Now the command `oq webui start` tries to open a browser tab
    with the WebUI loaded

 -- Daniele Viganò (GEM Foundation) <daniele@openquake.org>  Wed, 14 Jun 2017 10:32:28 +0200

python-oq-engine (2.4.0-0~precise01) precise; urgency=low

  [Michele Simionato]
  * Now the command `oq export loss_curves/rlz-XXX` works both for the
    `classical_risk` calculator and the `event_based_risk` calculator

  [Daniele Viganò]
  * Remove the default 30 day-old view limit in the WebUI calculation list

  [Michele Simionato]
  * Fixed a broken import affecting the command `oq upgrade_nrml`
  * Made it possible to specify multiple file names in <uncertaintyValue/>
    in the source_model_logic_tree file
  * Reduced the data transfer in the object `RlzsAssoc` and improved the
    postprocessing of hazard curves when the option `--hc` is given
  * Changed the `ruptures.xml` exporter to export unique ruptures
  * Fixed a bug when downloading the outputs from the WebUI on Windows
  * Made `oq info --report` fast again by removing the rupture fine filtering
  * Improved the readibility of the CSV export `dmg_total`
  * Removed the column `eid` from the CSV export `ruptures`; also
    renamed the field `serial` to `rup_id` and reordered the fields
  * Changed the event loss table exporter: now it exports an additional
    column with the `rup_id`
  * Changed scenario npz export to export also the GMFs outside the maximum
    distance
  * Fixed scenario npz export when there is a single event
  * Replaced the event tags with numeric event IDs
  * The mean hazard curves are now generated by default
  * Improved the help message of the command `oq purge`
  * Added a `@reader` decorator to mark tasks reading directly from the
    file system
  * Removed the .txt exporter for the GMFs, used internally in the tests
  * Fixed a bug with relative costs which affected master for a long time,
    but not the release 2.3. The insured losses were wrong in that case.
  * Added an .hdf5 exporter for the asset loss table
  * Loss maps and aggregate losses are computed in parallel or sequentially
    depending if the calculation is a postprocessing calculation or not
  * Deprecated the XML risk exporters
  * Removed the .ext5 file
  * Restored the parameter `asset_loss_table` in the event based calculators
  * Added a full .hdf5 exporter for `hcurves-rlzs`
  * Removed the `individual_curves` flag: now by default only the statistical
    hazard outputs are exported
  * Saved *a lot* of memory in the computation of the hazard curves and stats
  * Renamed the parameter `all_losses` to `asset_loss_table`
  * Added an experimental version of the event based risk calculator which
    is able to use GMFs imported from an external file
  * Added a `max_curve` functionality to compute the upper limit of the
    hazard curves amongst realizations
  * Raised an error if the user specifies `quantile_loss_curves`
    or `conditional_loss_poes` in a classical_damage calculation
  * Added a CSV exporter for the benefit-cost-ratio calculator
  * The classical_risk calculator now reads directly the probability maps,
    not the hazard curves
  * Turned the loss curves into on-demand outputs
    for the event based risk calculator
  * The loss ratios are now stored in the datastore and not in an
    external .ext5 file
  * The engine outputs are now streamed by the WebUI
  * Used a temporary export directory in the tests, to avoid conflicts
    in multiuser situations
  * Added an .npz exporter for the loss maps
  * Raised an error early when using a complex logic tree in scenario
    calculations
  * Changed the CSV exporter for the loss curves: now it exports all the
    curves for a given site for the classical_risk calculator
  * Fixed the save_ruptures procedure when there are more than 256
    surfaces in the MultiSurface
  * Renamed the `csq_` outputs of the scenario_damage to `losses_`
  * Changed the way scenario_damage are stored internally to be more
    consistent with the other calculators
  * Removed the GSIM from the exported file name of the risk outputs
  * New CSV exporter for GMFs generated by the event based calculator
  * The event IDs are now unique and a constraint on the maximum
    number of source groups (65,536) has been added
  * Added an output `losses_by_event` to the scenario_risk calculator
  * Changed the output `ruptures.csv` to avoid duplications
  * Added an output `losses_by_taxon` to the scenario_risk calculator
  * Fixed a performance bug in `get_gmfs`: now the scenario risk and damage
    calculators are orders of magnitude faster for big arrays
  * Added an export test for the event loss table in the case of multiple TRTs
  * Removed the experimental `rup_data` output
  * Added an .npz export for the output `losses_by_asset`
  * Exported the scenario_risk aggregate losses in a nicer format

  [Daniele Viganò]
  * The 'oq webui' command now works on a multi-user installation
  * Splitted RPM packages into python-oq-engine (single node)and
    python-oq-engine-master/python-oq-engine-worker (multi-node)

  [Paolo Tormene]
  * The 'Continue' button in the Web UI is now available also for risk
    calculations

  [Michele Simionato]
  * Fixed a Python 3 bug in the WebUI when continuing a calculation: the
    hazard_calculation_id was passed as a string and not as an integer
  * Changed to rupture storage to use variable length-arrays, with a speedup
    of two orders of magnitude
  * Avoided storing twice the rupture events
  * Optimized the serialization of ruptures on HDF5 by using a `sids` output
  * Changed the Web UI button from "Run Risk" to "Continue"
  * The `avg` field in the loss curves is computed as the integral of the curve
    again, and it is not extracted from the avg_losses output anymore
  * Made the `fullreport` exportable
  * Fixed the `rup_data` export, since the boundary field was broken
  * Restored the output `losses_by_taxon` in the event_based_risk calculator
  * Fixed the calculator event based UCERF so that average losses can
    be stored

  [Daniele Viganò]
  * Added a check to verify that an 'oq' client is talking to the
    right DbServer instance
  * Introduced an optional argument for 'oq dbserver' command line
    to be able to override its default interface binding behaviour

  [Michele Simionato]
  * Optimized the event based calculators by reducing the number of calls
    to the GmfComputer and by using larger arrays
  * Added a check on missing vulnerability functions for some loss type
    for some taxonomy
  * Now we save the GMFs on the .ext5 file, not the datastore
  * Fixed bug in event_based_risk: it was impossible to use vulnerability
    functions with "PM" distribution
  * Fixed bug in event_based_risk: the ebrisk calculator is required as
    precalculator of event_based_risk, not others
  * Fixed bug in scenario_risk: the output `all_losses-rlzs` was aggregated
    incorrectly
  * Now the ucerf_risk calculators transfer only the events, not the ruptures,
    thus reducing the data transfer of several orders of magnitude
  * Added a view `get_available_gsims` to the WebUI and fixed the API docs
  * Introduced a configuration parameter `max_site_model_distance` with default
    of 5 km
  * Implemented sampling in the UCERF event based hazard calculator

  [Daniele Viganò]
  * Use threads instead of processes in DbServer because SQLite3
    isn't fork-safe on macOS Sierra

  [Michele Simionato]
  * Fixed a TypeError when deleting a calculation from the WebUI
  * Extended the command `oq to_hdf5` to manage source model files too
  * Improved significantly the performance of the event based calculator
    when computing the GMFs and not the hazard curves
  * Stored information about the mean ground motion in the datastore
  * Saved the rupture mesh with 32 floats instead of 64 bit floats
  * Raised the limit on the event IDs from 2^16 to 2^32 per task
  * Fixed classical_risk: there was an error when computing the statistics
    in the case of multiple assets of the same taxonomy on the same site
  * Changed the UCERF event based calculators to parallelize by SES
  * Fixed a site model bug: when the sites are extracted from the site model
    there is no need to perform geospatial queries to get the parameters
  * Added a command `oq normalize` to produce good `sites.csv` files
  * Introduced a `ses_seed` parameter to specify the seed used to generate
    the stochastic event sets; `random_seed` is used for the sampling only
  * Changed the `build_rcurves` procedure to read the loss ratios directly from
    the workers

 -- Matteo Nastasi (GEM Foundation) <nastasi@openquake.org>  Tue, 23 May 2017 10:46:56 +0200

python-oq-engine (2.3.0-0~precise01) precise; urgency=low

  [Michele Simionato]
  * `oq info --report` now filters the ruptures and reports the correct
    number of effective ruptures even for classical calculators
  * Stripped the TRT information from the event loss table CSV export
    and optimized its performance
  * Fixed a bug when storing the GMPE logic tree file in the datastore
  * Added a command `oq run_tiles` (experimental)
  * Fixed the event based calculator so that it can run UCERF ruptures
  * Fixed a bug in the scenario_risk calculator in case of multiple assets
    of the same taxonomy on the same site with no insurance losses
  * Now the event IDs are generated in the workers in the event based calculator
    and there is a limit of 65536 tasks with 65536 ruptures each
  * Changed the UCERF classical calculators to compute one branch at the time
  * Fixed the header `occupants:float32` in the CSV risk exports involving
    occupants
  * Fixed the name of the zipped files downloaded by the Web UI: there
    was a spurious dot
  * Fixed the UCERF classical calculator in the case of sampling
  * Reduced the size of the event tags in the event based calculators, thus
    saving GB of disk space in UCERF calculations
  * Fixed the name of the files downloaded by the Web UI: they must not
    contain slashes
  * Now deleting a calculation from the Web UI really deletes it, before
    if was only hiding it

  [Daniele Viganò]
  * Moved the OpenQuake Engine manual sources inside doc/manual

  [Michele Simionato]
  * Introduced an experimental classical time dependent UCERF calculator
  * Added a dynamic output for source group information
  * Changed the UCERF rupture calculator to fully store the ruptures
  * Fixed a bug in `combine_maps`: realizations with zero probability were
    discarded, thus breaking the computation of the statistics
  * Added a command `oq reset` to reset database and datastores
  * Reduced the data transfer back and disk space occupation for UCERF
    event based risk calculations
  * Tasks meant to be used with a shared directory are now marked with a
    boolean attribute `.shared_dir_on`
  * Added a warning when running event based risk calculations with sampling
  * Made sure that the openquake.cfg file is read only once

  [Daniele Viganò]
  * Moved the openquake.cfg config file inside the python package
    under openquake/engine/openquake.cfg
  * Removed support to OQ_LOCAL_CFG_PATH and OQ_SITE_CFG_PATH vars;
    only the OQ_CONFIG_FILE enviroment variable is read

  [Michele Simionato]
  * If there is a single realization, do not compute the statistics
  * Changed the separator from comma to tab for the output `ruptures`
  * If there are no conditional_loss_poes, the engine does not try to
    export the loss maps anymore
  * Fixed `oq engine --make-html-report` when using Python 3
  * Fixed bug when running `oq info job.ini` with NRML 0.5 source models

 -- Matteo Nastasi (GEM Foundation) <nastasi@openquake.org>  Thu, 23 Feb 2017 14:37:44 +0100

python-oq-engine (2.2.0-0~precise01) precise; urgency=low

  [Michele Simionato]
  * Fixed an HDF5 bug by not using a `vstr` array for the asset references
  * Fixed a wrong error message generated by `oq purge`
  * Added information about the rupture in the event loss table exports
  * Fixed a bug and added a test calculation with nonparametric sources
  * Fixed the classical UCERF calculator when there is more than one branch
  * Added .npz exporter for gmf_data for event based calculations

  [Daniele Viganò]
  * Port WebUI/API server to Django 1.9 and 1.10
  * Add dependencies to setup.py
  * Update Copyright to 2017

  [Michele Simionato]
  * Increased the splitting of ComplexFaultSources
  * Added a way to reuse the CompositeSourceModel from a previous computation
  * Turned the loss maps into dynamically generated outputs
  * Extended the source model writer to serialize the attributes
    src_interdep, rup_interdep, srcs_weights
  * Fixed a bug when exporting the uniform hazard spectra in presence of
    IMTs non spectral acceleration
  * Fixed a bug when computing the loss maps in presence of insurance,
    temporarily introduced in master
  * Made the datastore for event based risk calculations much lighter
    by computing the statistical outputs at export time
  * Now it is possible to post process event based risk outputs with the
    `--hc` option
  * Added a command `oq to_hdf5` to convert .npz files into .hdf5 files
  * Moved commonlib.parallel into baselib
  * Merged the experimental calculator ebrisk into event_based_risk and
    used correctly the random_seed for generating the GMFs (not the master_seed)
  * Added a flag `ignore_covs` to ignore the coefficients of variation
  * Changed the GMF scenario exporter to avoid generating composite arrays with
    a large number of fields
  * Exporting in .npz format rather than HDF5
  * Introduced a `shared_dir` parameter in openquake.cfg
  * Fixed a serialization bug for planar surfaces
  * Removed the flag `asset_loss_table`: the loss ratios are
    saved if and only if the `loss_ratios` dictionary is non-empty
  * Added a CSV exporter for the GMFs in the event based calculator
  * Added a CSV exporter for the rup_data output
  * Added a CSV exporter for the disaggregation output
  * Stored the disaggregation matrices directly (no pickle)
  * Turned the CompositeRiskModel into a HDF5-serializable object
  * Fixed all doctests for Python 3

  [Daniele Viganò]
  * Removed the 'oq-engine' wrapper (command already deprecated)

  [Michele Simionato]
  * Assigned a year label to each seismic event in the event based calculator
  * Now the ebrisk calculator supports the case of asset_correlation=1 too
  * Made it possible to export the losses generated by a specific event
  * Lowered the limit on the length of source IDs to 60 chars
  * Fixed excessive strictness when validating `consequenceFunction.id`
  * Added an `ucerf_rupture` calculator able to store seismic events and
    rupture data and reduced the data transfer

  [Daniele Viganò]
  * MANIFEST now includes all files, with any extension located in the
    tests folders. It is now possible to run tests from an installation
    made with packages

  [Michele Simionato]
  * Improved error message when the user gives a source model file instead of
    a source model logic tree file
  * Fixed the management of negative calculation IDs
  * Relaxed the tolerance so that the tests pass on Mac OS X
  * Implemented csv exporter for the ruptures
  * Optimized the epsilon generation in the ebrisk calculator for
    asset_correlation=0
  * Improved the performance of the scenario risk calculators
  * Now by default we do not save the ruptures anymore
  * Fixed a memory leak recently introduced in parallel.py
  * Simplified classical_risk (the numbers can be slightly different now)
  * Serialized the ruptures in the HDF5 properly (no pickle)
  * Introduced a parameter `iml_disagg` in the disaggregation calculator
  * Fixed `oq reduce` to preserve the NRML version
  * Fixed a bug when splitting the fault sources by magnitude

 -- Matteo Nastasi (GEM Foundation) <nastasi@openquake.org>  Mon, 23 Jan 2017 14:36:48 +0100

python-oq-engine (2.1.0-0~precise01) precise; urgency=low

  [Michele Simionato]
  * There is now a flag `save_ruptures` that can be turned off on demand;
    by default the ruptures are always saved in the event based calculators
  * Optimized the memory consumption when using a ProcessPoolExecutor (i.e
    fork before reading the source model) by means of a `wakeup` task
  * Reduced the splitting of the fault sources
  * Added a view `task_slowest` displaying info about the slowest task
    (only for classical calculations for the moment)
  * concurrent_tasks=0 disable the concurrency
  * Optimized the saving time of the GMFs
  * Changed the default number of concurrent tasks and increased the
    relative weight of point sources and area sources
  * Fixed the UCERF event loss table export and added a test for it
  * Optimized the computation of the event loss table
  * Introduced two new calculators ucerf_risk and ucerf_risk_fast

  [Paolo Tormene]
  * Added to the engine server the possibility to log in and out
    programmatically by means of HTTP POST requests

  [Michele Simionato]
  * Optimized the memory consumption of the event based risk calculators
  * Extended the `oq show` command to work in a multi-user environment
  * Improved the test coverage of the exports in the WebUI
  * Removed the SourceManager: now the sources are filtered in the workers
    and we do not split in tiles anymore
  * Made the full datastore downloadable from the WebUI
  * Added a command "oq db" to send commands the engine database
    (for internal usage)
  * By default the WebUI now displays only the last 100 calculations
  * Added more validity checks to the disaggregation parameters; split the
    sources even in the disaggregation phase
  * Added an optimized event based calculator computing the total losses by
    taxonomy and nothing else
  * Filtered the sources up front when there are few sites (<= 10)
  * Reduced the number of tasks generated when filter_sources is False
  * Saved engine_version and hazardlib_version as attributes of the datastore
  * Avoided saving the ruptures when ground_motion_fields is True
  * Finalized the HDF5 export for hazard curves, hazard maps and uniform
    hazard spectra
  * Restored a weight of 1 for each rupture in the event based calculator
  * Removed the MultiHazardCurveXMLWriter
  * Improved the saving of the ruptures in event based calculations
  * Reduced the data transfer due to the `rlzs_by_gsim` parameter
  * Added an HDF5 export for scenario GMFs
  * If `filter_sources` if false, the light sources are not filtered, but the
    heavy sources are always filtered
  * Now the dbserver can be stopped correctly with CTRL-C
  * Parallelized the splitting of heavy sources
  * Changed the event loss table exporter: now a single file per realization
    is exported, containing all the loss types
  * Removed the dependency from the Django ORM
  * Now the WebUI restarts the ProcessPoolExecutor at the end of each job,
    to conserve resources
  * Optimized the computation of hazard curves and statistics, especially
    for the memory consumption
  * Reduced the data transfer due to the `rlzs_assoc` and `oqparam` objects
  * Fixed a bug in the disaggregation calculator when a source group has
    been filtered away by the maximum distance criterium
  * Fixed an encoding error in the reports when the description contains a
    non-ASCII character
  * Changed the distribution framework: celery is supported in a way more
    consistent with the other approaches; moreover, ipyparallel is supported
  * Hazard maps are now a fake output, dynamically generated at export time
  * Made the number of produced tasks proportional to the number of tiles
  * Raised an error for event_based_risk producing no GMFs
  * Added a view for the slow sources
  * Transmitted the attributes of a SourceGroup to the underlying sources
  * Fixed the names of exported files for hazard maps in .geojson format
  * Added an header with metadata to the exported hazard curves and maps
  * Avoid storing filtered-away probability maps, thus fixing a bug
  * Restored the precalculation consistency check that was disabled during the
    transition to engine 2.0
  * Fixed a bug with `oq engine --delete-calculation`
  * Hazard curves/maps/uniform spectra can now be recomputed
  * Restored the early check on missing taxonomies
  * Raise an early error if an user forget the `rupture_mesh_spacing` parameter
  * Fixed a bug while deleting jobs from the db in Ubuntu 12.04
  * Ported the shapefile converter from the nrml_converters
  * Added source model information in the file `realizations.csv`
  * `oq engine --run job.ini --exports csv` now also exports the realizations
  * Introduced the format NRML 0.5 for source models
  * Added a check on the version in case of export errors
  * Extended `oq purge` to remove calculations from the database too
  * Fixed `--make-html-report`: the view task_info was not registered
  * Stored several strings as HDF5-variable-length strings
  * Fixed an export bug for the hazard curves in .geojson format
  * Removed the array cost_types from the datastore
  * Taxonomies with chars not in the range a-z0-9 were incorrectly rejected
  * Improved the XML parsing utilities in speed, memory, portability and
    easy of use
  * Forbidden the reuse of exposure because is was fragile and error prone
  * Fixed a bug with the `realizations` array, which in hazard calculations
    was empty in the datastore

 -- Matteo Nastasi (GEM Foundation) <nastasi@openquake.org>  Fri, 14 Oct 2016 11:07:26 +0200

python-oq-engine (2.0.0-0~precise01) precise; urgency=low

  [Michele Simionato]
  * Quoted the taxonomies in the CSV exports
  * Fixed a bug in classical_damage and added a master test for it
  * Fixed the escaping of the taxonomies in the datastore
  * Fixed the names of the exported risk files
  * Fixed a segfault in the WebUI when exporting files with h5py >= 2.4
  * Added a command `oq dbserver` to start/stop the database server
  * The engine exports the hazard curves one file per IMT
  * Exported lon and lat with 5 digits after the decimal point
  * Added a command `oq info --build-reports`
  * Introduced experimental support for exporting .hdf5 files

  [Daniele Viganò]
  * Reworked substantially the engine documentation: removed obsolete pages,
    updated to engine 2.0 and added instructions for Windows and Mac OS X
  * Remove oq_create_db script, db is created by the DbServer
  * Move oq_reset_db into utils and clean old code

  [Michele Simionato]
  * Now the DbServer automatically upgrades the database if needed
  * Renamed oq-lite -> oq and added a subcommand `oq engine`
  * Added a CSV reader for the hazard curves
  * Having time_event=None in the hazard part of a calculation is now valid
  * Added an exporter for the rupture data, including the occurrence rate
  * Refactored the CSV exporters
  * Moved celeryconfig.py; now celery must be started with
    `celery worker --config openquake.engine.celeryconfig`
  * Added a default location `~/oqdata/dbserver.log` for the DbServer log
  * Added an early check on the SA periods supported by the GSIMs
  * Now the gsim_logic_tree file is parsed only once
  * Added a document about the architecture of the engine
  * The realizations are now exported as a CSV file
  * Escaped taxonomies in the datastore
  * The Web UI log tool is now escaping the HTML
  * Moved openquake.commonlib.commands -> openquake.commands and
    openquake.commonlib.valid -> openquake.risklib.valid to have a
    linear tower of internal dependencies
  * Supported all versions of Django >= 1.5
  * Provided a better error message in the absence of openquake.cfg
  * Removed the check on the export_dir when using the WebUI
  * Reduce the data transfer of the realization association object
  * If uniform_hazard_spectra is true, the UHS curves are generated
    even if hazard_maps is false; the hazard maps are not exported
  * Optimized the filtering of PointSources
  * Initial work on the UCERF event based hazard calculator
  * Added a test calculation crossing the International Date Line (Alaska)

  [Daniele Viganò]
  * Remove the dependency from the python 'pwd' package which is not
    available on Windows
  * Supervisord init scripts are now provided for the dbserver, celery
    and the webui. Celery is not started by default, other two are.

  [Michele Simionato]
  * Another export fix: made sure it is run by the current user
  * Fixed the export: if the export directory does not exists, it is created
  * Introduced the configuration variable `multi_user`, false for source
    installations and true for package installations
  * Fixed the WebUI export
  * Removed the .txt outputs from the WebUI page engine/<output_id>/outputs
    (they are useful only internally)
  * Fixed the export: first the xml exporter is tried and then the csv exporter;
    if both are available, only the first is used, not both of them
  * Optimized the case when the epsilons are not required, i.e. all the
    covariance coefficients are zero in the vulnerability functions
  * Added another test for event based risk (`case_miriam`)
  * Revisited the distribution mechanism and refined the weight of the
    ruptures in the event based calculators to avoid generating slow tasks
  * Added an automatic help for the subcommands of oq-lite and managed
    --version correctly
  * The event based risk calculator now use different seeds for different
    realizations; also, the performance has been substantially improved
  * Improved the .rst reports with data transfer information
  * Removed the RlzsAssoc object from the datastore
  * Fixed the number of tasks generated by the risk calculators
  * Refactored the serialization of CompositionInfo instances to HDF5
  * Used exponential notation with 5 decimal digits in most exported XML files
  * Refactored the sampling mechanics in the event based calculators
  * The event_based_risk calculator infers the minimum intensity of the GMFs
    from the vulnerability functions (if not specified in the job.ini)
  * Fixed the `avg_losses-stats`: they were not generated in absence of
    loss curves
  * Added a command `oq-lite info --exports`
  * Added filtering on the mininum intensity also in the event based
    hazard calculator; improved the performance and memory occupation
  * Added a view displaying the calculation times by source typology
  * Fixed the test of GMPETable after the correction in hazardlib
  * Optimized the saving of the asset loss table
  * Optimized the case of multiple assets of the same taxonomy on the
    same point and introduced a datastore view `assets_by_site`
  * Fixed HDF5 segmentation faults in the tests for Ubuntu 16.04

  [Daniele Viganò]
  * Add support for Ubuntu 16.04 (xenial) packages
  * Removed the openquake_worker.cfg file because it is not used anymore

  [Michele Simionato]
  * Replaced PostgreSQL with SQLite
  * Introduced a dbserver to mediate the interaction with the database
  * Restored the signal handler to manage properly `kill` signals so that
    the workers are revoked when a process is killed manually
  * Fixed in a more robust way the duplicated log bug
  * Made more robust the killing of processes by patching concurrent.futures
  * Fixed a critical bug with celery not being used even when `use_celery`
    was true.
  * Improved the validation of NRML files
  * Added a command `oq-engine --show-log <job_id>`

  [Daniele Viganò]
  * Use the 'postgresql' meta package as dependency of the .deb
    package to support newer versions of Postgres; this makes
    Trusty package installable on Ubuntu 16.04 and Debian 8

  [Daniele Viganò, Michele Simionato]
  * Fixed a bug in `oq-engine --export-outputs`

  [Daniele Viganò, Matteo Nastasi]
  * Allow installation of the binary package on Ubuntu derivatives

  [Matteo Nastasi]
  * Backport of libhdf5 and h5py for ubuntu 'precise' serie

  [Michele Simionato]
  * Removed openquake/engine/settings.py
  * Made the dependency on celery required only in cluster installations
  * Integrated the authentication database in the engine server database
  * Fixed the description in the Web UI (before it was temporarily set to
    the string "A job").
  * Introduced filtering on the minimum intensity of the ground shaking
  * Solved the issue of serializing large SES collections, over the HDF5 limit
  * The loss maps and curves XML exporters now export the coordinates
    of the assets, not the coordinates of the closest hazard site
  * Stored the job.ini parameters into a table in the datastore
  * Added a check on the IMTs coming from the risk models
  * Changed the aggregate loss table exporter to export the event tags,
    not the event IDs
  * Fixed a bug with the CSV export of the ground motion fields
  * Fixed a bug with the export of UHS curves with `--exports=xml`
  * Reduced substantially the data transfer and the memory occupation
    for event based calculations with a large number of assets: we
    can run the California exposure with half million assets now
  * Fixed a bug in the SESCollection exporter
  * Changed the asset<->epsilons association: before for a given taxonomy the
    assets were ordered by `asset_ref`, now they are ordered by `id`. This
    has a minor impact on the numbers sensitive to the epsilons, akin to a
    change of seeds
  * Added a test on the ordering of the epsilons
  * Accepted `.` and `|` as valid characters for source IDs
  * Changed the GMF calculator to use a single seed per unique rupture
  * Changed the SESCollection exporter: now a single file is exported, before
    we were exporting one file per source model path per tectonic region model
  * Changed the event based calculators to avoid duplicating ruptures
    occurring more than once
  * Changed the risk calculators to work in blocks of assets on the same site
  * Made it possible to set different integration distances for different
    tectonic region types
  * Optimized the aggregation by asset in the event based risk calculator
  * Reporting the source_id when the filtering fails

 -- Matteo Nastasi (GEM Foundation) <nastasi@openquake.org>  Tue, 21 Jun 2016 14:17:03 +0200

python-oq-engine (1.9.1-0~precise01) precise; urgency=low

  [Michele Simionato]
  * Fixed a bug in the Web UI when running a risk calculation starting
    from a previous calculation

 -- Matteo Nastasi (GEM Foundation) <nastasi@openquake.org>  Mon, 07 Mar 2016 11:11:59 +0100

python-oq-engine (1.9.0-0~precise01) precise; urgency=low

  [Michele Simionato]
  * Fixed a bug such that in some circumstances the logging stream handler
    was instantiated twice, resulting in duplicated logs
  * Changed the default job status to 'executing' (was 'pre_executing')
  * Fixed the ordering of the logs in the Web UI
  * Removed the dependency from PostGIS
  * Restored the monitoring which was accidentally removed
  * Removed the obsolete option `--hazard-output-id`
  * Printed the names of the files exported by the engine, even when there
    are multiple files for a single output
  * Introduced four new tables job, output, log, performance: all the other
    60+ database tables are not used anymore

 -- Matteo Nastasi (GEM Foundation) <nastasi@openquake.org>  Wed, 02 Mar 2016 14:33:38 +0100

python-oq-engine (1.8.0-0~precise01) precise; urgency=low

  [Michele Simionato]
  * Removed two `oq-engine` switches (`--export-stats` and `--list-inputs`)
    and fixed `--show-view`; unified `--delete-hazard-calculation` and
    `--delete-risk-calculation` into a single `--delete-calculation`
  * Updated `make_html_report.py` to extract the full report from the
    datastore
  * If `use_celery` is true, use celery to determine a good default for
    the parameter `concurrent_tasks`
  * Made celery required only in cluster situations
  * Fixed the duplication of exported result in the classical_damage
    calculator when there is more than one realization
  * Removed several obsolete or deprecated switches from the `oq-engine` command
  * Replaced all classical calculators with their lite counterparts
  * Fixed the site-ordering in the UHS exporter (by lon-lat)

  [Paolo Tormene]
  * Added API to validate NRML

  [Michele Simionato]
  * The engine can now zip files larger than 2 GB (used in the export)
  * Now the loss maps and curves are exported with a fixed ordering: first
    by lon-lat, then by asset ID
  * Replaced the old disaggregation calculator with the oq-lite one

 -- Matteo Nastasi (GEM Foundation) <nastasi@openquake.org>  Mon, 15 Feb 2016 12:06:54 +0100

python-oq-engine (1.7.0-0~precise01) precise; urgency=low

  [Michele Simionato]
  * Fixed an encoding bug in --lhc
  * Fixed an export bug: it is now possible to export the outputs generated
    by another user, if the read permissions are set correctly

 -- Matteo Nastasi (GEM Foundation) <nastasi@openquake.org>  Mon, 14 Dec 2015 10:40:26 +0100

python-oq-engine (1.6.0-0~precise01) precise; urgency=low

  [Daniele Viganò]
  * Added the oq_reset_db script. It removes and recreates the database and
    the datastore

  [Matteo Nastasi]
  * Demos moved to /usr/share/openquake/risklib

  [Michele Simionato]
  * Removed the 'view' button from the Web UI
  * Removed the epsilon_sampling configuration parameter
  * Made customizable the display_name of datastore outputs (before it was
    identical to the datastore key)
  * The zip files generated for internal use of the Web UI are now hidden
  * Made visible to the engine only the exportable outputs of the datastore
  * Closed explicitly the datastore after each calculation
  * Replaced the old scenario calculators with the HDF5-based calculators
  * Fixed a very subtle bug in the association queries: some sites outside
    of the region constraint were not discarded in some situations
  * Removed the self-termination feature `terminate_job_when_celery_is_down`
  * Removed the epsilon sampling "feature" from the scenario_risk calculator
  * Replaced the event based calculators based on Postgres with the new ones
    based on the HDF5 technology

 -- Matteo Nastasi (GEM Foundation) <nastasi@openquake.org>  Tue, 17 Nov 2015 11:29:47 +0100

python-oq-engine (1.5.1-0~precise01) precise; urgency=low

  [Michele Simionato]
  * Fixed a bug affecting exposures with multiple assets on the same site

 -- Matteo Nastasi (GEM Foundation) <nastasi@openquake.org>  Fri, 25 Sep 2015 14:22:08 +0200

python-oq-engine (1.5.0-0~precise01) precise; urgency=low

  [Michele Simionato]
  * The event based calculators in the engine are now officially deprecated
    and they raise a warning when used
  * Optimization: we do not generate the full epsilon matrix if all
    coefficients of variation are zero
  * Fixed two subtle bugs in the management of the epsilons: it means that
    all event based risk calculations with nonzero coefficients of variations
    will produce slightly different numbers with respect to before
  * Removed excessive checking on the exposure attributes 'deductible' and
    'insuredLimit' that made it impossible to run legitimate calculations
  * Changed the meaning of 'average_loss' for the aggregated curves: now it
    is the sum of the aggregated losses in the event loss table,
    before it was extracted from the aggregated loss curve
  * Changed the way the average losses (and insured average losses) are
    computed by the event based risk calculator: now they are extracted
    from the event loss table, before they were extracted from the loss curves
  * Set to NULL the stddev_losses and stddev_insured_losses for the event based
    risk calculator, since they were computed incorrectly
  * Introduced a new experimental command
    'oq-engine --show-view CALCULATION_ID VIEW_NAME'; the only view available
    for the moment is 'mean_avg_losses'
  * Negative calculation IDs are interpreted in a Pythonic way, i.e. -1
    means the last calculation, -2 the calculation before the last one, etc.
  * If a site parameter is more distant than 5 kilometers from its closest
    site, a warning is logged
  * Changed the splitting of fault sources to reduce the number of generated
    sources and avoid data transfer failures if rupture_mesh_spacing is too
    small
  * Changed the event loss table export: now the CSV file does not contain
    the magnitude and the rows are ordered by rupture tag first and loss second
  * Removed the calculator EventBasedBCR
  * Longitude and latitude are now rounded to 5 digits
  * Fixed a very subtle bug in the vulnerability functions, potentially
    affecting calculations with nonzero coefficients of variation and nonzero
    minIML; the numbers produced by the engine were incorrect; see
    https://bugs.launchpad.net/oq-engine/+bug/1459926
  * 'investigation_time' has been replaced by 'risk_investigation_time' in
    risk configuration files
  * Initial support for Django 1.7

  [Daniele Viganò]
  * Removed the bin/openquake wrapper: now only bin/oq-engine is
    available

  [Michele Simionato]
  * Added parameter parallel_source_splitting in openquake.cfg

  [Daniele Viganò]
  * setup.py improvements
  * Added MANIFEST.in
  * celeryconfig.py moved from /usr/openquake/engine to
    /usr/share/openquake/engine

  [Matteo Nastasi]
  * Packaging system improvement

 -- Matteo Nastasi (GEM Foundation) <nastasi@openquake.org>  Wed, 23 Sep 2015 15:48:01 +0200

python-oq-engine (1.4.1-0~precise01) precise; urgency=low

  [Michele Simionato]
  * Added a new 'ebr' hazard/risk calculator
  * Fixed the engine core export: now it can export datastore outputs as
    zip files
  * Now the parameter concurrent_tasks is read from the .ini file
  * Parallelized the source splitting procedure
  * Fixed a bug in the hazard calculators which were not using the parameter
    concurrent_tasks from the configuration file

 -- Matteo Nastasi (GEM Foundation) <nastasi@openquake.org>  Fri, 15 May 2015 10:06:26 +0200

python-oq-engine (1.4.0-2~precise01) precise; urgency=low

  [Daniele Viganò]
  * Fixed debian/control: add missing lsb-release to build deps

 -- Matteo Nastasi (GEM Foundation) <nastasi@openquake.org>  Fri, 08 May 2015 14:33:26 +0200

python-oq-engine (1.4.0-1~precise01) precise; urgency=low

  [Matteo Nastasi, Daniele Viganò]
  * Fixed dependencies version management

 -- Matteo Nastasi (GEM Foundation) <nastasi@openquake.org>  Thu, 07 May 2015 14:14:09 +0200

python-oq-engine (1.4.0-0~precise01) precise; urgency=low

  [Matteo Nastasi, Daniele Viganò]
  * Add binary package support for both Ubuntu 12.04 (Precise)
    and Ubuntu 14.04 (Trusty)

  [Michele Simionato]
  * Removed the SiteModel table: now the association between the sites and the
    site model is done by using hazardlib.geo.geodetic.min_distance

  [Daniele Viganò]
  * added authentication support to the 'engineweb' and the 'engineserver'

  [Michele Simionato]
  * the aggregate loss curves can be exported in CSV format

  [Matteo Nastasi]
  * added 'outtypes' attribute with list of possible output types for
    each output item in outputs list API command
  * added '/v1/calc/<id>/status' API command
  * added 'engineweb' django application as local web client for oq-engine

  [Michele Simionato]
  * Renamed the maximum_distance parameter of the risk calculators to
    asset_hazard_distance, to avoid confusion with the maximum_distance
    parameter of the hazard calculators, which has a different meaning;
    is it an error to set the maximum_distance in a job_risk.ini file
  * Added to the API an URL /v1/calc/:calc_id/remove to hide jobs
  * A new key is_running is added to the list of dictionaries returned by
    the URL /v1/calc/list
  * Replaced the mock tests for the engine server with real functional tests
  * Added a resource /v1/calc/:calc_id/traceback to get the traceback of a
    failed calculation
  * Now the logs are stored also in the database, both for the controller node
    and the worker nodes
  * Bypassed Django when deleting calculations from the database: this avoids
    running out of memory for large calculations
  * Fixed an issue in the scenario calculator: the GMFs were not filtered
    according to the distance to the rupture
  * Now critical errors appear in the log file
  * Added a --run command to run hazard and risk together
  * Fixed bug in the event based calculator; in the case
    number_of_logic_tree_samples > 0 it was generating incorrect hazard curves.
    Also improved (a lot) the performance in this case.
  * Fixed a tricky bug happening when some tectonic region type are filtered
    away.
  * The event based risk calculator now save only the non-zero losses in
    the table event_loss_asset.
  * Added a CSV exporter for the Stochastic Event Sets, for debugging purposes.
  * The GMF CSV exporter now sorts the output by rupture tag.

  [Matteo Nastasi]
  * Each pull request must be accompanied by an update of the debian
    changelog now.

 -- Matteo Nastasi (GEM Foundation) <nastasi@openquake.org>  Thu, 07 May 2015 11:33:24 +0200

python-oq-engine (1.3.0-1) precise; urgency=low

  [Matteo Nastasi]
  * gunzip xml demos files after copied into /usr/openquake/engine directory

 -- Matteo Nastasi (GEM Foundation) <nastasi@openquake.org>  Thu, 26 Feb 2015 16:35:20 +0100

python-oq-engine (1.3.0-0) precise; urgency=low

  [Michele Simionato]
  * Updated python-django dependency >= 1.6.1, (our repository already
    includes a backported version for Ubuntu 'precise' 12.04); this change
    makes unnecessary "standard_conforming_strings" postgresql configuration
    variable setting
  * The event based risk calculator is able to disaggregate the event loss
    table per asset. To enable this feature, just list the assets you are
    interested in in the job.ini file: "specific_assets = a1 a2 a3"
  * We have a new hazard calculator, which can be invoked by setting in the
    job.ini file: "calculation_mode = classical_tiling"
    This calculators is the same as the classical calculator (i.e. you will
    get the same numbers) but instead of considering all the hazard sites at
    once, it splits them in tiles and compute the hazard curves for each tile
    sequentially. The intended usage is for very large calculations that
    exceed the available memory. It is especially convenient when you have
    very large logic trees and you are interested only in the statistics (i.e.
    mean curves and quantile curves). In that case you should use it with the
    option individual_curves=false. Notice that this calculator is still in
    an experimental stage and at the moment is does not support UHS curves.
    Hazard maps and hazard curves are supported.
  * We have a new risk calculator, which can be invoked by setting in the
    job.ini file: "calculation_mode = classical_damage"
    This calculator is able to compute the damage distribution for each asset
    starting from the hazard curves produced by the classical
    (or classical_tiling) calculator and a set of fragility functions. Also
    this calculator should be considered in experimental stage.
  * A significant change has been made when the parameter
    number_of_logic_tree_samples is set to a non-zero value. Now, if a branch
    of the source model logic tree is sampled twice we will generate the
    ruptures twice; before the ruptures were generated once and counted twice.
    For the classical calculator there is no effect on the numbers (sampling
    the same branch twice will produce two copies of identical ruptures);
    however, for the event based calculator, sampling the same branch twice
    will produce different ruptures. For instance, in the case of a simple
    source model with a single tectonic region type, before we would have
    generated a single file with the stochastic event sets, now we generate
    number_of_logic_tree_samples files with different stochastic event sets.
    The previous behavior was an optimization-induced bug.
  * Better validation of the input files (fragility models, job.ini)
  * The ability to extract the sites from the site_model.xml file
  * Several missing QA tests have been added
  * The export mechanism has been enhanced and more outputs are being exported
    in CSV format
  * New parameter complex_fault_mesh_spacing
  * Some error messages have been improved
  * A lot of functionality has been ported from the engine to oq-lite,
    i.e.  a lite version of the engine that does not depend on
    PostgreSQL/PostGIS/Django nor from RabbitMQ/Celery. This version is
    much easier to install than the regular engine and it is meant for
    small/medium computation that do not require a cluster. The engine
    demos, have been moved to the oq-risklib repository, so that they can
    be run via the oq-lite command without installing the full engine.
  * Currently the following calculators have been ported (all are to be
    intended as experimental): classical hazard, classical tiling, event
    based hazard, scenario hazard, classical risk, scenario damage,
    classical damage.

 -- Matteo Nastasi (GEM Foundation) <nastasi@openquake.org>  Thu, 26 Feb 2015 10:44:03 +0100

python-oq-engine (1.2.2-0) precise; urgency=low

  * consistency in version management between debian/ubuntu package and
    library from git sources

 -- Matteo Nastasi (GEM Foundation) <nastasi@openquake.org>  Thu, 18 Dec 2014 16:25:05 +0100

python-oq-engine (1.2.1-2) precise; urgency=low

  * Fixed custom dependencies versions (again)

 -- Matteo Nastasi (GEM Foundation) <nastasi@openquake.org>  Tue, 16 Dec 2014 10:48:19 +0100

python-oq-engine (1.2.1-1) precise; urgency=low

  * Fixed custom dependencies versions

 -- Matteo Nastasi (GEM Foundation) <nastasi@openquake.org>  Tue, 16 Dec 2014 09:48:19 +0100

python-oq-engine (1.2.1-0) precise; urgency=low

  * Fixed the logging handler

 -- Matteo Nastasi (GEM Foundation) <nastasi@openquake.org>  Mon, 15 Dec 2014 10:17:30 +0100

python-oq-engine (1.2.0-3) precise; urgency=low

  * Add constraint on python-django dependency version

 -- Matteo Nastasi (GEM Foundation) <nastasi@openquake.org>  Thu, 11 Dec 2014 10:04:45 +0100

python-oq-engine (1.2.0-2) precise; urgency=low

  * More precise exception message

 -- Matteo Nastasi (GEM Foundation) <nastasi@openquake.org>  Wed, 10 Dec 2014 16:21:06 +0100

python-oq-engine (1.2.0-1) precise; urgency=low

  * Bugs fixed in 1.2 release: http://goo.gl/GjbF2r
  * Replace a reference to the 'openquake' command with 'oq-engine'
  * Moved the expected outputs of the ScenarioDamage QA tests in qa_tests_data
  * Moved the logic tree realizations into commonlib
  * It is now possible to compute the uniform spectra even when
    individual_curves is false
  * Reduced the precision when exporting GMFs to XML
  * Fixed test_job_from_file
  * Delayed the OqParam validation
  * Simplified the monitoring
  * Extract the QA tests data from the engine
  * Renamed commonlib.general -> baselib.general
  * Removed the dependency from oq-commonlib
  * Avoid warning no XML exporter for event_loss
  * Update packager and postinst to use the openquake2 db (new default one)
  * Use shallow-clone to improve CI builds speed
  * Download calculation results as files
  * Added an API to retrieve the engine version
  * Unified the export framework for hazard and risk
  * Fast export of the GMFs
  * Fast scenario export
  * Fixed test_is_readable_all_files_lack_permissions when run as root
  * Now 'test_script_lower_than_current_version' does not require an Internet
    connection
  * Warn the user if she asks for statistical outputs but using a single hazard
    output
  * Move the calculation of input/output weights into commonlib
  * Changed the export_dir in several tests
  * Now the packagers makes a HTML report with the performances of the demos
  * Remove hardcoded references to openquake2 in oq_create_db
  * Move JobStats creation inside job_from_file
  * Fixed precision
  * Align openquake_worker.cfg with openquake.cfg
  * Implement memory hard limit control
  * Using commonlib.readinput.get_source_models
  * Check that the hazard calculation mode is consistent with risk calculation
    mode
  * Rollback only if a transaction is on
  * Fixed a bug in export_risk
  * Daily html report
  * Reflected the API change in commonlib.readinput.get_oqparam
  * Updated the engine to cope with the changes in risklib and commonlib
  * Fixed the name of the SES file
  * Changed some hard-coded weights in general.py
  * Changed the import of the calc module
  * Drop risk calculation table
  * Simplified the risk calculators
  * Reflected the API change in hazardlib.calc.gmf.GmfComputer
  * Added a test for duplicated tags in import_gmf_scenario.py
  * Implemented losses per event per asset
  * Dependency check
  * Removed more risk unit tests
  * Removed another couple of redundant tests
  * Remove check on setup.py version since now it's taken from init
  * Fixed _calc_to_response_data
  * Fixed bug when running risk calculations from the platform
  * openquake wrapper script
  * Changed version number in setup.py too
  * Updated version to 1.2
  * Renamed nrml_version->commonlib_version
  * Fixed a bug in the engine server (wrong calculation_id)
  * Fix oq-engine command name in output list
  * Removed the dependency from nrmllib
  * Fixed two merge errors
  * Important fixes pre-2.0 copied from the better-risk branch
  * Renamed the command openquake->oq-engine
  * Change ses collection
  * Fixed the migration script 0007
  * Fixed a bug with the quantile_hazard_curves attribute
  * Removed EventBasedHazardCalculatorTestCase
  * Remove the hazard_calculation table
  * correct complex source for wrong order in edges points
  * missing file open fixed
  * Removed routing tests
  * Added the script correct_complex_sources
  * Complex surf validation
  * Insert the IMT in the db, if not already there
  * The intensity measure types are now sorted also in the scenario calculator
  * Simplified the QA test scenario_damage/case_4
  * Enable 'set -x' when $GEM_SET_DEBUG is true
  * Remove a try finally in engine server task.py
  * Simplification because now the maximum_distance is mandatory
  * Fixed a wrong source model used in the Event Based export test
  * Fixed the what_if_I_upgrade check
  * Added a table imt_taxonomy
  * Fixed the management of missing db upgrades
  * Now the engine is using the new validation mechanism for the hazard sources
  * Fixed the name of a field (risk_job_id->job_id)
  * Special case when the hazard is known at the exact sites of the assets
  * Moved the epsilons from the getters to the database
  * Update the database name in openquake_worker.cfg
  * Removed the old validation mechanism
  * The parameter concurrent_tasks must be available to the workers too
  * Solved the problem with UHS
  * Fixed master https://ci.openquake.org/job/master_oq-engine/1208
  * If individual_curves is set, multi-imt curves must not be generated
  * --what-if-I-upgrade functionality
  * Stats only
  * Short output summary
  * Removed task_no
  * Hazard curves from gmfs
  * Fixed a critical bug with --hazard-output-id
  * Fix the test check_limits_event_based
  * Changed the output_weight for the event based calculator
  * Introduced --hazard-job-id and made it possible to reuse exposures imported
    in the hazard part of the computation
  * Replaced the ScenarioGetter with the GroundMotionFieldGetter
  * Return loss matrix
  * Removed --schema-path from oq_create_db
  * Calculation limits
  * Fixed a bug on tablespace permissions
  * Make the event based calculator more debuggable
  * Added the column uniq_ruptures to the table source_info
  * Db migrations
  * Db migrations 2
  * Saved more sources in source_info
  * Perform means and quantiles in memory
  * Parallel filtering
  * Reintroduce the 'terminate_job_when_celery_is_down' config option
  * Fix risk disaggregation
  * Ordering the sources after filtering-splitting
  * Source ordering
  * Gmf from ruptures
  * Fixed a stupid bug with OQ_TERMINATE_JOB_WHEN_CELERY_IS_DOWN
  * Introduced a variable OQ_TERMINATE_JOB_WHEN_CELERY_IS_DOWN
  * The random seeds have now a default value of 42
  * Added a check for invalid quantile computations
  * Now hazard calculations can be deleted safely
  * Add a file openquake_worker.cfg to be read in the workers
  * Simplified the LOG_FORMAT by removing the name
  * Avoid an ugly error when no tasks are spawned
  * Added a view on the event loss table for convenience of analysis
  * Epsilon sampling feature
  * Distribute-by-rupture phase 2
  * Restored distribution-by-rupture in the event based calculator
  * Provide a good error message when a source model contains GSIMs not in the
    file gsim_logic_tree
  * Moved parse_config from the engine to commonlib
  * Added a test checking the existence of the __init__.py files and fixed the
    QA test classical/case_15
  * Refactored initialize_realizations and added a warning when
    num_samples > num_realizations
  * Fixed a missing import
  * Saving the rupture hypocenter fully into the database
  * Removed an offending ALTER OWNER
  * Source info table
  * Added a test for sampling a large source model logic tree
  * Hazard curves from gmfs
  * Removed num_sites and num_sources from job_stats
  * Removed redundant tests
  * Retrieved the correct output directly, not via an order by
  * Making use of commonlib.parallel in the engine
  * Enhanced qatest_1, so that it subsumes regression_1 and regression_2
  * Taking advantage of the new riskloaders in commonlib
  * Added a missing integer cast
  * Changed disagg/case_1 to use full enumeration
  * Fixed the ordering of the ruptures in the event based calculator
  * Fixed a bug in the GroundMotionValuesGetter
  * Reflected the API change in refactor-risk-model
  * Sent the tectonic region types with less sources first, and fixed
    an ordering bug in a QA test
  * Turn AMQPChannelExceptions into warnings
  * Hide the SES output from a scenario calculator
  * Add a debug flag to enable set -x in packager.sh
  * Better task spawning
  * Reflected the changes to the GmfComputer in hazardlib
  * Fixed the bug in the risk event based calculator with multiple realizations
  * Fix gmf duplication
  * Removed the need for logictree.enumerate_paths
  * Fixed a small bug
  * Removed a commonlib dependency breaking the oqcreate script
  * Now the indices of the filtered sites are stored in the
    ProbabilisticRupture table
  * Fixed another import
  * Fixed a wrong import
  * Moved logictree to commonlib and fixed all the tests
  * Removed the obsolete table hzrdr.ses and small refactoring
  * Tasks with fewer assets are submitted first
  * Better parallelization of the risk calculators
  * Reducing the celery timeout from 30s to 3s
  * Fixed a tricky bug in the scenario calculator with duplicate imts
  * Fixed the ScenarioExportTestCase by changing the position of the points
  * The scenario calculator is now block-size independent
  * Use only the relevant tectonic region types to build the GMPE logic tree
  * Fixed a broadcasting in the classical calculator
  * Saving memory on the controller node
  * Restored the source model sampling feature
  * Complex logic tree test
  * Solved the block size dependence in the risk calculators
  * Fixed a critical ordering bug
  * Changed the _do_run_calc signature
  * Avoid returning duplicated data in the classical calculator
  * Changed the order of the statements in 01-remove-cnode_stats.sql
  * Added a cache on the GSIMs for the probabilities of no exceedence in the
    classical calculator
  * Fix the export of GmfSets in the case of multiple source models
  * Fixed underflow error in postgres
  * Fixed a bug with celery ping
  * Avoid errors on signals when the engine is run through the server
  * Errors in a task are converted into a RuntimeError
  * Remove calculation unit
  * The IML must be extrapolated to zero for large poes
  * Log a warning when more than 80% of the memory is used
  * Refactored the hazard getters
  * Removed the SES table
  * Added a nice error message for far away sources
  * Add support in the engine for a local_settings.py
  * Send the site collection via rabbitmq, not via the database
  * Improvements to the CeleryNodeMonitor
  * Minimal tweaks to the risk calculators
  * Save the number of sites in JobStats as soon as it is available
  * Fix branch var to be compliant within the new CI git plugin
  * Restored the lost fine monitoring on the hazard getters
  * Cluster monitor
  * Celery check
  * Removed the obsolete table uiapi.cnode_stats
  * Make use of the light site collection introduced in hazardlib
  * Optimize the disaggregation calculator
  * Fix a memory leak of celery
  * Remove python-gdal and fix issue with postinst
  * Manual pickling/unpickling
  * Updates Copyright to 2014
  * The rupture tag must be unique
  * Turn SIGTERM into SIGINT
  * Remove another engine-server test script from pylint
  * Removed the dependency on the current working directory from
    utils_config_test
  * Replace README.txt with README.md in the packager script
  * Increase the tolerance in the disaggregation test
  * Readme merge
  * Avoid storing copies of the ruptures
  * Untrapped exceptions in oqtask give ugly error messages
  * Support for posting zipfiles to the engine-server
  * Using iter_native in celery
  * Added test for the loss_fraction exporter
  * Fixed a missing loss_type in export_loss_fraction_xml
  * Merging the engine server inside the engine repository
  * Removing ruptures phase 2
  * Restored qatest 1
  * Added tests for failing computations
  * Removed the progress handler from the engine
  * Better error and logging management
  * Exclude tests folder from pylint check
  * Fixing the build master_oq-engine #790
  * Ruptures are not read from the database anymore, only written
  * In development mode celery is automatically started/stopped together with
    the engine server
  * Remove common directory from risk demos
  * Remove duplication hazard risk
  * Removing the duplication run_hazard/run_risk in engine.py
  * Renamed directories and packages to be consistent with GEM conventions
  * Fixed test_initialize_sources
  * Getting a more uniform distribution of the tasks
  * Remove celery
  * Remove time_span from disaggregation calculator
  * Return the traceback from celery to the controller node
  * If there are no GMVs within the maximum distance for the given assets, the
    computation should not fail with an ugly error but print a warning
  * Better error management
  * Fixed a stupid error in compute_hazard_curves
  * Support for non-parametric sources
  * Fixed the issue of slow sources
  * Fixed the two upgrade scripts breaking the migration from 1.0 to 1.1
  * Add --export-hazard-outputs and --export-risk-outputs switches; also add
    geojson export for hazard curves
  * Light monitor
  * Set CELERY_MAX_CACHED_RESULTS = 1
  * Changed from relative path to full path
  * Fix the feature "import gmf scenario data from file"
  * version: remove warning for pkg install + git program installed case
  * Remove block_size and point_source_block_size
  * Move the unit tests inside the openquake.engine directory
  * Version visualization improvement
  * Added missing CASCADE on a DB migration script
  * Raised the tolerance in ClassicalHazardCase13TestCase
  * In the event based calculator split by ruptures, not by SES
  * BROKER_POOL_LIMIT is causing problem so set it to none
  * Split area sources
  * Force BROKER_POOL_LIMIT to 10
  * Fixed an upgrade script
  * Prefiltering sources in all calculators
  * Savaged the easy part of the work on the decouple-logic-trees branch
  * Changed the way hazard map are interpolated
  * Fixed a bug with static urls
  * Remove database related code
  * Removed hazard curve progress
  * Improved the IMT management in the engine by leveraging the new
    functionality in hazardlib
  * Configuration file for storing oq-platform connection parameters
  * Add loss type to risk outputs
  * Remove parsed source
  * Fix remove demos symlinks
  * gmf.lt_realization_id can be NULL
  * Fixed the _prep_geometry feature of Risk and Hazard calculations
  * Remove a reference to the removed view hzrdr.gmf_family
  * Engine-Server: support for multiple platform installations
  * Removed the complete_logic_tree flags
  * Fixed setup.py
  * Removed the SourceProgress table
  * New risk demos
  * Run a risk calculation
  * Remove validation on site models
  * Removed the rest of the stuff related to the supervisor
  * Removed the supervisor, redis, kombu and related stuff
  * Removed a wrong import
  * An import ordering issue is breaking Jenkins
  * Various small fixes for oq_create_db script
  * Do not register a progress handler if it is not passed
  * Engine Unit test fix
  * Geonode integration
  * Progress Bar support
  * Finally fixed the dependency from the blocksize in the event based
    calculator
  * A simple fix for engine_test.py
  * Replace numpy arrays with postgres array fields in output tables
  * Dump and restore Stochastic Event Set
  * Removed the old distribution and used parallelize as default distribution
    mechanism everywhere
  * Change the distribution in the risk calculators
  * Save in job_stats how much the database increased during the current
    computation
  * Removed calc_num task properly
  * Change dist classical
  * Improve the table job_stats
  * Now the CacheImporter infers the fields from the database, in the right
    order
  * Removed parsed_rupture_model from the db
  * The revoke command should not terminate the workers
  * Remove JobCompletedError
  * Override hazard investigation time in risk event based calculator
  * Companion of https://github.com/gem/oq-engine/pull/1298/
  * Companion of https://github.com/gem/oq-nrmllib/pull/116
  * Simplify schema
  * Filter the sources before storing them in the database
  * Improve the parallelize distribution
  * Fix disaggregation
  * Changed the distance in hazardlib
  * Improve memory consumption in the GMF calculation
  * The file with the exported disagg matrix must contain the poe in the name
  * The multiple sites QA test (classical/case_13) broke
  * Solve the dependency from the parameter concurrent_tasks
  * QA test for multiple sites
  * Cross domain ajax fix for view methods [r=matley] [f=*1234765]
  * Tweaks to make platform calcs work [r=matley] [f=*1234765]
  * Create job and calculation objects in a transaction
  * Make test fixtures optional
  * Get the list of the available magnitude scaling relationships at runtime
  * Save memory when exporting the GMF
  * Fixed a typo in an ordering query
  * Insured loss curves statistics
  * When exporting the GMF, we need to export the rupture tags, not the ids
  * Hazard Curve Parser import update [r=micheles] [f=*trivial]
  * To save space in the db and to avoid running into the text field size
    limit, change model_content.raw_content to store gzipped content
  * Add a tag to the ruptures
  * Change the dump/restore procedures to work with directories, not tarfiles
  * Fix risk QA tests fixtures
  * Documentation for the REST API
  * Fix hazard_curve_multi export path
  * Revise insured losses algorithm
  * Post-calculation migration
  * Correction of baseline DB revision
  * Review Risk demos
  * A couple of fixes to scenario tests
  * Compute standard deviation of losses
  * Validate time_event
  * Add 404 responses in the case of non-existent artifacts
  * Run calcs, part 2
  * Minor loss map export fix
  * Fix for installing source code via pip/git
  * Remove cache from HazardCurveGetterPerAsset
  * Changed an import from nrmllib
  * Pyflakes fixes to the calculators and engine module
  * Reading logic trees from DB - follow up (fix for a careless refactoring
    error)
  * Raise an error when no gmvs are available in a scenario computation
  * Small fix in dump_hazards.py: the filenames list contained duplicates
  * Add 'engine' functionality to disable the job supervisor
  * Read logic trees from DB (instead of the filesystem)
  * Extend forms.CharField to allow null values
  * Small fixes to the script restore_hazards.py
  * Update test fixtures used for risk scenario calculations
  * Trivial: Some small tweaks/cleanups
  * File parsing fix
  * Risk BaseCalculator refactoring
  * Run calculations via REST API (initial sketch)
  * Better input loading (update to 'engine' API)
  * Update Risk Event Based QA test
  * Fixed a very subtle bug with the ordering of sites
  * Added index to hzrdi.hazard_site
  * Updated tests to the new interface
    of 'openquake.engine.db.models.SiteCollection'
  * Compute ground motion values from Stochastic Event Set
    in a risk calculation
  * "List calc results" views
  * Misc. engine fixes to stabilize the build
  * Record all OQ software versions in oq_job
  * Export to path or file (not just path)
  * Minor fix to risk QA test collection
  * Engine API improvements
  * Hazard map GeoJSON export
  * Refactoring: moved risk calculation logic to risklib
  * GeoJSON loss map support
  * GeoJSON export prep
  * Include API version in URLs
  * 'calc info' views
  * Rough sketch of the 'list calculations' views
  * Export loss_fraction quantile fix
  * Fix 'hazard_curve_multi' export
  * Fix Risk QA test collection (nosetests)
  * Remove site_collection column from the database
  * Pack and risk demos LP: #1197737
  * Added more monitoring to the hazard calculators

 -- Matteo Nastasi (GEM Foundation) <nastasi@openquake.org>  Wed, 10 Dec 2014 11:17:03 +0100

python-oq-engine (1.0.0-1) precise; urgency=low

  * 'occupants' is now a float
  * Hazard curve import tool: updated NRML hazard curve parser
  * Made sure that the task_ids are stored in the performance table soon enough
    (LP: #1180271)
  * Added fixtures for risk tests
  * Some support to compute avg and std for the GMFs (LP: #1192413)
  * Renamed the GMF tables (LP: #1192512)
  * Kill running celery tasks on job failure (LP: #1180271)
  * Removed 'patches' folder
  * Event loss csv: fix delimiting character (LP: #1192179)
  * Fixed restore_hazards_test.py (LP: #1189772)
  * Fix restore hazards (LP: #1189772)
  * Fix risk/classical/case_3 (LP: #1190569)
  * Fix get_asset_chunk unit test
  * Added dumping of ses_collection/ses/ses_rupture (LP: #1189750)
  * Fixed the issue with sequences in restore_hazards.py (LP: #1189772)
  * Risk Probabilistic Event Based Calculator - QA Test
  * Fix the GMF export and tables (LP: #1169078,#1187413)
  * Some work to fix qa_tests/risk/event_based_bcr (LP: #1188497)
  * Run risk demos to test the package (LP: #1188117)
  * Update risk demos
  * renamed units -> number_of_units. Support for asset_category == "population"
    (LP: #1188104)
  * Fixed the z1pt0<->z2pt5 inversion problem (LP: #1186490)
  * Removed the special case for gmf_scenario
  * Exposure DB schema update (LP: #1185488)
  * Fix the site_data table to store one site per row; change gmf_agg to point
    to site_data (LP: #1184603)
  * Fix export of Benefit Cost Ratio calculator outputs. (LP: #1181182)
  * Inserted the GMFs with the CacheInserter instead of the BulkInserter
    (LP: #1184624)
  * Added better instrumentation to the hazard getters
  * Make the engine smart enough to infer the right block size (LP: #1183329)
  * New risk demos (LP: #1180698,#1181182)
  * Time event validation fix (LP: #1181235)
  * Unicode list cast fix
  * Implement distribution by SES in the event based hazard calculator
    (LP: #1040141)
  * Remove gmf scenario (LP: #1170628)
  * Purge gmf table (LP: #1170632)
  * Parallelize the queries of kind "insert into gmf agg" by using the standard
    mechanism (LP: #1178054)
  * Skipped hazard/event_based/case_4/test.py (LP: #1181908)
  * Remove the dependency from the gmf/gmf_set tables in the XML export
    procedure (LP: #1169078)
  * Saved memory in the hazard getters by returning only the distinct GMFs
    (LP: #1175941)
  * Fixed the case of no gmfcollections and cleaned up the post processing
    mechanism (LP: #1176887)
  * Filter the ruptures according to the maximum_distance criterium
    (LP: #1178571)
  * New hazard demos (LP: #1168756)
  * Parallelize insert into gmf_agg table (LP: #1178054)
  * Removed some verbose logs in debug mode (LP: #1170938)
  * lxc sandbox - improved CI with sandboxed source tests (LP: #1177319)
  * Report "calculation", not the job (LP: #1178583)
  * Fix performance_monitor_test.py on Mac OS X (LP: #1177403)
  * Remove config.gem files from demos
  * Vulnerability functions for contents, occupants and non-structural damage
    (LP: #1174231)
  * Improved the memory profiling (LP: #1175941)
  * Cleanup of the hazard getters and small improvements to help the performance
    analysis of risk calculators (LP: #1175941)
  * Add a facility to import hazard_curves from XML files (LP: #1175452)
  * Refactoring of risk calculators (LP: #1175702)
  * Added references to RiskCalculation model
  * --config-file option (LP: #1174316)
  * Update calls to risklib to the latest interface (LP: #1174301)
  * Event-Based Hazard: Better hazard curve / GMF validation (LP: #1167302)
  * Improved hazard doc
  * CONTRIBUTORS.txt
  * DB cleanup
  * --optimize-source-model pre-processing option (LP: #1096867)
  * Relax validation rules on interest rate for benefit-cost ratio analysis
    (LP: #1172324)
  * Support non-unique taxonomy -> IMT association across different
    vulnerability files (LP: #1171782)
  * Point source block size (LP: #1096867)
  * Use "hazard curve multi imt" also when all the realizations are considered
    (LP: #1171389)
  * Fix aggregate loss curve computation (LP: #1171361)
  * Add instrumentation via the EnginePerformanceMonitor to all the calculators
    (LP: #1171060)
  * Replaced run_job_sp with run_hazard_job (LP: #1153512)
  * Cleanup input reuse
  * Simplify hazard getter query
  * Add a forgotten constrain ON DELETE CASCADE on the table gmf_agg
    (LP: #1170637)
  * Mean loss curve computation updated (LP: #1168454,#1169886,#1170630)
  * Changed the generation of hazard_curves to use the gmf_agg table
    (LP: #1169703)
  * Add geospatial index on gmf_agg
  * Fix hazard map and UHS export filenames (include PoE) (LP: #1169988)
  * Lower the parameter ses_per_logic_tree_path in the event_based QA tests to
    make them much faster (LP: #1169883)
  * Fix Event based mean loss curve computation (LP: #1168454)
  * An attempt to solve the memory occupation issue for the event_based risk
    calculator (LP: #1169577)
  * Update event based mean/quantile loss curve computation (LP: #1168454)
  * Fix disagg export file name (LP: #1163276)
  * Include 'investigation_time' in exported UHS XML (LP: #1169106)
  * Raise warnings when invalid/unknown/unnecessary params are specified
    (LP: #1164324)
  * Fix characteristic fault rupture serialization (LP: #1169069)
  * Fixed a bug in event_based/core_test.py due to the version of mock used
    (LP: #1167310)
  * Make sure the generated XML are valid according to NRML (LP: #1169106)
  * Fix the tests of the event_based depending on random number details
    (LP: #1167310)
  * Scenario risk is using "default" connection on a cluster (LP: #1167969)
  * Add a mechanism to populate the db from CSV files, without the need to run
    a fake calculation (LP: #1167310,#1167693)
  * Source model NRML to hazardlib conversion now throws useful error messages
    (LP: #1154512)
  * Organization of hazard exports (LP: #1163276)
  * Some trivial optimizations in Risk Event Based calculator
  * Do not use 'default' user on raw cursors. (LP: #1167776)
  * Removed a bunch of old test fixtures
  * release updated
  * hazard curves in multiple imts (LP: #1160427)
  * Critical fix to disaggregation interpolation (LP: #1167245)
  * Fix setup.py version number
  * Fix char source logic tree validation (LP: #1166756)
  * Update version to 1.0
  * Reflect latest interface changes in risklib (LP: #1166252)
  * Event base performance (LP: #1168233)
  * Fix a "reproducibility" issue when getting hazard sites from exposure
    (LP: #1163818)
  * Disaggregation in event based risk calculator (LP: #1160993)
  * Read 'sites' from 'sites_csv' (LP: #1097618)
  * add debconf tool to manage postgresql.conf file modification
  * Issue 1160993 (LP: #1160993,#1160845)
  * Importing GMF from XML: step 2 (LP: #1160398)
  * Disaggregation of losses by taxonomy (LP: #1160845)
  * Vulnerability model validation (LP: #1157072)
  * Big docs cleanup
  * Mean and quantile Loss map support (LP: #1159865)
  * Event-Based Hazard: Save multi-surface ruptures (LP: #1144225)
  * Fix loss curve export (LP: #1157072)
  * Fix an incorrect parameter in event-based hazard QA tests, cases 2 and 4
  * end-to-end qa tests for Scenario Risk and Scenario Damage
  * Trivial fix for setup.py
  * New E2E regression tests
  * Updated QA tests due to change in risklib
  * Engine cleanup
  * Characteristic source logic tree support (LP: #1144225)
  * Added a script to dump the hazard outputs needed for the risk (LP: #1156998)
  * Remove complete logic tree flags when redundant (LP: #1155904)
  * Do not read risk inputs from fylesystem but from ModelContent
  * Remove --force-inputs feature (LP: #1154552)
  * UHS Export (LP: #1082312)
  * UHS post-processing (LP: #1082312)
  * Fragility model using structure dependent IMT (LP: #1154549)
  * Correct bin/openquake help string for --log-level
  * Hazard post-processing code cleanup (LP: #1082312)
  * Allow Event-Based hazard post-processing to run without celery
  * More event-based hazard QA tests (LP: #1088864)
  * Real errors are masked in the qa_test since the real computation runs in a
    subprocess (LP: #1153512)
  * Minor simplification of the hazard_getter query
  * Correlation model qa tests (LP: #1097646)
  * Vulnerability model using structure dependent intensity measure types
    (LP: #1149270)
  * Fix a broken scenario hazard export test
  * Support for Characteristic Fault Sources (LP: #1144225)
  * Added a missing KILOMETERS_TO_METERS conversion in the hazard_getters
  * Average Losses (LP: #1152237)
  * Improved the error message for unavailable gsims
  * Companion changes to https://github.com/gem/oq-risklib/pull/38
  * Fix 1144741 (LP: #1144741)
  * Fix 1144388 (LP: #1144388)
  * Fixed ordering bug in the XML export of gmf_scenario (LP: #1152172)
  * Don't save hazard curves to the DB which are all zeros (LP: #1096926)
  * Add hazard nose attribute to the hazard QA test
  * Avoid fully qualified name in the XML <uncertaintyModel> tag (LP: #1116398)
  * Fix Scenario Risk calculator
  * New CLI functionality: delete old calculations (LP: #1117052)
  * DB security cleanup (LP: #1117052)
  * Event-Based Hazard Spatial Correlation QA tests (LP: #1099467)
  * Correct OQ engine version in db script
  * Preloaded exposure (LP: #1132902)
  * 1132708 and 1132731 (LP: #1132731)
  * Stabilize classical hazard QA test case 11
  * DB schema bootstrap script now runs silently by default
  * Fix aggregate loss export test
  * Fix a broken disagg/core test
  * Easy hazard getters optimization (LP: #1132708)
  * Fix progress risk
  * Event loss tables (LP: #1132699)
  * Fix the memory occupation issue for the scenario_risk calculator
    (LP: #1132018,#1132017)
  * Performance monitor to measure times and memory occupation of bottleneck
    code (LP: #1132017)
  * Scenario insured losses
  * Version fix (already present fix in master, add a test to verify it)
  * Classical Hazard QA test, SA IMT case (LP: #1073591)
  * Optimize hazard curve insertion (LP: #1100332)
  * updates due to the latest risklib api changes
  * Fixed the bug introduced by change the location field from Geometry to
    Geography
  * "openquake --version broked" fix
  * Fixed bug in the distribution of the realizations logic
  * Simplified the hazard getters so that they are pickleable without effort
  * Update to disaggregation equation (LP: #1116262)
  * Scenario Aggregated Loss
  * Risk maximum distance (LP: #1095582)
  * Add timestamps to calculation summary output (LP: #1129271)
  * More efficient hazard curve update transactions. (LP: #1121825)
  * Scenario risk tests
  * Added parameter taxonomies_from_fragility_model (LP: #1122817)
  * Add a check for missing taxonomies in the scenario_damage calculator
    (LP: #1122817)
  * Add '_update_progress' for clearer profiling (LP: #1121825)
  * Removed many global dictionaries and adopted a convention-over-configuration
    approach
  * Generation of ground motion fields only within a certain distance from the
    rupture (LP: #1121940)
  * Link between Rupture / Stochastic Event Set and Ground motion field outputs
    (LP: #1119553)
  * Fixed the qa_test for scenario_damage
  * Fix HazardCalculation.get_imts()
  * Donot save absolute losses (LP: #1096881)
  * Scenario hazard: fix a reference to the site collection
  * Fixes scenario hazard correlation
  * Scenario risk
  * Changed DmgState to have a foreign key to OqJob, not to Output; also removed
    the CollapseMap special treatment (LP: #1100371)
  * Drop upload table
  * Remove several global dictionaries from the engine
  * Mean and quantile Loss curve computation (LP: #1101270)
  * Cache the SiteCollection to avoid redundant recreation (LP: #1096915)
  * Scenario hazard correlation model (LP: #1097646)

 -- Matteo Nastasi (GEM Foundation) <nastasi@openquake.org>  Mon, 24 Jun 2013 17:39:07 +0200

python-oq-engine (0.9.1-1) precise; urgency=low

  * upstream release

 -- Matteo Nastasi (GEM Foundation) <nastasi@openquake.org>  Mon, 11 Feb 2013 11:00:54 +0100

python-oq-engine (0.8.3-3) precise; urgency=low

  * Add missing monitor.py source

 -- Muharem Hrnjadovic <mh@foldr3.com>  Tue, 23 Oct 2012 10:16:18 +0200

python-oq-engine (0.8.3-2) precise; urgency=low

  * Use arch-independent JAVA_HOME env. variable values (LP: #1069804)

 -- Muharem Hrnjadovic <mh@foldr3.com>  Mon, 22 Oct 2012 15:30:39 +0200

python-oq-engine (0.8.3-1) precise; urgency=low

  * upstream release

 -- Muharem Hrnjadovic <mh@foldr3.com>  Fri, 19 Oct 2012 19:53:00 +0200

python-oq-engine (0.8.2-5) precise; urgency=low

  * Make sure the vs30_type param is capitalized (LP: #1050792)

 -- Muharem Hrnjadovic <mh@foldr3.com>  Fri, 21 Sep 2012 12:01:34 +0200

python-oq-engine (0.8.2-4) precise; urgency=low

  * fix JAVA_HOME value so it works in ubuntu 12.04 LTS (LP: #1051941)

 -- Muharem Hrnjadovic <mh@foldr3.com>  Mon, 17 Sep 2012 14:52:12 +0200

python-oq-engine (0.8.2-3) precise; urgency=low

  * Insured loss probabilistic event based calculator (LP: #1045318)

 -- Muharem Hrnjadovic <mh@foldr3.com>  Wed, 05 Sep 2012 09:22:36 +0200

python-oq-engine (0.8.2-2) precise; urgency=low

  * remove namespace/module ambiguity

 -- Muharem Hrnjadovic <mh@foldr3.com>  Tue, 04 Sep 2012 17:08:17 +0200

python-oq-engine (0.8.2-1) precise; urgency=low

  * Upstream release (LP: #1045214)

 -- Muharem Hrnjadovic <mh@foldr3.com>  Tue, 04 Sep 2012 08:52:53 +0200

python-oq-engine (0.8.1-5) precise; urgency=low

  * rm threaded serialization patch (since it increases overall run time)

 -- Muharem Hrnjadovic <mh@foldr3.com>  Wed, 25 Jul 2012 17:01:32 +0200

python-oq-engine (0.8.1-4) precise; urgency=low

  * Try threaded serialization in order to fix performance regression
    (LP: #1027874)

 -- Muharem Hrnjadovic <mh@foldr3.com>  Mon, 23 Jul 2012 13:21:32 +0200

python-oq-engine (0.8.1-3) precise; urgency=low

  * Fix import exception when DJANGO_SETTINGS_MODULE is not set (LP: #1027776)

 -- Muharem Hrnjadovic <mh@foldr3.com>  Mon, 23 Jul 2012 09:08:01 +0200

python-oq-engine (0.8.1-2) precise; urgency=low

  * Fix for region discretization bug (LP: #1027041)

 -- Muharem Hrnjadovic <mh@foldr3.com>  Sun, 22 Jul 2012 10:12:25 +0200

python-oq-engine (0.8.1-1) precise; urgency=low

  * new upstream release (LP: #1027030)

 -- Muharem Hrnjadovic <mh@foldr3.com>  Fri, 20 Jul 2012 15:06:18 +0200

python-oq-engine (0.7.0-4) precise; urgency=low

  * fix typo in oq_restart script (LP: #994565)

 -- Muharem Hrnjadovic <mh@foldr3.com>  Fri, 04 May 2012 15:01:54 +0200

python-oq-engine (0.7.0-3) precise; urgency=low

  * Correct the version displayed by OpenQuake (on demand).

 -- Muharem Hrnjadovic <mh@foldr3.com>  Fri, 04 May 2012 08:20:18 +0200

python-oq-engine (0.7.0-2) oneiric; urgency=low

  * Fix bug in the classical PSHA calculator (LP: #984055)

 -- Muharem Hrnjadovic <mh@foldr3.com>  Wed, 02 May 2012 22:00:59 +0200

python-oq-engine (0.7.0-1) oneiric; urgency=low

  * Upstream release, rev. 0.7.0

 -- Muharem Hrnjadovic <mh@foldr3.com>  Wed, 02 May 2012 21:34:03 +0200

python-oq-engine (0.6.1-9) oneiric; urgency=low

  * Fix db router config for the oqmif schema (LP: #993256)

 -- Muharem Hrnjadovic <mh@foldr3.com>  Wed, 02 May 2012 15:23:40 +0200

python-oq-engine (0.6.1-8) oneiric; urgency=low

  * Re-apply fix for ERROR: role "oq_ged4gem" does not exist (LP: #968056)

 -- Muharem Hrnjadovic <mh@foldr3.com>  Wed, 02 May 2012 10:23:40 +0200

python-oq-engine (0.6.1-7) oneiric; urgency=low

  * delete obsolete .pyc files in /usr/openquake (LP: #984912)

 -- Muharem Hrnjadovic <mh@foldr3.com>  Thu, 19 Apr 2012 10:28:45 +0200

python-oq-engine (0.6.1-6) oneiric; urgency=low

  * Remove spurious 'oqmif' db user from settings.py (LP: #980769)

 -- Muharem Hrnjadovic <mh@foldr3.com>  Fri, 13 Apr 2012 14:35:54 +0200

python-oq-engine (0.6.1-5) oneiric; urgency=low

  * Pass the postgres port to the 'createlang' command as well.

 -- Muharem Hrnjadovic <mh@foldr3.com>  Fri, 13 Apr 2012 10:37:26 +0200

python-oq-engine (0.6.1-4) oneiric; urgency=low

  * Fix psql invocation.

 -- Muharem Hrnjadovic <mh@foldr3.com>  Fri, 13 Apr 2012 06:01:12 +0200

python-oq-engine (0.6.1-3) oneiric; urgency=low

  * Support machines with multiple postgres versions (LP: #979881)

 -- Muharem Hrnjadovic <mh@foldr3.com>  Fri, 13 Apr 2012 05:49:41 +0200

python-oq-engine (0.6.1-2) oneiric; urgency=low

  * Fix oq_restart_workers script so it uses the correct db table (oq_job)

 -- Muharem Hrnjadovic <mh@foldr3.com>  Wed, 04 Apr 2012 11:29:36 +0200

python-oq-engine (0.6.1-1) oneiric; urgency=low

  * OpenQuake 0.6.1 upstream release (LP: #971541)

 -- Muharem Hrnjadovic <mh@foldr3.com>  Tue, 03 Apr 2012 08:52:39 +0200

python-oq-engine (0.6.0-15) oneiric; urgency=low

  * Support machines with multiple postgres versions (LP: #979881)

 -- Muharem Hrnjadovic <mh@foldr3.com>  Thu, 12 Apr 2012 18:56:58 +0200

python-oq-engine (0.6.0-14) oneiric; urgency=low

  * Improved version string, post-installation actions

 -- Muharem Hrnjadovic <mh@foldr3.com>  Fri, 30 Mar 2012 17:21:40 +0200

python-oq-engine (0.6.0-13) oneiric; urgency=low

  * proper fix for GMF serialization problem (LP: #969014)

 -- Muharem Hrnjadovic <mh@foldr3.com>  Fri, 30 Mar 2012 15:14:41 +0200

python-oq-engine (0.6.0-12) oneiric; urgency=low

  * Fix GMF serialization in the hazard event based calculator (LP: #969014)

 -- Muharem Hrnjadovic <mh@foldr3.com>  Fri, 30 Mar 2012 12:15:44 +0200

python-oq-engine (0.6.0-11) oneiric; urgency=low

  * Fix ERROR: role "oq_ged4gem" does not exist (LP: #968056)

 -- Muharem Hrnjadovic <mh@foldr3.com>  Thu, 29 Mar 2012 10:44:23 +0200

python-oq-engine (0.6.0-10) oneiric; urgency=low

  * Fix BaseHazardCalculator, so self.calc gets initialized.

 -- Muharem Hrnjadovic <mh@foldr3.com>  Fri, 23 Mar 2012 07:20:47 +0100

python-oq-engine (0.6.0-9) oneiric; urgency=low

  * Turn off accidental worker-side logic tree processing (LP: #962788)

 -- Muharem Hrnjadovic <mh@foldr3.com>  Fri, 23 Mar 2012 06:27:36 +0100

python-oq-engine (0.6.0-8) oneiric; urgency=low

  * Package tested and ready for deployment.

 -- Muharem Hrnjadovic <mh@foldr3.com>  Tue, 20 Mar 2012 15:54:31 +0100

python-oq-engine (0.6.0-7) oneiric; urgency=low

  * All demos pass, rebuild this package

 -- Muharem Hrnjadovic <mh@foldr3.com>  Wed, 07 Mar 2012 18:12:26 +0100

python-oq-engine (0.6.0-6) oneiric; urgency=low

  * Another db user fix

 -- Muharem Hrnjadovic <mh@foldr3.com>  Wed, 07 Mar 2012 17:18:31 +0100

python-oq-engine (0.6.0-5) oneiric; urgency=low

  * Fix database users

 -- Muharem Hrnjadovic <mh@foldr3.com>  Wed, 07 Mar 2012 16:39:49 +0100

python-oq-engine (0.6.0-4) oneiric; urgency=low

  * Fix distro series

 -- Muharem Hrnjadovic <mh@foldr3.com>  Wed, 07 Mar 2012 09:25:57 +0100

python-oq-engine (0.6.0-3) precise; urgency=low

  * Added license file

 -- Muharem Hrnjadovic <mh@foldr3.com>  Wed, 07 Mar 2012 08:35:12 +0100

python-oq-engine (0.6.0-2) oneiric; urgency=low

  * added sample celeryconfig.py file

 -- Muharem Hrnjadovic <mh@foldr3.com>  Mon, 05 Mar 2012 20:07:23 +0100

python-oq-engine (0.6.0-1) oneiric; urgency=low

  * OpenQuake rev. 0.6.0 upstream release (LP: #946879)
  * add postgresql-plpython-9.1 dependency (LP: #929429)

 -- Muharem Hrnjadovic <mh@foldr3.com>  Mon, 05 Mar 2012 11:05:22 +0100

python-oq-engine (0.5.1-2) oneiric; urgency=low

  * add postrm script (LP: #906613)

 -- Muharem Hrnjadovic <mh@foldr3.com>  Thu, 02 Feb 2012 13:00:06 +0100

python-oq-engine (0.5.1-1) oneiric; urgency=low

  * 0.5.1 upstream release (LP: #925339)

 -- Muharem Hrnjadovic <mh@foldr3.com>  Thu, 02 Feb 2012 10:11:58 +0100

python-oq-engine (0.5.0-9) oneiric; urgency=low

  * Fix error resulting from backporting code.

 -- Muharem Hrnjadovic <mh@foldr3.com>  Wed, 25 Jan 2012 16:27:49 +0100

python-oq-engine (0.5.0-8) oneiric; urgency=low

  * Fix hazard map serialization failure (LP: #921604)

 -- Muharem Hrnjadovic <mh@foldr3.com>  Wed, 25 Jan 2012 16:06:54 +0100

python-oq-engine (0.5.0-7) oneiric; urgency=low

  * Remove one last 'sudo' from db setup script

 -- Muharem Hrnjadovic <mh@foldr3.com>  Wed, 25 Jan 2012 12:17:35 +0100

python-oq-engine (0.5.0-6) oneiric; urgency=low

  * NRML files are written only once (LP: #914614)
  * optimize parallel results collection (LP: #914613)
  * fix "current realization" progress counter value (LP: #914477)

 -- Muharem Hrnjadovic <mh@foldr3.com>  Thu, 19 Jan 2012 15:16:51 +0100

python-oq-engine (0.5.0-5) oneiric; urgency=low

  * Revert to the usual database user names.

 -- Muharem Hrnjadovic <mh@foldr3.com>  Tue, 10 Jan 2012 10:49:49 +0100

python-oq-engine (0.5.0-4) oneiric; urgency=low

  * Remove "sudo" from db setup script (LP: #914139)

 -- Muharem Hrnjadovic <mh@foldr3.com>  Tue, 10 Jan 2012 08:18:14 +0100

python-oq-engine (0.5.0-3) oneiric; urgency=low

  * Fix demo files.

 -- Muharem Hrnjadovic <mh@foldr3.com>  Mon, 09 Jan 2012 21:10:08 +0100

python-oq-engine (0.5.0-2) oneiric; urgency=low

  * Calculation and serialization are to be carried out in parallel
    (LP: #910985)

 -- Muharem Hrnjadovic <mh@foldr3.com>  Mon, 09 Jan 2012 15:53:05 +0100

python-oq-engine (0.5.0-1) oneiric; urgency=low

  * Prepare rel. 0.5.0 of python-oq-engine (LP: #913540)
  * set JAVA_HOME for celeryd (LP: #911697)

 -- Muharem Hrnjadovic <mh@foldr3.com>  Mon, 09 Jan 2012 07:15:31 +0100

python-oq-engine (0.4.6-11) oneiric; urgency=low

  * Facilitate java-side kvs connection caching
    (LP: #894261, #907760, #907993).

 -- Muharem Hrnjadovic <mh@foldr3.com>  Mon, 02 Jan 2012 13:42:42 +0100

python-oq-engine (0.4.6-10) oneiric; urgency=low

  * Only use one amqp log handler per celery worker (LP: #907360).

 -- Muharem Hrnjadovic <mh@foldr3.com>  Mon, 02 Jan 2012 13:10:50 +0100

python-oq-engine (0.4.6-9) oneiric; urgency=low

  * add a debian/preinst script that makes sure we have no garbage
    from previous package installation lying around (LP: #906613).

 -- Muharem Hrnjadovic <mh@foldr3.com>  Tue, 20 Dec 2011 10:43:12 +0100

python-oq-engine (0.4.6-8) oneiric; urgency=low

  * Repackage 0.4.6-6 (no asynchronous classical PSHA code)
    for oneiric (also fix the postgres-9.1 issues).

 -- Muharem Hrnjadovic <mh@foldr3.com>  Fri, 16 Dec 2011 11:34:47 +0100

python-oq-engine (0.4.6-6) oneiric; urgency=low

  * Make sure /var/lib/openquake/disagg-results exists and has an
    appropriate owner and permissions (LP: #904659)

 -- Muharem Hrnjadovic <mh@foldr3.com>  Thu, 15 Dec 2011 12:26:28 +0100

python-oq-engine (0.4.6-5) natty; urgency=low

  * Make sure the demos that were broken in 0.4.6 are not installed
    (LP: #901112)

 -- Muharem Hrnjadovic <mh@foldr3.com>  Fri, 09 Dec 2011 16:40:50 +0100

python-oq-engine (0.4.6-4) natty; urgency=low

  * Tolerate the failure of chown and/or chmod on /var/lib/openquake
    (LP: #902083)

 -- Muharem Hrnjadovic <mh@foldr3.com>  Fri, 09 Dec 2011 10:38:46 +0100

python-oq-engine (0.4.6-3) natty; urgency=low

  * Remove UHS changes in order to fix python-java-bridge failures
    (LP: #900617)

 -- Muharem Hrnjadovic <mh@foldr3.com>  Fri, 09 Dec 2011 07:51:19 +0100

python-oq-engine (0.4.6-2) oneiric; urgency=low

  * Add missing dependency, python-h5py (LP: #900300)

 -- Muharem Hrnjadovic <mh@foldr3.com>  Mon, 05 Dec 2011 15:09:37 +0100

python-oq-engine (0.4.6-1) oneiric; urgency=low

  * Upstream release (LP: #898634)
  * Make postgres dependencies less version dependent (LP: #898622)

 -- Muharem Hrnjadovic <mh@foldr3.com>  Mon, 05 Dec 2011 10:51:46 +0100

python-oq-engine (0.4.4-19) oneiric; urgency=low

  * Functions called from celery tasks should not make use of logic trees
    (LP: #880743)

 -- Muharem Hrnjadovic <mh@foldr3.com>  Mon, 24 Oct 2011 14:37:41 +0200

python-oq-engine (0.4.4-18) oneiric; urgency=low

  * Add python-setuptools as a python-oq-engine dependency (LP: #877915)

 -- Muharem Hrnjadovic <mh@foldr3.com>  Sun, 23 Oct 2011 18:29:41 +0200

python-oq-engine (0.4.4-17) oneiric; urgency=low

  * Refresh the demos and make sure the newest ones are always installed
    under /usr/openquake/demos

 -- Muharem Hrnjadovic <mh@foldr3.com>  Sun, 23 Oct 2011 18:12:59 +0200

python-oq-engine (0.4.4-16) oneiric; urgency=low

  * Remove superfluous OPENQUAKE_ROOT import.

 -- Muharem Hrnjadovic <mh@foldr3.com>  Sun, 23 Oct 2011 16:42:17 +0200

python-oq-engine (0.4.4-15) oneiric; urgency=low

  * Added the python code needed for the new logic tree implementation
    (LP: #879451)

 -- Muharem Hrnjadovic <mh@foldr3.com>  Sun, 23 Oct 2011 12:27:15 +0200

python-oq-engine (0.4.4-14) oneiric; urgency=low

  * leave exceptions raised by celery tasks alone (LP: #878736)

 -- Muharem Hrnjadovic <mh@foldr3.com>  Thu, 20 Oct 2011 12:30:50 +0200

python-oq-engine (0.4.4-13) oneiric; urgency=low

  * Avoid failures while reraising exceptions (LP: #877992)

 -- Muharem Hrnjadovic <mh@foldr3.com>  Wed, 19 Oct 2011 15:03:58 +0200

python-oq-engine (0.4.4-12) natty; urgency=low

  * Impose upper limit on JVM memory usage (LP: #821002)

 -- Muharem Hrnjadovic <mh@foldr3.com>  Mon, 17 Oct 2011 17:35:40 +0200

python-oq-engine (0.4.4-11) oneiric; urgency=low

  * add python-oq-engine_0.4.4.orig.tar.gz to upload

 -- Muharem Hrnjadovic <mh@foldr3.com>  Fri, 14 Oct 2011 11:57:11 +0200

python-oq-engine (0.4.4-10) oneiric; urgency=low

  * Ubuntu 11.10 upload.

 -- Muharem Hrnjadovic <mh@foldr3.com>  Fri, 14 Oct 2011 11:37:17 +0200

python-oq-engine (0.4.4-9) natty; urgency=low

  * 'new_in_this_release' files apply to latest upgrade (LP: #873205)

 -- Muharem Hrnjadovic <mh@foldr3.com>  Thu, 13 Oct 2011 10:36:04 +0200

python-oq-engine (0.4.4-8) natty; urgency=low

  * Make sure all demo files are unzipped (LP: #872816)

 -- Muharem Hrnjadovic <mh@foldr3.com>  Thu, 13 Oct 2011 10:17:08 +0200

python-oq-engine (0.4.4-7) natty; urgency=low

  * More robust detection of the 'openquake' system group (LP #872814)

 -- Muharem Hrnjadovic <mh@foldr3.com>  Wed, 12 Oct 2011 14:37:40 +0200

python-oq-engine (0.4.4-6) natty; urgency=low

  * make the demo files writable by owner *and* group.

 -- Muharem Hrnjadovic <mh@foldr3.com>  Tue, 11 Oct 2011 16:09:51 +0200

python-oq-engine (0.4.4-5) natty; urgency=low

  * Remove unneeded database users (LP #872277)
  * fix smoketests (add DEPTHTO1PT0KMPERSEC, VS30_TYPE parameter defaults)

 -- Muharem Hrnjadovic <mh@foldr3.com>  Tue, 11 Oct 2011 15:48:20 +0200

python-oq-engine (0.4.4-4) natty; urgency=low

  * turn off -x flag in debian/postinst
  * unzip the example files in /usr/openquake/demos

 -- Muharem Hrnjadovic <mh@foldr3.com>  Tue, 11 Oct 2011 14:55:30 +0200

python-oq-engine (0.4.4-3) natty; urgency=low

  * fix lintian warning

 -- Muharem Hrnjadovic <mh@foldr3.com>  Tue, 11 Oct 2011 14:26:25 +0200

python-oq-engine (0.4.4-2) natty; urgency=low

  * Use dh_installexamples to include the smoketests in the package.

 -- Muharem Hrnjadovic <mh@foldr3.com>  Tue, 11 Oct 2011 12:23:06 +0200

python-oq-engine (0.4.4-1) natty; urgency=low

  * fix permissions for config files in /etc/openquake (LP #850766)
  * be more intelligent about pg_hba.conf files (LP #848579)
  * add smoke tests to the package (LP #810982)

 -- Muharem Hrnjadovic <mh@foldr3.com>  Tue, 11 Oct 2011 11:47:30 +0200

python-oq-engine (0.4.3-21) natty; urgency=low

  * Remove unneeded dependency on fabric (LP: #852004)

 -- Muharem Hrnjadovic <mh@foldr3.com>  Fri, 16 Sep 2011 20:47:49 +0000

python-oq-engine (0.4.3-20) natty; urgency=low

  * Shut down celery prior to restarting postgres and setting up the database
    (LP: #846388)

 -- Muharem Hrnjadovic <mh@foldr3.com>  Sat, 10 Sep 2011 19:47:56 +0200

python-oq-engine (0.4.3-19) natty; urgency=low

  * Close all db connections in order to prevent package upgrade failures
   (LP: 846279)

 -- Muharem Hrnjadovic <mh@foldr3.com>  Sat, 10 Sep 2011 09:37:34 +0200

python-oq-engine (0.4.3-18) natty; urgency=low

  * declare the "include_defaults" flag in the openquake script (LP: #845994)

 -- Muharem Hrnjadovic <mh@foldr3.com>  Fri, 09 Sep 2011 22:38:40 +0200

python-oq-engine (0.4.3-17) natty; urgency=low

  * package the correct software revision (LP: #845583)

 -- Muharem Hrnjadovic <mh@foldr3.com>  Fri, 09 Sep 2011 15:00:05 +0200

python-oq-engine (0.4.3-16) natty; urgency=low

  * Add all required db users to pg_hba.conf (LP: #845461)

 -- Muharem Hrnjadovic <mh@foldr3.com>  Fri, 09 Sep 2011 11:25:41 +0200

python-oq-engine (0.4.3-15) natty; urgency=low

  * Remove obsolete dependency on python-geoalchemy (LP: #845439)

 -- Muharem Hrnjadovic <mh@foldr3.com>  Fri, 09 Sep 2011 10:25:25 +0200

python-oq-engine (0.4.3-14) natty; urgency=low

  * turn off 'set -x' in debian/postinst

 -- Muharem Hrnjadovic <mh@foldr3.com>  Fri, 09 Sep 2011 07:18:34 +0200

python-oq-engine (0.4.3-13) natty; urgency=low

  * Better detection of postgresql-8.4

 -- Muharem Hrnjadovic <mh@foldr3.com>  Fri, 09 Sep 2011 07:16:11 +0200

python-oq-engine (0.4.3-12) natty; urgency=low

  * detect the absence of the rabbitmq and postgres services and refrain
    from the corresponding initialization actions  (LP: #845344)

 -- Muharem Hrnjadovic <mh@foldr3.com>  Fri, 09 Sep 2011 06:47:32 +0200

python-oq-engine (0.4.3-11) natty; urgency=low

  * Fix logging sink configuration file and location.

 -- Muharem Hrnjadovic <mh@foldr3.com>  Wed, 07 Sep 2011 14:31:51 +0200

python-oq-engine (0.4.3-10) natty; urgency=low

  * Fix database user/permissions for admin schema.

 -- Muharem Hrnjadovic <mh@foldr3.com>  Wed, 07 Sep 2011 14:07:30 +0200

python-oq-engine (0.4.3-9) natty; urgency=low

  * turn off 'set -x' in debian/postinst

 -- Muharem Hrnjadovic <mh@foldr3.com>  Tue, 06 Sep 2011 17:44:37 +0200

python-oq-engine (0.4.3-8) natty; urgency=low

  * Fixed database (user) setup and general breakage (LP: #842472)

 -- Muharem Hrnjadovic <mh@foldr3.com>  Tue, 06 Sep 2011 17:42:51 +0200

python-oq-engine (0.4.3-7) natty; urgency=low

  * Fix database (user) setup (LP: #842472)
  * Copy configuration file to /etc/openquake (LP: #842468)

 -- Muharem Hrnjadovic <mh@foldr3.com>  Tue, 06 Sep 2011 15:34:17 +0200

python-oq-engine (0.4.3-6) natty; urgency=low

  * Delay the import of openquake.engine.job to allow the user to see the version
    and/or help without errors (LP: #842604)

 -- Muharem Hrnjadovic <mh@foldr3.com>  Tue, 06 Sep 2011 14:37:06 +0200

python-oq-engine (0.4.3-5) natty; urgency=low

  * Copy configuration file to /usr/openquake (LP: #842468)

 -- Muharem Hrnjadovic <mh@foldr3.com>  Tue, 06 Sep 2011 11:45:55 +0200

python-oq-engine (0.4.3-4) natty; urgency=low

  * Fix 'Architecture' field in debian/control.

 -- Muharem Hrnjadovic <mh@foldr3.com>  Mon, 05 Sep 2011 21:35:10 +0200

python-oq-engine (0.4.3-3) natty; urgency=low

  * Add Django as a dependency (LP: #830974)

 -- Muharem Hrnjadovic <mh@foldr3.com>  Mon, 05 Sep 2011 21:33:01 +0200

python-oq-engine (0.4.3-2) natty; urgency=low

  * Make db error detection smarter (LP: #819710)

 -- Muharem Hrnjadovic <mh@foldr3.com>  Mon, 05 Sep 2011 21:30:16 +0200

python-oq-engine (0.4.3-1) natty; urgency=low

  * Upstream release (LP: #839424)

 -- Muharem Hrnjadovic <mh@foldr3.com>  Mon, 05 Sep 2011 18:13:42 +0200

python-oq-engine (0.4.1-12) natty; urgency=low

  * Better error detection for schema creation output (LP #819710)
  * Remove unneeded python-guppy dependency (LP #826487)

 -- Muharem Hrnjadovic <mh@foldr3.com>  Mon, 15 Aug 2011 03:16:43 +0200

python-oq-engine (0.4.1-11) natty; urgency=low

  * Add the cache garbage collector script (LP #817541)

 -- Muharem Hrnjadovic <mh@foldr3.com>  Thu, 28 Jul 2011 16:56:33 +0200

python-oq-engine (0.4.1-10) natty; urgency=low

  * The name of the default db should be 'openquake'

 -- Muharem Hrnjadovic <mh@foldr3.com>  Tue, 26 Jul 2011 15:47:18 +0200

python-oq-engine (0.4.1-9) natty; urgency=low

  * postgresql reload after pg_hba.conf modification was missing

 -- Muharem Hrnjadovic <mh@foldr3.com>  Tue, 26 Jul 2011 15:28:52 +0200

python-oq-engine (0.4.1-8) natty; urgency=low

  * log4j.properties needs to live in the openquake source code tree
    (LP #816397)

 -- Muharem Hrnjadovic <mh@foldr3.com>  Tue, 26 Jul 2011 14:52:20 +0200

python-oq-engine (0.4.1-7) natty; urgency=low

  * Fix obsolete celeryconfig.py file.

 -- Muharem Hrnjadovic <mh@foldr3.com>  Tue, 26 Jul 2011 14:24:25 +0200

python-oq-engine (0.4.1-6) natty; urgency=low

  * Move xml schemas to the openquake source code tree (LP #816375)

 -- Muharem Hrnjadovic <mh@foldr3.com>  Tue, 26 Jul 2011 13:52:56 +0200

python-oq-engine (0.4.1-5) natty; urgency=low

  * Fix mistake in postinst (db init output in now redirected correctly)

 -- Muharem Hrnjadovic <mh@foldr3.com>  Tue, 26 Jul 2011 12:16:20 +0200

python-oq-engine (0.4.1-4) natty; urgency=low

  * database initialisation is now checked for errors

 -- Muharem Hrnjadovic <mh@foldr3.com>  Tue, 26 Jul 2011 11:25:18 +0200

python-oq-engine (0.4.1-3) natty; urgency=low

  * when invoked from postinst the sudo commands in the create_oq_schema
    script break it (since the latter is run by the postgres user)

 -- Muharem Hrnjadovic <mh@foldr3.com>  Tue, 26 Jul 2011 07:58:31 +0200

python-oq-engine (0.4.1-2) natty; urgency=low

  * get_uiapi_writer_session() has defaults (LP #815912)
  * moved the db-rooted source code tree under openquake (LP #816232)

 -- Muharem Hrnjadovic <mh@foldr3.com>  Tue, 26 Jul 2011 06:35:03 +0200

python-oq-engine (0.4.1-1) natty; urgency=low

  * OpenQuake 0.4.1 release
  * add postgresql-8.4 as a recommended package (LP #810953)
  * configure the OpenQuake database if postgres is installed (LP #810955)
  * add dependencies (LP #813961)
  * add the sticky bit to /usr/openquake (LP #810985)

 -- Muharem Hrnjadovic <mh@foldr3.com>  Thu, 21 Jul 2011 11:48:36 +0200

python-oq-engine (0.3.9-6) natty; urgency=low

  * The rabbitmq-server and redis-server packages should be merely recommended
    since we may want to install the openquake package on worker machines but
    deploy the two daemons in question elsewhere.

 -- Muharem Hrnjadovic <mh@foldr3.com>  Tue, 14 Jun 2011 20:12:50 +0200

python-oq-engine (0.3.9-5) natty; urgency=low

  * The number of celery tasks is based on the number of CPUs/cores
    (when the HAZARD_TASKS parameter is not set).

 -- Muharem Hrnjadovic <mh@foldr3.com>  Thu, 09 Jun 2011 15:15:54 +0200

python-oq-engine (0.3.9-4) natty; urgency=low

  * Create /usr/openquake in postinst

 -- Muharem Hrnjadovic <mh@foldr3.com>  Tue, 07 Jun 2011 16:43:24 +0200

python-oq-engine (0.3.9-3) natty; urgency=low

  * Added java-oq dependency

 -- Muharem Hrnjadovic <mh@foldr3.com>  Tue, 07 Jun 2011 14:58:44 +0200

python-oq-engine (0.3.9-2) natty; urgency=low

  * Added the python-geoalchemy dependency.

 -- Muharem Hrnjadovic <mh@foldr3.com>  Tue, 07 Jun 2011 10:30:02 +0200

python-oq-engine (0.3.9-1) natty; urgency=low

  * Upstream OpenQuake python sources.

 -- Muharem Hrnjadovic <mh@foldr3.com>  Mon, 06 Jun 2011 11:42:24 +0200<|MERGE_RESOLUTION|>--- conflicted
+++ resolved
@@ -1,10 +1,6 @@
   [Michele Simionato]
-<<<<<<< HEAD
-  * Removed the syntax for magnitude-dependent magnitude distance, since
-=======
   * Enabled magnitude-dependent pointsource_distance and maximum_distance
   * Removed the syntax for magnitude-dependent maximum distance, since
->>>>>>> aca22b0c
     now it can be automatically determined by the engine
   * Saving more information in the case of single-site classical hazard
   * Extended `pointsource_distance` to generic sources
