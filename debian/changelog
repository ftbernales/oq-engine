  [Michele Simionato]
<<<<<<< HEAD
  * WebUI: now every job runs in its own process and has name oq-job-<ID>
=======
  * Refactored the WebUI tests to use the DbServer and django.test.Client
  * Added a feature `optimize_same_id_sources`
>>>>>>> f50e8579
  * Fixed a bug in gmf_ebrisk when there are zero losses and added more
    validity checks on the CSV file
  * The parameter `number_of_ground_motion_fields` is back to being optional in
    scenario calculators reading the GMFs from a file, since it can be inferred
  * Removed the deprecated risk outputs dmg_by_tag, dmg_total,
    losses_by_tag, losses_total
  * Deprecated the .geojson exporters for hazard curves and maps
  * We now keep the realization weights in case of logic tree sampling (before
    they were rescaled to 1 / R and considered all equals)
  * Optimized sampling for extra-large logic trees
  * Added a check on missing `source_model_logic_tree`
  * Fix to the gmf_ebrisk calculator: the realization index in the event loss
    table was incorrect and too many rows were saved
  * Added a way to restrict the source logic model tree by setting a sm_lt_path
    variable in the job.ini (experimental)
  * Fixed the precedence order when reading openquake.cfd

python-oq-engine (2.7.0-0~precise01) precise; urgency=low

  [Michele Simionato]
  * Fixed the risk exporters for tags containing non-ASCII characters

  [Valerio Poggi]
  * Implemented the Pankow and Pechmann 2004 GMPE (not verified)

  [Graeme Weatherill]
  * Added Derras et al. (2014) GMPE
  * Implemented the Zhao et al. (2016) GMPE for active shallow crustal,
    subduction interface and subduction slab events
  * Adds 'rvolc' (volcanic path distance) to the distance context

  [Michele Simionato]
  * The outputs loss_curves-rlzs and loss_curves-stats are now visible again
    as engine outputs (before they were hidden)
  * Added a debug command `oq plot_assets` and fixed `oq plot_sites`
  * Added a flag `--multipoint` to the command `oq upgrade_nrml`
  * Deprecated several outputs: hcurves-rlzs, agg_loss_table, losses_total,
    dmg_by_tag, dmg_total, losses_by_tag, losses_by_tag-rlzs
  * Extended the command `oq extract job_id` to check the database
  * Optimized the scenario damage calculator by vectorizing the calculation
    of the damage states
  * Extended the FragilityFunctions to accept sequences/arrays of intensity
    levels, as requested by Hyeuk Ryu

  [Daniele Viganò]
  * Added support for groups in the WebUI/API server

  [Michele Simionato]
  * Added an experimental distribution mode of kind "zmq"
  * Implemented an API `/extract/agglosses/loss_type?tagname1=tagvalue1&...`
    with the ability to select all tagvalues (`*`) for a given tagname
  * Deprecated reading hazard curves from CSV, since it was an experimental
    features and nobody is using it
  * Changed the exporter of the event loss table to export all realizations
   into a single file

  [Graeme Weatherill]
  * Adds the Bindi et al. (2017) GMPEs for Joyner-Boore and Hypocentral
    Distance

  [Michele Simionato]
  * Made it mandatory to specify the sites for all calculators reading the
    GMFs from a CSV file
  * Tested also the case of calculators requiring a shared_dir
  * Improved the error checking when parsing vulnerability functions with PMF

  [Daniele Viganò]
  * Fixed a bug in `oq reset` command which was not stopping
    the DbServer properly

  [Michele Simionato]
  * Implemented an API `/extract/aggcurves/loss_type?tagname1=tagvalue1&...`
  * Implemented an API `/extract/aggdamages/loss_type?tagname1=tagvalue1&...`
  * Every time a new calculation starts, we check if there is a newer version
    of the engine available on GitHub
  * Changed the search logic for the configuration file `openquake.cfg`
  * Implemented an API `/extract/agglosses/loss_type?tagname1=tagvalue1&...`
  * Fixed several bugs in the gmf_ebrisk calculator, in particular in presence
    of asset correlation and missing values on some sites
  * Fixed a bug with logging configured a WARN level instead of INFO level
    if rtree was missing (affecting only `oq run`)
  * Changed the ScenarioDamage demo to use two GSIMs
  * Added a node `<tagNames>` in the exposure
  * Added a web API to extract the attributes of a datastore object
  * Fixed `oq to_shapefile` and `oq from_shapefile` to work with NRML 0.5
    (except MultiPointSources)
  * Added information about the loss units to the `agg_curve` outputs
  * `oq extract hazard/rlzs` now extracts one realization at the time
  * The rupture filtering is now applied during disaggregation
  * Changed the /extract wen API to return a compressed .npz file
  * Fixed a bug with multi-realization disaggregation, celery and no
    shared_dir: now the calculation does not hang anymore

 -- Matteo Nastasi (GEM Foundation) <nastasi@openquake.org>  Thu, 19 Oct 2017 13:53:08 +0200

python-oq-engine (2.6.0-0~precise01) precise; urgency=low

  [Michele Simionato]
  * Fixed the GMF .npz export when the GMFs are extracted from a file
  * Stored the number of nonzero losses per asset and realization in
    event_based_risk calculations with asset_loss_table=True

  [Daniele Viganò]
  * Fixed 'openquake' user creation in RPM when SELinux is in enforcing mode
  * Changed the behaviour during RPM upgrades:
    the old openquake.cfg configuration file is left untouched and the new one
    installed as openquake.cfg.rpmnew

  [Michele Simionato]
  * Added a check on `number_of_ground_motion_fields` when the GMFs are
    extracted from a NRML file
  * Added a command `oq extract` able to extract hazard outputs into HDF5 files
  * Fixed a bug when reading GMFs from a NRML file: the hazard sites were
    read from the exposure (incorrectly) and not from the GMFs
  * Fixed a bug in MultiMFDs of kind `arbitraryMFD`

  [Valerio Poggi]
  * Implemented the Atkinson (2010) GMPE as subclass `Atkinson2010Hawaii`
    of `BooreAtkinson2008`

  [Michele Simionato]
  * Used the new loss curves algorithm for the asset loss curves and loss maps
  * Added a generic `extract` functionality to the web API
  * Fixed a bug when computing the rjb distances with multidimensional meshes
  * Changed the GMF CSV exporter to export the sites too; unified it with the
    event based one

  [Daniele Viganò]
  * Changed the 'CTRL-C' behaviour to make sure that all children
    processes are killed when a calculation in interrupted

  [Michele Simionato]
  * Fixed a bug in the statistical loss curves exporter for classical_risk
  * Replaced the agg_curve outputs with losses by return period outputs
  * Turned the DbServer into a multi-threaded server
  * Used zmq in the DbServer
  * Fixed correct_complex_sources.py
  * Fixed `oq export hcurves-rlzs -e hdf5`
  * Changed the source weighting algorithm: now it is proportional to the
    the number of affected sites
  * Added a command `oq show dupl_sources` and enhances `oq info job.ini`
    to display information about the duplicated sources
  * Added a flag `split_sources` in the job.ini (default False)
  * Updated the demos to the format NRML 0.5

  [Valerio Poggi]
  * Implemented the Munson and Thurber 1997 (Volcanic) GMPE

  [Graeme Weatherill]
  * Adapts CoeffsTable to be instantiated with dictionaries as well as strings

  [Daniele Viganò]
  * Extended the 'oq reset' command to work on multi user installations

  [Michele Simionato]
  * Fixed a bug: if there are multiple realizations and no hazard stats,
    it is an error to set hazard_maps=true or uniform_hazard_spectra=true
  * Implemented aggregation by asset tag in the risk calculators
  * Fixed a small bug in the HMTK (in `get_depth_pmf`)
  * Extended the demo LogicTreeCase1ClassicalPSHA to two IMTs and points
  * Added a documentation page `oq-commands.md`
  * Removed the automatic gunzip functionality and added an automatic
    checksum functionality plus an `oq checksum` command
  * Made the demo LogicTreeCase2ClassicalPSHA faster
  * Fixed the export by realization of the hazard outputs
  * Changed the generation of loss_maps in event based risk, without the option
    `--hc`: now it is done in parallel, except when reading the loss ratios
  * Renamed `--version-db` to `--db-version`, to avoid
    confusions between `oq --version` and `oq engine -version`
  * Fixed bug in the exported outputs: a calculation cannot export the results
    of its parent
  * Extended the `sz` field in the rupture surface to 2 bytes, making it
    possible to use a smaller mesh spacing
  * Changed the ordering of the fields in the loss curves and loss maps
    generated by the event based risk calculator; now the insured fields
    are at the end, before they were intermixed with each loss type
  * Changed the format of array `all_loss_ratios/indices`
  * The size in bytes of the GMFs was saved incorrectly
  * Added an exporter gmf_scenario/rup-XXX working also for event based
  * First version of the calculator gmf_ebrisk
  * Implemented risk statistics for the classical_damage calculator
  * Added a .csv importer for the ground motion fields
  * Implemented risk statistics for the classical_bcr calculator

  [Armando Scarpati]
  * Show to the user the error message when deleting a calculation
    in the WebUI fails

  [Michele Simionato]
  * Better error message when running a risk file in absence of hazard
    calculation
  * Changed the sampling logic in event based calculators
  * Imported GMFs from external file into the datastore

  [Daniele Viganò]
  * Added the 'celery-status' script in 'utils' to check the
    task distribution in a multi-node celery setup

  [Michele Simionato]
  * Removed an excessive check from the WebUI: now if an output exists,
    it can be downloaded even if the calculation was not successful

  [Armando Scarpati]
  * Visualized the calculation_mode in the WebUI

  [Michele Simionato]
  * Made the upgrade_manager transactional again
  * Changed the storage of the GMFs; as a consequence the exported .csv
    has a different format

  [Daniele Viganò]
  * Fixed a bug introduced by a change in Django 1.10 that was causing
    the HTTP requests log to be caught by our logging system and
    then saved in the DbServer
  * Updated requirements to allow installation of Django 1.11 (LTS)

  [Michele Simionato]
  * Added two commands `oq dump` and `oq restore`
  * Added a check that on the number of intensity measure types when
    generating uniform hazard spectra (must be > 1)

 -- Matteo Nastasi (GEM Foundation) <nastasi@openquake.org>  Mon, 25 Sep 2017 15:05:45 +0200

python-oq-engine (2.5.0-0~precise01) precise; urgency=low

  [Armando Scarpati]
  * Added a confirmation dialog when trying to remove a calculation via the
    WebUI

  [Michele Simionato]
  * Hazard maps were not exposed to the engine in event based calculations
  * Fixed the check on the DbServer instance: it was failing in presence
    of symbolic links
  * Optimized MultiMFD objects for the case of homogeneous parameters
  * Added an .npz exporter for the scenario_damage output `dmg_by_asset`
  * Removed the pickled CompositeSourceModel from the datastore
  * Improved the error message when the rupture mesh spacing is too small
  * Unified the versions of baselib, hazardlib and engine
  * Raised a clear error if the user does not set the `calculation_mode`
  * Made it is possible to pass the hdf5 full path to the DataStore class
  * Made it possible to use CELERY_RESULT_BACKEND != 'rpc://'

  [Michele Simionato, Daniele Viganò]
  * Merged the `oq-hazardlib` repository into `oq-engine`.
    The `python-oq-hazardlib` package is now provided by `python-oq-engine`

  [Michele Simionato]
  * Added CSV exports for the agg_curve outputs
  * Fixed a bug in `oq export hcurves-rlzs --exports hdf5`
  * Restored the parameter sites_per_tile with a default of 20,000, i.e.
    tiling starts automatically if there are more than 20,000 sites
  * Better error message for invalid exposures
  * Removed the deprecated XML outputs of the risk calculators
  * Added an end point `v1/calc/XXX/oqparam` to extract the calculation
    parameters as a JSON dictionary
  * Fixed the excessive logic tree reduction in event based calculators
  * Improved the command `oq db`
  * Fixed an encoding bug when logging a filename with a non-ASCII character
  * Fixed a bug when exporting a GMF with `ruptureId=0`
  * Added a parameter `disagg_outputs` to specify the kind of disaggregation
    outputs to export
  * Raised an early error if the consequence model is missing some taxonomies
  * Restored the tiling functionality in the classical calculator; to enable
    it, set `num_tiles` in the job.ini file
  * If there are no statistical hazard curves to compute, do not transfer
    anything
  * Fixed a small bug in `oq plot` and added a test

  [Daniele Viganò]
  * Added `collectstatic` and `createsuperuser` subcommands to the
    `oq webui` command
  * Added a `local_settings.py.pam` template to use PAM as the authentication
    provider for API and WebUI
  * Now the command `oq webui start` tries to open a browser tab
    with the WebUI loaded

 -- Daniele Viganò (GEM Foundation) <daniele@openquake.org>  Wed, 14 Jun 2017 10:32:28 +0200

python-oq-engine (2.4.0-0~precise01) precise; urgency=low

  [Michele Simionato]
  * Now the command `oq export loss_curves/rlz-XXX` works both for the
    `classical_risk` calculator and the `event_based_risk` calculator

  [Daniele Viganò]
  * Remove the default 30 day-old view limit in the WebUI calculation list

  [Michele Simionato]
  * Fixed a broken import affecting the command `oq upgrade_nrml`
  * Made it possible to specify multiple file names in <uncertaintyValue/>
    in the source_model_logic_tree file
  * Reduced the data transfer in the object `RlzsAssoc` and improved the
    postprocessing of hazard curves when the option `--hc` is given
  * Changed the `ruptures.xml` exporter to export unique ruptures
  * Fixed a bug when downloading the outputs from the WebUI on Windows
  * Made `oq info --report` fast again by removing the rupture fine filtering
  * Improved the readibility of the CSV export `dmg_total`
  * Removed the column `eid` from the CSV export `ruptures`; also
    renamed the field `serial` to `rup_id` and reordered the fields
  * Changed the event loss table exporter: now it exports an additional
    column with the `rup_id`
  * Changed scenario npz export to export also the GMFs outside the maximum
    distance
  * Fixed scenario npz export when there is a single event
  * Replaced the event tags with numeric event IDs
  * The mean hazard curves are now generated by default
  * Improved the help message of the command `oq purge`
  * Added a `@reader` decorator to mark tasks reading directly from the
    file system
  * Removed the .txt exporter for the GMFs, used internally in the tests
  * Fixed a bug with relative costs which affected master for a long time,
    but not the release 2.3. The insured losses were wrong in that case.
  * Added an .hdf5 exporter for the asset loss table
  * Loss maps and aggregate losses are computed in parallel or sequentially
    depending if the calculation is a postprocessing calculation or not
  * Deprecated the XML risk exporters
  * Removed the .ext5 file
  * Restored the parameter `asset_loss_table` in the event based calculators
  * Added a full .hdf5 exporter for `hcurves-rlzs`
  * Removed the `individual_curves` flag: now by default only the statistical
    hazard outputs are exported
  * Saved *a lot* of memory in the computation of the hazard curves and stats
  * Renamed the parameter `all_losses` to `asset_loss_table`
  * Added an experimental version of the event based risk calculator which
    is able to use GMFs imported from an external file
  * Added a `max_curve` functionality to compute the upper limit of the
    hazard curves amongst realizations
  * Raised an error if the user specifies `quantile_loss_curves`
    or `conditional_loss_poes` in a classical_damage calculation
  * Added a CSV exporter for the benefit-cost-ratio calculator
  * The classical_risk calculator now reads directly the probability maps,
    not the hazard curves
  * Turned the loss curves into on-demand outputs
    for the event based risk calculator
  * The loss ratios are now stored in the datastore and not in an
    external .ext5 file
  * The engine outputs are now streamed by the WebUI
  * Used a temporary export directory in the tests, to avoid conflicts
    in multiuser situations
  * Added an .npz exporter for the loss maps
  * Raised an error early when using a complex logic tree in scenario
    calculations
  * Changed the CSV exporter for the loss curves: now it exports all the
    curves for a given site for the classical_risk calculator
  * Fixed the save_ruptures procedure when there are more than 256
    surfaces in the MultiSurface
  * Renamed the `csq_` outputs of the scenario_damage to `losses_`
  * Changed the way scenario_damage are stored internally to be more
    consistent with the other calculators
  * Removed the GSIM from the exported file name of the risk outputs
  * New CSV exporter for GMFs generated by the event based calculator
  * The event IDs are now unique and a constraint on the maximum
    number of source groups (65,536) has been added
  * Added an output `losses_by_event` to the scenario_risk calculator
  * Changed the output `ruptures.csv` to avoid duplications
  * Added an output `losses_by_taxon` to the scenario_risk calculator
  * Fixed a performance bug in `get_gmfs`: now the scenario risk and damage
    calculators are orders of magnitude faster for big arrays
  * Added an export test for the event loss table in the case of multiple TRTs
  * Removed the experimental `rup_data` output
  * Added an .npz export for the output `losses_by_asset`
  * Exported the scenario_risk aggregate losses in a nicer format

  [Daniele Viganò]
  * The 'oq webui' command now works on a multi-user installation
  * Splitted RPM packages into python-oq-engine (single node)and
    python-oq-engine-master/python-oq-engine-worker (multi-node)

  [Paolo Tormene]
  * The 'Continue' button in the Web UI is now available also for risk
    calculations

  [Michele Simionato]
  * Fixed a Python 3 bug in the WebUI when continuing a calculation: the
    hazard_calculation_id was passed as a string and not as an integer
  * Changed to rupture storage to use variable length-arrays, with a speedup
    of two orders of magnitude
  * Avoided storing twice the rupture events
  * Optimized the serialization of ruptures on HDF5 by using a `sids` output
  * Changed the Web UI button from "Run Risk" to "Continue"
  * The `avg` field in the loss curves is computed as the integral of the curve
    again, and it is not extracted from the avg_losses output anymore
  * Made the `fullreport` exportable
  * Fixed the `rup_data` export, since the boundary field was broken
  * Restored the output `losses_by_taxon` in the event_based_risk calculator
  * Fixed the calculator event based UCERF so that average losses can
    be stored

  [Daniele Viganò]
  * Added a check to verify that an 'oq' client is talking to the
    right DbServer instance
  * Introduced an optional argument for 'oq dbserver' command line
    to be able to override its default interface binding behaviour

  [Michele Simionato]
  * Optimized the event based calculators by reducing the number of calls
    to the GmfComputer and by using larger arrays
  * Added a check on missing vulnerability functions for some loss type
    for some taxonomy
  * Now we save the GMFs on the .ext5 file, not the datastore
  * Fixed bug in event_based_risk: it was impossible to use vulnerability
    functions with "PM" distribution
  * Fixed bug in event_based_risk: the ebrisk calculator is required as
    precalculator of event_based_risk, not others
  * Fixed bug in scenario_risk: the output `all_losses-rlzs` was aggregated
    incorrectly
  * Now the ucerf_risk calculators transfer only the events, not the ruptures,
    thus reducing the data transfer of several orders of magnitude
  * Added a view `get_available_gsims` to the WebUI and fixed the API docs
  * Introduced a configuration parameter `max_site_model_distance` with default
    of 5 km
  * Implemented sampling in the UCERF event based hazard calculator

  [Daniele Viganò]
  * Use threads instead of processes in DbServer because SQLite3
    isn't fork-safe on macOS Sierra

  [Michele Simionato]
  * Fixed a TypeError when deleting a calculation from the WebUI
  * Extended the command `oq to_hdf5` to manage source model files too
  * Improved significantly the performance of the event based calculator
    when computing the GMFs and not the hazard curves
  * Stored information about the mean ground motion in the datastore
  * Saved the rupture mesh with 32 floats instead of 64 bit floats
  * Raised the limit on the event IDs from 2^16 to 2^32 per task
  * Fixed classical_risk: there was an error when computing the statistics
    in the case of multiple assets of the same taxonomy on the same site
  * Changed the UCERF event based calculators to parallelize by SES
  * Fixed a site model bug: when the sites are extracted from the site model
    there is no need to perform geospatial queries to get the parameters
  * Added a command `oq normalize` to produce good `sites.csv` files
  * Introduced a `ses_seed` parameter to specify the seed used to generate
    the stochastic event sets; `random_seed` is used for the sampling only
  * Changed the `build_rcurves` procedure to read the loss ratios directly from
    the workers

 -- Matteo Nastasi (GEM Foundation) <nastasi@openquake.org>  Tue, 23 May 2017 10:46:56 +0200

python-oq-engine (2.3.0-0~precise01) precise; urgency=low

  [Michele Simionato]
  * `oq info --report` now filters the ruptures and reports the correct
    number of effective ruptures even for classical calculators
  * Stripped the TRT information from the event loss table CSV export
    and optimized its performance
  * Fixed a bug when storing the GMPE logic tree file in the datastore
  * Added a command `oq run_tiles` (experimental)
  * Fixed the event based calculator so that it can run UCERF ruptures
  * Fixed a bug in the scenario_risk calculator in case of multiple assets
    of the same taxonomy on the same site with no insurance losses
  * Now the event IDs are generated in the workers in the event based calculator
    and there is a limit of 65536 tasks with 65536 ruptures each
  * Changed the UCERF classical calculators to compute one branch at the time
  * Fixed the header `occupants:float32` in the CSV risk exports involving
    occupants
  * Fixed the name of the zipped files downloaded by the Web UI: there
    was a spurious dot
  * Fixed the UCERF classical calculator in the case of sampling
  * Reduced the size of the event tags in the event based calculators, thus
    saving GB of disk space in UCERF calculations
  * Fixed the name of the files downloaded by the Web UI: they must not
    contain slashes
  * Now deleting a calculation from the Web UI really deletes it, before
    if was only hiding it

  [Daniele Viganò]
  * Moved the OpenQuake Engine manual sources inside doc/manual

  [Michele Simionato]
  * Introduced an experimental classical time dependent UCERF calculator
  * Added a dynamic output for source group information
  * Changed the UCERF rupture calculator to fully store the ruptures
  * Fixed a bug in `combine_maps`: realizations with zero probability were
    discarded, thus breaking the computation of the statistics
  * Added a command `oq reset` to reset database and datastores
  * Reduced the data transfer back and disk space occupation for UCERF
    event based risk calculations
  * Tasks meant to be used with a shared directory are now marked with a
    boolean attribute `.shared_dir_on`
  * Added a warning when running event based risk calculations with sampling
  * Made sure that the openquake.cfg file is read only once

  [Daniele Viganò]
  * Moved the openquake.cfg config file inside the python package
    under openquake/engine/openquake.cfg
  * Removed support to OQ_LOCAL_CFG_PATH and OQ_SITE_CFG_PATH vars;
    only the OQ_CONFIG_FILE enviroment variable is read

  [Michele Simionato]
  * If there is a single realization, do not compute the statistics
  * Changed the separator from comma to tab for the output `ruptures`
  * If there are no conditional_loss_poes, the engine does not try to
    export the loss maps anymore
  * Fixed `oq engine --make-html-report` when using Python 3
  * Fixed bug when running `oq info job.ini` with NRML 0.5 source models

 -- Matteo Nastasi (GEM Foundation) <nastasi@openquake.org>  Thu, 23 Feb 2017 14:37:44 +0100

python-oq-engine (2.2.0-0~precise01) precise; urgency=low

  [Michele Simionato]
  * Fixed an HDF5 bug by not using a `vstr` array for the asset references
  * Fixed a wrong error message generated by `oq purge`
  * Added information about the rupture in the event loss table exports
  * Fixed a bug and added a test calculation with nonparametric sources
  * Fixed the classical UCERF calculator when there is more than one branch
  * Added .npz exporter for gmf_data for event based calculations

  [Daniele Viganò]
  * Port WebUI/API server to Django 1.9 and 1.10
  * Add dependencies to setup.py
  * Update Copyright to 2017

  [Michele Simionato]
  * Increased the splitting of ComplexFaultSources
  * Added a way to reuse the CompositeSourceModel from a previous computation
  * Turned the loss maps into dynamically generated outputs
  * Extended the source model writer to serialize the attributes
    src_interdep, rup_interdep, srcs_weights
  * Fixed a bug when exporting the uniform hazard spectra in presence of
    IMTs non spectral acceleration
  * Fixed a bug when computing the loss maps in presence of insurance,
    temporarily introduced in master
  * Made the datastore for event based risk calculations much lighter
    by computing the statistical outputs at export time
  * Now it is possible to post process event based risk outputs with the
    `--hc` option
  * Added a command `oq to_hdf5` to convert .npz files into .hdf5 files
  * Moved commonlib.parallel into baselib
  * Merged the experimental calculator ebrisk into event_based_risk and
    used correctly the random_seed for generating the GMFs (not the master_seed)
  * Added a flag `ignore_covs` to ignore the coefficients of variation
  * Changed the GMF scenario exporter to avoid generating composite arrays with
    a large number of fields
  * Exporting in .npz format rather than HDF5
  * Introduced a `shared_dir` parameter in openquake.cfg
  * Fixed a serialization bug for planar surfaces
  * Removed the flag `asset_loss_table`: the loss ratios are
    saved if and only if the `loss_ratios` dictionary is non-empty
  * Added a CSV exporter for the GMFs in the event based calculator
  * Added a CSV exporter for the rup_data output
  * Added a CSV exporter for the disaggregation output
  * Stored the disaggregation matrices directly (no pickle)
  * Turned the CompositeRiskModel into a HDF5-serializable object
  * Fixed all doctests for Python 3

  [Daniele Viganò]
  * Removed the 'oq-engine' wrapper (command already deprecated)

  [Michele Simionato]
  * Assigned a year label to each seismic event in the event based calculator
  * Now the ebrisk calculator supports the case of asset_correlation=1 too
  * Made it possible to export the losses generated by a specific event
  * Lowered the limit on the length of source IDs to 60 chars
  * Fixed excessive strictness when validating `consequenceFunction.id`
  * Added an `ucerf_rupture` calculator able to store seismic events and
    rupture data and reduced the data transfer

  [Daniele Viganò]
  * MANIFEST now includes all files, with any extension located in the
    tests folders. It is now possible to run tests from an installation
    made with packages

  [Michele Simionato]
  * Improved error message when the user gives a source model file instead of
    a source model logic tree file
  * Fixed the management of negative calculation IDs
  * Relaxed the tolerance so that the tests pass on Mac OS X
  * Implemented csv exporter for the ruptures
  * Optimized the epsilon generation in the ebrisk calculator for
    asset_correlation=0
  * Improved the performance of the scenario risk calculators
  * Now by default we do not save the ruptures anymore
  * Fixed a memory leak recently introduced in parallel.py
  * Simplified classical_risk (the numbers can be slightly different now)
  * Serialized the ruptures in the HDF5 properly (no pickle)
  * Introduced a parameter `iml_disagg` in the disaggregation calculator
  * Fixed `oq reduce` to preserve the NRML version
  * Fixed a bug when splitting the fault sources by magnitude

 -- Matteo Nastasi (GEM Foundation) <nastasi@openquake.org>  Mon, 23 Jan 2017 14:36:48 +0100

python-oq-engine (2.1.0-0~precise01) precise; urgency=low

  [Michele Simionato]
  * There is now a flag `save_ruptures` that can be turned off on demand;
    by default the ruptures are always saved in the event based calculators
  * Optimized the memory consumption when using a ProcessPoolExecutor (i.e
    fork before reading the source model) by means of a `wakeup` task
  * Reduced the splitting of the fault sources
  * Added a view `task_slowest` displaying info about the slowest task
    (only for classical calculations for the moment)
  * concurrent_tasks=0 disable the concurrency
  * Optimized the saving time of the GMFs
  * Changed the default number of concurrent tasks and increased the
    relative weight of point sources and area sources
  * Fixed the UCERF event loss table export and added a test for it
  * Optimized the computation of the event loss table
  * Introduced two new calculators ucerf_risk and ucerf_risk_fast

  [Paolo Tormene]
  * Added to the engine server the possibility to log in and out
    programmatically by means of HTTP POST requests

  [Michele Simionato]
  * Optimized the memory consumption of the event based risk calculators
  * Extended the `oq show` command to work in a multi-user environment
  * Improved the test coverage of the exports in the WebUI
  * Removed the SourceManager: now the sources are filtered in the workers
    and we do not split in tiles anymore
  * Made the full datastore downloadable from the WebUI
  * Added a command "oq db" to send commands the engine database
    (for internal usage)
  * By default the WebUI now displays only the last 100 calculations
  * Added more validity checks to the disaggregation parameters; split the
    sources even in the disaggregation phase
  * Added an optimized event based calculator computing the total losses by
    taxonomy and nothing else
  * Filtered the sources up front when there are few sites (<= 10)
  * Reduced the number of tasks generated when filter_sources is False
  * Saved engine_version and hazardlib_version as attributes of the datastore
  * Avoided saving the ruptures when ground_motion_fields is True
  * Finalized the HDF5 export for hazard curves, hazard maps and uniform
    hazard spectra
  * Restored a weight of 1 for each rupture in the event based calculator
  * Removed the MultiHazardCurveXMLWriter
  * Improved the saving of the ruptures in event based calculations
  * Reduced the data transfer due to the `rlzs_by_gsim` parameter
  * Added an HDF5 export for scenario GMFs
  * If `filter_sources` if false, the light sources are not filtered, but the
    heavy sources are always filtered
  * Now the dbserver can be stopped correctly with CTRL-C
  * Parallelized the splitting of heavy sources
  * Changed the event loss table exporter: now a single file per realization
    is exported, containing all the loss types
  * Removed the dependency from the Django ORM
  * Now the WebUI restarts the ProcessPoolExecutor at the end of each job,
    to conserve resources
  * Optimized the computation of hazard curves and statistics, especially
    for the memory consumption
  * Reduced the data transfer due to the `rlzs_assoc` and `oqparam` objects
  * Fixed a bug in the disaggregation calculator when a source group has
    been filtered away by the maximum distance criterium
  * Fixed an encoding error in the reports when the description contains a
    non-ASCII character
  * Changed the distribution framework: celery is supported in a way more
    consistent with the other approaches; moreover, ipyparallel is supported
  * Hazard maps are now a fake output, dynamically generated at export time
  * Made the number of produced tasks proportional to the number of tiles
  * Raised an error for event_based_risk producing no GMFs
  * Added a view for the slow sources
  * Transmitted the attributes of a SourceGroup to the underlying sources
  * Fixed the names of exported files for hazard maps in .geojson format
  * Added an header with metadata to the exported hazard curves and maps
  * Avoid storing filtered-away probability maps, thus fixing a bug
  * Restored the precalculation consistency check that was disabled during the
    transition to engine 2.0
  * Fixed a bug with `oq engine --delete-calculation`
  * Hazard curves/maps/uniform spectra can now be recomputed
  * Restored the early check on missing taxonomies
  * Raise an early error if an user forget the `rupture_mesh_spacing` parameter
  * Fixed a bug while deleting jobs from the db in Ubuntu 12.04
  * Ported the shapefile converter from the nrml_converters
  * Added source model information in the file `realizations.csv`
  * `oq engine --run job.ini --exports csv` now also exports the realizations
  * Introduced the format NRML 0.5 for source models
  * Added a check on the version in case of export errors
  * Extended `oq purge` to remove calculations from the database too
  * Fixed `--make-html-report`: the view task_info was not registered
  * Stored several strings as HDF5-variable-length strings
  * Fixed an export bug for the hazard curves in .geojson format
  * Removed the array cost_types from the datastore
  * Taxonomies with chars not in the range a-z0-9 were incorrectly rejected
  * Improved the XML parsing utilities in speed, memory, portability and
    easy of use
  * Forbidden the reuse of exposure because is was fragile and error prone
  * Fixed a bug with the `realizations` array, which in hazard calculations
    was empty in the datastore

 -- Matteo Nastasi (GEM Foundation) <nastasi@openquake.org>  Fri, 14 Oct 2016 11:07:26 +0200

python-oq-engine (2.0.0-0~precise01) precise; urgency=low

  [Michele Simionato]
  * Quoted the taxonomies in the CSV exports
  * Fixed a bug in classical_damage and added a master test for it
  * Fixed the escaping of the taxonomies in the datastore
  * Fixed the names of the exported risk files
  * Fixed a segfault in the WebUI when exporting files with h5py >= 2.4
  * Added a command `oq dbserver` to start/stop the database server
  * The engine exports the hazard curves one file per IMT
  * Exported lon and lat with 5 digits after the decimal point
  * Added a command `oq info --build-reports`
  * Introduced experimental support for exporting .hdf5 files

  [Daniele Viganò]
  * Reworked substantially the engine documentation: removed obsolete pages,
    updated to engine 2.0 and added instructions for Windows and Mac OS X
  * Remove oq_create_db script, db is created by the DbServer
  * Move oq_reset_db into utils and clean old code

  [Michele Simionato]
  * Now the DbServer automatically upgrades the database if needed
  * Renamed oq-lite -> oq and added a subcommand `oq engine`
  * Added a CSV reader for the hazard curves
  * Having time_event=None in the hazard part of a calculation is now valid
  * Added an exporter for the rupture data, including the occurrence rate
  * Refactored the CSV exporters
  * Moved celeryconfig.py; now celery must be started with
    `celery worker --config openquake.engine.celeryconfig`
  * Added a default location `~/oqdata/dbserver.log` for the DbServer log
  * Added an early check on the SA periods supported by the GSIMs
  * Now the gsim_logic_tree file is parsed only once
  * Added a document about the architecture of the engine
  * The realizations are now exported as a CSV file
  * Escaped taxonomies in the datastore
  * The Web UI log tool is now escaping the HTML
  * Moved openquake.commonlib.commands -> openquake.commands and
    openquake.commonlib.valid -> openquake.risklib.valid to have a
    linear tower of internal dependencies
  * Supported all versions of Django >= 1.5
  * Provided a better error message in the absence of openquake.cfg
  * Removed the check on the export_dir when using the WebUI
  * Reduce the data transfer of the realization association object
  * If uniform_hazard_spectra is true, the UHS curves are generated
    even if hazard_maps is false; the hazard maps are not exported
  * Optimized the filtering of PointSources
  * Initial work on the UCERF event based hazard calculator
  * Added a test calculation crossing the International Date Line (Alaska)

  [Daniele Viganò]
  * Remove the dependency from the python 'pwd' package which is not
    available on Windows
  * Supervisord init scripts are now provided for the dbserver, celery
    and the webui. Celery is not started by default, other two are.

  [Michele Simionato]
  * Another export fix: made sure it is run by the current user
  * Fixed the export: if the export directory does not exists, it is created
  * Introduced the configuration variable `multi_user`, false for source
    installations and true for package installations
  * Fixed the WebUI export
  * Removed the .txt outputs from the WebUI page engine/<output_id>/outputs
    (they are useful only internally)
  * Fixed the export: first the xml exporter is tried and then the csv exporter;
    if both are available, only the first is used, not both of them
  * Optimized the case when the epsilons are not required, i.e. all the
    covariance coefficients are zero in the vulnerability functions
  * Added another test for event based risk (`case_miriam`)
  * Revisited the distribution mechanism and refined the weight of the
    ruptures in the event based calculators to avoid generating slow tasks
  * Added an automatic help for the subcommands of oq-lite and managed
    --version correctly
  * The event based risk calculator now use different seeds for different
    realizations; also, the performance has been substantially improved
  * Improved the .rst reports with data transfer information
  * Removed the RlzsAssoc object from the datastore
  * Fixed the number of tasks generated by the risk calculators
  * Refactored the serialization of CompositionInfo instances to HDF5
  * Used exponential notation with 5 decimal digits in most exported XML files
  * Refactored the sampling mechanics in the event based calculators
  * The event_based_risk calculator infers the minimum intensity of the GMFs
    from the vulnerability functions (if not specified in the job.ini)
  * Fixed the `avg_losses-stats`: they were not generated in absence of
    loss curves
  * Added a command `oq-lite info --exports`
  * Added filtering on the mininum intensity also in the event based
    hazard calculator; improved the performance and memory occupation
  * Added a view displaying the calculation times by source typology
  * Fixed the test of GMPETable after the correction in hazardlib
  * Optimized the saving of the asset loss table
  * Optimized the case of multiple assets of the same taxonomy on the
    same point and introduced a datastore view `assets_by_site`
  * Fixed HDF5 segmentation faults in the tests for Ubuntu 16.04

  [Daniele Viganò]
  * Add support for Ubuntu 16.04 (xenial) packages
  * Removed the openquake_worker.cfg file because it is not used anymore

  [Michele Simionato]
  * Replaced PostgreSQL with SQLite
  * Introduced a dbserver to mediate the interaction with the database
  * Restored the signal handler to manage properly `kill` signals so that
    the workers are revoked when a process is killed manually
  * Fixed in a more robust way the duplicated log bug
  * Made more robust the killing of processes by patching concurrent.futures
  * Fixed a critical bug with celery not being used even when `use_celery`
    was true.
  * Improved the validation of NRML files
  * Added a command `oq-engine --show-log <job_id>`

  [Daniele Viganò]
  * Use the 'postgresql' meta package as dependency of the .deb
    package to support newer versions of Postgres; this makes
    Trusty package installable on Ubuntu 16.04 and Debian 8

  [Daniele Viganò, Michele Simionato]
  * Fixed a bug in `oq-engine --export-outputs`

  [Daniele Viganò, Matteo Nastasi]
  * Allow installation of the binary package on Ubuntu derivatives

  [Matteo Nastasi]
  * Backport of libhdf5 and h5py for ubuntu 'precise' serie

  [Michele Simionato]
  * Removed openquake/engine/settings.py
  * Made the dependency on celery required only in cluster installations
  * Integrated the authentication database in the engine server database
  * Fixed the description in the Web UI (before it was temporarily set to
    the string "A job").
  * Introduced filtering on the minimum intensity of the ground shaking
  * Solved the issue of serializing large SES collections, over the HDF5 limit
  * The loss maps and curves XML exporters now export the coordinates
    of the assets, not the coordinates of the closest hazard site
  * Stored the job.ini parameters into a table in the datastore
  * Added a check on the IMTs coming from the risk models
  * Changed the aggregate loss table exporter to export the event tags,
    not the event IDs
  * Fixed a bug with the CSV export of the ground motion fields
  * Fixed a bug with the export of UHS curves with `--exports=xml`
  * Reduced substantially the data transfer and the memory occupation
    for event based calculations with a large number of assets: we
    can run the California exposure with half million assets now
  * Fixed a bug in the SESCollection exporter
  * Changed the asset<->epsilons association: before for a given taxonomy the
    assets were ordered by `asset_ref`, now they are ordered by `id`. This
    has a minor impact on the numbers sensitive to the epsilons, akin to a
    change of seeds
  * Added a test on the ordering of the epsilons
  * Accepted `.` and `|` as valid characters for source IDs
  * Changed the GMF calculator to use a single seed per unique rupture
  * Changed the SESCollection exporter: now a single file is exported, before
    we were exporting one file per source model path per tectonic region model
  * Changed the event based calculators to avoid duplicating ruptures
    occurring more than once
  * Changed the risk calculators to work in blocks of assets on the same site
  * Made it possible to set different integration distances for different
    tectonic region types
  * Optimized the aggregation by asset in the event based risk calculator
  * Reporting the source_id when the filtering fails

 -- Matteo Nastasi (GEM Foundation) <nastasi@openquake.org>  Tue, 21 Jun 2016 14:17:03 +0200

python-oq-engine (1.9.1-0~precise01) precise; urgency=low

  [Michele Simionato]
  * Fixed a bug in the Web UI when running a risk calculation starting
    from a previous calculation

 -- Matteo Nastasi (GEM Foundation) <nastasi@openquake.org>  Mon, 07 Mar 2016 11:11:59 +0100

python-oq-engine (1.9.0-0~precise01) precise; urgency=low

  [Michele Simionato]
  * Fixed a bug such that in some circumstances the logging stream handler
    was instantiated twice, resulting in duplicated logs
  * Changed the default job status to 'executing' (was 'pre_executing')
  * Fixed the ordering of the logs in the Web UI
  * Removed the dependency from PostGIS
  * Restored the monitoring which was accidentally removed
  * Removed the obsolete option `--hazard-output-id`
  * Printed the names of the files exported by the engine, even when there
    are multiple files for a single output
  * Introduced four new tables job, output, log, performance: all the other
    60+ database tables are not used anymore

 -- Matteo Nastasi (GEM Foundation) <nastasi@openquake.org>  Wed, 02 Mar 2016 14:33:38 +0100

python-oq-engine (1.8.0-0~precise01) precise; urgency=low

  [Michele Simionato]
  * Removed two `oq-engine` switches (`--export-stats` and `--list-inputs`)
    and fixed `--show-view`; unified `--delete-hazard-calculation` and
    `--delete-risk-calculation` into a single `--delete-calculation`
  * Updated `make_html_report.py` to extract the full report from the
    datastore
  * If `use_celery` is true, use celery to determine a good default for
    the parameter `concurrent_tasks`
  * Made celery required only in cluster situations
  * Fixed the duplication of exported result in the classical_damage
    calculator when there is more than one realization
  * Removed several obsolete or deprecated switches from the `oq-engine` command
  * Replaced all classical calculators with their lite counterparts
  * Fixed the site-ordering in the UHS exporter (by lon-lat)

  [Paolo Tormene]
  * Added API to validate NRML

  [Michele Simionato]
  * The engine can now zip files larger than 2 GB (used in the export)
  * Now the loss maps and curves are exported with a fixed ordering: first
    by lon-lat, then by asset ID
  * Replaced the old disaggregation calculator with the oq-lite one

 -- Matteo Nastasi (GEM Foundation) <nastasi@openquake.org>  Mon, 15 Feb 2016 12:06:54 +0100

python-oq-engine (1.7.0-0~precise01) precise; urgency=low

  [Michele Simionato]
  * Fixed an encoding bug in --lhc
  * Fixed an export bug: it is now possible to export the outputs generated
    by another user, if the read permissions are set correctly

 -- Matteo Nastasi (GEM Foundation) <nastasi@openquake.org>  Mon, 14 Dec 2015 10:40:26 +0100

python-oq-engine (1.6.0-0~precise01) precise; urgency=low

  [Daniele Viganò]
  * Added the oq_reset_db script. It removes and recreates the database and
    the datastore

  [Matteo Nastasi]
  * Demos moved to /usr/share/openquake/risklib

  [Michele Simionato]
  * Removed the 'view' button from the Web UI
  * Removed the epsilon_sampling configuration parameter
  * Made customizable the display_name of datastore outputs (before it was
    identical to the datastore key)
  * The zip files generated for internal use of the Web UI are now hidden
  * Made visible to the engine only the exportable outputs of the datastore
  * Closed explicitly the datastore after each calculation
  * Replaced the old scenario calculators with the HDF5-based calculators
  * Fixed a very subtle bug in the association queries: some sites outside
    of the region constraint were not discarded in some situations
  * Removed the self-termination feature `terminate_job_when_celery_is_down`
  * Removed the epsilon sampling "feature" from the scenario_risk calculator
  * Replaced the event based calculators based on Postgres with the new ones
    based on the HDF5 technology

 -- Matteo Nastasi (GEM Foundation) <nastasi@openquake.org>  Tue, 17 Nov 2015 11:29:47 +0100

python-oq-engine (1.5.1-0~precise01) precise; urgency=low

  [Michele Simionato]
  * Fixed a bug affecting exposures with multiple assets on the same site

 -- Matteo Nastasi (GEM Foundation) <nastasi@openquake.org>  Fri, 25 Sep 2015 14:22:08 +0200

python-oq-engine (1.5.0-0~precise01) precise; urgency=low

  [Michele Simionato]
  * The event based calculators in the engine are now officially deprecated
    and they raise a warning when used
  * Optimization: we do not generate the full epsilon matrix if all
    coefficients of variation are zero
  * Fixed two subtle bugs in the management of the epsilons: it means that
    all event based risk calculations with nonzero coefficients of variations
    will produce slightly different numbers with respect to before
  * Removed excessive checking on the exposure attributes 'deductible' and
    'insuredLimit' that made it impossible to run legitimate calculations
  * Changed the meaning of 'average_loss' for the aggregated curves: now it
    is the sum of the aggregated losses in the event loss table,
    before it was extracted from the aggregated loss curve
  * Changed the way the average losses (and insured average losses) are
    computed by the event based risk calculator: now they are extracted
    from the event loss table, before they were extracted from the loss curves
  * Set to NULL the stddev_losses and stddev_insured_losses for the event based
    risk calculator, since they were computed incorrectly
  * Introduced a new experimental command
    'oq-engine --show-view CALCULATION_ID VIEW_NAME'; the only view available
    for the moment is 'mean_avg_losses'
  * Negative calculation IDs are interpreted in a Pythonic way, i.e. -1
    means the last calculation, -2 the calculation before the last one, etc.
  * If a site parameter is more distant than 5 kilometers from its closest
    site, a warning is logged
  * Changed the splitting of fault sources to reduce the number of generated
    sources and avoid data transfer failures if rupture_mesh_spacing is too
    small
  * Changed the event loss table export: now the CSV file does not contain
    the magnitude and the rows are ordered by rupture tag first and loss second
  * Removed the calculator EventBasedBCR
  * Longitude and latitude are now rounded to 5 digits
  * Fixed a very subtle bug in the vulnerability functions, potentially
    affecting calculations with nonzero coefficients of variation and nonzero
    minIML; the numbers produced by the engine were incorrect; see
    https://bugs.launchpad.net/oq-engine/+bug/1459926
  * 'investigation_time' has been replaced by 'risk_investigation_time' in
    risk configuration files
  * Initial support for Django 1.7

  [Daniele Viganò]
  * Removed the bin/openquake wrapper: now only bin/oq-engine is
    available

  [Michele Simionato]
  * Added parameter parallel_source_splitting in openquake.cfg

  [Daniele Viganò]
  * setup.py improvements
  * Added MANIFEST.in
  * celeryconfig.py moved from /usr/openquake/engine to
    /usr/share/openquake/engine

  [Matteo Nastasi]
  * Packaging system improvement

 -- Matteo Nastasi (GEM Foundation) <nastasi@openquake.org>  Wed, 23 Sep 2015 15:48:01 +0200

python-oq-engine (1.4.1-0~precise01) precise; urgency=low

  [Michele Simionato]
  * Added a new 'ebr' hazard/risk calculator
  * Fixed the engine core export: now it can export datastore outputs as
    zip files
  * Now the parameter concurrent_tasks is read from the .ini file
  * Parallelized the source splitting procedure
  * Fixed a bug in the hazard calculators which were not using the parameter
    concurrent_tasks from the configuration file

 -- Matteo Nastasi (GEM Foundation) <nastasi@openquake.org>  Fri, 15 May 2015 10:06:26 +0200

python-oq-engine (1.4.0-2~precise01) precise; urgency=low

  [Daniele Viganò]
  * Fixed debian/control: add missing lsb-release to build deps

 -- Matteo Nastasi (GEM Foundation) <nastasi@openquake.org>  Fri, 08 May 2015 14:33:26 +0200

python-oq-engine (1.4.0-1~precise01) precise; urgency=low

  [Matteo Nastasi, Daniele Viganò]
  * Fixed dependencies version management

 -- Matteo Nastasi (GEM Foundation) <nastasi@openquake.org>  Thu, 07 May 2015 14:14:09 +0200

python-oq-engine (1.4.0-0~precise01) precise; urgency=low

  [Matteo Nastasi, Daniele Viganò]
  * Add binary package support for both Ubuntu 12.04 (Precise)
    and Ubuntu 14.04 (Trusty)

  [Michele Simionato]
  * Removed the SiteModel table: now the association between the sites and the
    site model is done by using hazardlib.geo.geodetic.min_distance

  [Daniele Viganò]
  * added authentication support to the 'engineweb' and the 'engineserver'

  [Michele Simionato]
  * the aggregate loss curves can be exported in CSV format

  [Matteo Nastasi]
  * added 'outtypes' attribute with list of possible output types for
    each output item in outputs list API command
  * added '/v1/calc/<id>/status' API command
  * added 'engineweb' django application as local web client for oq-engine

  [Michele Simionato]
  * Renamed the maximum_distance parameter of the risk calculators to
    asset_hazard_distance, to avoid confusion with the maximum_distance
    parameter of the hazard calculators, which has a different meaning;
    is it an error to set the maximum_distance in a job_risk.ini file
  * Added to the API an URL /v1/calc/:calc_id/remove to hide jobs
  * A new key is_running is added to the list of dictionaries returned by
    the URL /v1/calc/list
  * Replaced the mock tests for the engine server with real functional tests
  * Added a resource /v1/calc/:calc_id/traceback to get the traceback of a
    failed calculation
  * Now the logs are stored also in the database, both for the controller node
    and the worker nodes
  * Bypassed Django when deleting calculations from the database: this avoids
    running out of memory for large calculations
  * Fixed an issue in the scenario calculator: the GMFs were not filtered
    according to the distance to the rupture
  * Now critical errors appear in the log file
  * Added a --run command to run hazard and risk together
  * Fixed bug in the event based calculator; in the case
    number_of_logic_tree_samples > 0 it was generating incorrect hazard curves.
    Also improved (a lot) the performance in this case.
  * Fixed a tricky bug happening when some tectonic region type are filtered
    away.
  * The event based risk calculator now save only the non-zero losses in
    the table event_loss_asset.
  * Added a CSV exporter for the Stochastic Event Sets, for debugging purposes.
  * The GMF CSV exporter now sorts the output by rupture tag.

  [Matteo Nastasi]
  * Each pull request must be accompanied by an update of the debian
    changelog now.

 -- Matteo Nastasi (GEM Foundation) <nastasi@openquake.org>  Thu, 07 May 2015 11:33:24 +0200

python-oq-engine (1.3.0-1) precise; urgency=low

  [Matteo Nastasi]
  * gunzip xml demos files after copied into /usr/openquake/engine directory

 -- Matteo Nastasi (GEM Foundation) <nastasi@openquake.org>  Thu, 26 Feb 2015 16:35:20 +0100

python-oq-engine (1.3.0-0) precise; urgency=low

  [Michele Simionato]
  * Updated python-django dependency >= 1.6.1, (our repository already
    includes a backported version for Ubuntu 'precise' 12.04); this change
    makes unnecessary "standard_conforming_strings" postgresql configuration
    variable setting
  * The event based risk calculator is able to disaggregate the event loss
    table per asset. To enable this feature, just list the assets you are
    interested in in the job.ini file: "specific_assets = a1 a2 a3"
  * We have a new hazard calculator, which can be invoked by setting in the
    job.ini file: "calculation_mode = classical_tiling"
    This calculators is the same as the classical calculator (i.e. you will
    get the same numbers) but instead of considering all the hazard sites at
    once, it splits them in tiles and compute the hazard curves for each tile
    sequentially. The intended usage is for very large calculations that
    exceed the available memory. It is especially convenient when you have
    very large logic trees and you are interested only in the statistics (i.e.
    mean curves and quantile curves). In that case you should use it with the
    option individual_curves=false. Notice that this calculator is still in
    an experimental stage and at the moment is does not support UHS curves.
    Hazard maps and hazard curves are supported.
  * We have a new risk calculator, which can be invoked by setting in the
    job.ini file: "calculation_mode = classical_damage"
    This calculator is able to compute the damage distribution for each asset
    starting from the hazard curves produced by the classical
    (or classical_tiling) calculator and a set of fragility functions. Also
    this calculator should be considered in experimental stage.
  * A significant change has been made when the parameter
    number_of_logic_tree_samples is set to a non-zero value. Now, if a branch
    of the source model logic tree is sampled twice we will generate the
    ruptures twice; before the ruptures were generated once and counted twice.
    For the classical calculator there is no effect on the numbers (sampling
    the same branch twice will produce two copies of identical ruptures);
    however, for the event based calculator, sampling the same branch twice
    will produce different ruptures. For instance, in the case of a simple
    source model with a single tectonic region type, before we would have
    generated a single file with the stochastic event sets, now we generate
    number_of_logic_tree_samples files with different stochastic event sets.
    The previous behavior was an optimization-induced bug.
  * Better validation of the input files (fragility models, job.ini)
  * The ability to extract the sites from the site_model.xml file
  * Several missing QA tests have been added
  * The export mechanism has been enhanced and more outputs are being exported
    in CSV format
  * New parameter complex_fault_mesh_spacing
  * Some error messages have been improved
  * A lot of functionality has been ported from the engine to oq-lite,
    i.e.  a lite version of the engine that does not depend on
    PostgreSQL/PostGIS/Django nor from RabbitMQ/Celery. This version is
    much easier to install than the regular engine and it is meant for
    small/medium computation that do not require a cluster. The engine
    demos, have been moved to the oq-risklib repository, so that they can
    be run via the oq-lite command without installing the full engine.
  * Currently the following calculators have been ported (all are to be
    intended as experimental): classical hazard, classical tiling, event
    based hazard, scenario hazard, classical risk, scenario damage,
    classical damage.

 -- Matteo Nastasi (GEM Foundation) <nastasi@openquake.org>  Thu, 26 Feb 2015 10:44:03 +0100

python-oq-engine (1.2.2-0) precise; urgency=low

  * consistency in version management between debian/ubuntu package and
    library from git sources

 -- Matteo Nastasi (GEM Foundation) <nastasi@openquake.org>  Thu, 18 Dec 2014 16:25:05 +0100

python-oq-engine (1.2.1-2) precise; urgency=low

  * Fixed custom dependencies versions (again)

 -- Matteo Nastasi (GEM Foundation) <nastasi@openquake.org>  Tue, 16 Dec 2014 10:48:19 +0100

python-oq-engine (1.2.1-1) precise; urgency=low

  * Fixed custom dependencies versions

 -- Matteo Nastasi (GEM Foundation) <nastasi@openquake.org>  Tue, 16 Dec 2014 09:48:19 +0100

python-oq-engine (1.2.1-0) precise; urgency=low

  * Fixed the logging handler

 -- Matteo Nastasi (GEM Foundation) <nastasi@openquake.org>  Mon, 15 Dec 2014 10:17:30 +0100

python-oq-engine (1.2.0-3) precise; urgency=low

  * Add constraint on python-django dependency version

 -- Matteo Nastasi (GEM Foundation) <nastasi@openquake.org>  Thu, 11 Dec 2014 10:04:45 +0100

python-oq-engine (1.2.0-2) precise; urgency=low

  * More precise exception message

 -- Matteo Nastasi (GEM Foundation) <nastasi@openquake.org>  Wed, 10 Dec 2014 16:21:06 +0100

python-oq-engine (1.2.0-1) precise; urgency=low

  * Bugs fixed in 1.2 release: http://goo.gl/GjbF2r
  * Replace a reference to the 'openquake' command with 'oq-engine'
  * Moved the expected outputs of the ScenarioDamage QA tests in qa_tests_data
  * Moved the logic tree realizations into commonlib
  * It is now possible to compute the uniform spectra even when
    individual_curves is false
  * Reduced the precision when exporting GMFs to XML
  * Fixed test_job_from_file
  * Delayed the OqParam validation
  * Simplified the monitoring
  * Extract the QA tests data from the engine
  * Renamed commonlib.general -> baselib.general
  * Removed the dependency from oq-commonlib
  * Avoid warning no XML exporter for event_loss
  * Update packager and postinst to use the openquake2 db (new default one)
  * Use shallow-clone to improve CI builds speed
  * Download calculation results as files
  * Added an API to retrieve the engine version
  * Unified the export framework for hazard and risk
  * Fast export of the GMFs
  * Fast scenario export
  * Fixed test_is_readable_all_files_lack_permissions when run as root
  * Now 'test_script_lower_than_current_version' does not require an Internet
    connection
  * Warn the user if she asks for statistical outputs but using a single hazard
    output
  * Move the calculation of input/output weights into commonlib
  * Changed the export_dir in several tests
  * Now the packagers makes a HTML report with the performances of the demos
  * Remove hardcoded references to openquake2 in oq_create_db
  * Move JobStats creation inside job_from_file
  * Fixed precision
  * Align openquake_worker.cfg with openquake.cfg
  * Implement memory hard limit control
  * Using commonlib.readinput.get_source_models
  * Check that the hazard calculation mode is consistent with risk calculation
    mode
  * Rollback only if a transaction is on
  * Fixed a bug in export_risk
  * Daily html report
  * Reflected the API change in commonlib.readinput.get_oqparam
  * Updated the engine to cope with the changes in risklib and commonlib
  * Fixed the name of the SES file
  * Changed some hard-coded weights in general.py
  * Changed the import of the calc module
  * Drop risk calculation table
  * Simplified the risk calculators
  * Reflected the API change in hazardlib.calc.gmf.GmfComputer
  * Added a test for duplicated tags in import_gmf_scenario.py
  * Implemented losses per event per asset
  * Dependency check
  * Removed more risk unit tests
  * Removed another couple of redundant tests
  * Remove check on setup.py version since now it's taken from init
  * Fixed _calc_to_response_data
  * Fixed bug when running risk calculations from the platform
  * openquake wrapper script
  * Changed version number in setup.py too
  * Updated version to 1.2
  * Renamed nrml_version->commonlib_version
  * Fixed a bug in the engine server (wrong calculation_id)
  * Fix oq-engine command name in output list
  * Removed the dependency from nrmllib
  * Fixed two merge errors
  * Important fixes pre-2.0 copied from the better-risk branch
  * Renamed the command openquake->oq-engine
  * Change ses collection
  * Fixed the migration script 0007
  * Fixed a bug with the quantile_hazard_curves attribute
  * Removed EventBasedHazardCalculatorTestCase
  * Remove the hazard_calculation table
  * correct complex source for wrong order in edges points
  * missing file open fixed
  * Removed routing tests
  * Added the script correct_complex_sources
  * Complex surf validation
  * Insert the IMT in the db, if not already there
  * The intensity measure types are now sorted also in the scenario calculator
  * Simplified the QA test scenario_damage/case_4
  * Enable 'set -x' when $GEM_SET_DEBUG is true
  * Remove a try finally in engine server task.py
  * Simplification because now the maximum_distance is mandatory
  * Fixed a wrong source model used in the Event Based export test
  * Fixed the what_if_I_upgrade check
  * Added a table imt_taxonomy
  * Fixed the management of missing db upgrades
  * Now the engine is using the new validation mechanism for the hazard sources
  * Fixed the name of a field (risk_job_id->job_id)
  * Special case when the hazard is known at the exact sites of the assets
  * Moved the epsilons from the getters to the database
  * Update the database name in openquake_worker.cfg
  * Removed the old validation mechanism
  * The parameter concurrent_tasks must be available to the workers too
  * Solved the problem with UHS
  * Fixed master https://ci.openquake.org/job/master_oq-engine/1208
  * If individual_curves is set, multi-imt curves must not be generated
  * --what-if-I-upgrade functionality
  * Stats only
  * Short output summary
  * Removed task_no
  * Hazard curves from gmfs
  * Fixed a critical bug with --hazard-output-id
  * Fix the test check_limits_event_based
  * Changed the output_weight for the event based calculator
  * Introduced --hazard-job-id and made it possible to reuse exposures imported
    in the hazard part of the computation
  * Replaced the ScenarioGetter with the GroundMotionFieldGetter
  * Return loss matrix
  * Removed --schema-path from oq_create_db
  * Calculation limits
  * Fixed a bug on tablespace permissions
  * Make the event based calculator more debuggable
  * Added the column uniq_ruptures to the table source_info
  * Db migrations
  * Db migrations 2
  * Saved more sources in source_info
  * Perform means and quantiles in memory
  * Parallel filtering
  * Reintroduce the 'terminate_job_when_celery_is_down' config option
  * Fix risk disaggregation
  * Ordering the sources after filtering-splitting
  * Source ordering
  * Gmf from ruptures
  * Fixed a stupid bug with OQ_TERMINATE_JOB_WHEN_CELERY_IS_DOWN
  * Introduced a variable OQ_TERMINATE_JOB_WHEN_CELERY_IS_DOWN
  * The random seeds have now a default value of 42
  * Added a check for invalid quantile computations
  * Now hazard calculations can be deleted safely
  * Add a file openquake_worker.cfg to be read in the workers
  * Simplified the LOG_FORMAT by removing the name
  * Avoid an ugly error when no tasks are spawned
  * Added a view on the event loss table for convenience of analysis
  * Epsilon sampling feature
  * Distribute-by-rupture phase 2
  * Restored distribution-by-rupture in the event based calculator
  * Provide a good error message when a source model contains GSIMs not in the
    file gsim_logic_tree
  * Moved parse_config from the engine to commonlib
  * Added a test checking the existence of the __init__.py files and fixed the
    QA test classical/case_15
  * Refactored initialize_realizations and added a warning when
    num_samples > num_realizations
  * Fixed a missing import
  * Saving the rupture hypocenter fully into the database
  * Removed an offending ALTER OWNER
  * Source info table
  * Added a test for sampling a large source model logic tree
  * Hazard curves from gmfs
  * Removed num_sites and num_sources from job_stats
  * Removed redundant tests
  * Retrieved the correct output directly, not via an order by
  * Making use of commonlib.parallel in the engine
  * Enhanced qatest_1, so that it subsumes regression_1 and regression_2
  * Taking advantage of the new riskloaders in commonlib
  * Added a missing integer cast
  * Changed disagg/case_1 to use full enumeration
  * Fixed the ordering of the ruptures in the event based calculator
  * Fixed a bug in the GroundMotionValuesGetter
  * Reflected the API change in refactor-risk-model
  * Sent the tectonic region types with less sources first, and fixed
    an ordering bug in a QA test
  * Turn AMQPChannelExceptions into warnings
  * Hide the SES output from a scenario calculator
  * Add a debug flag to enable set -x in packager.sh
  * Better task spawning
  * Reflected the changes to the GmfComputer in hazardlib
  * Fixed the bug in the risk event based calculator with multiple realizations
  * Fix gmf duplication
  * Removed the need for logictree.enumerate_paths
  * Fixed a small bug
  * Removed a commonlib dependency breaking the oqcreate script
  * Now the indices of the filtered sites are stored in the
    ProbabilisticRupture table
  * Fixed another import
  * Fixed a wrong import
  * Moved logictree to commonlib and fixed all the tests
  * Removed the obsolete table hzrdr.ses and small refactoring
  * Tasks with fewer assets are submitted first
  * Better parallelization of the risk calculators
  * Reducing the celery timeout from 30s to 3s
  * Fixed a tricky bug in the scenario calculator with duplicate imts
  * Fixed the ScenarioExportTestCase by changing the position of the points
  * The scenario calculator is now block-size independent
  * Use only the relevant tectonic region types to build the GMPE logic tree
  * Fixed a broadcasting in the classical calculator
  * Saving memory on the controller node
  * Restored the source model sampling feature
  * Complex logic tree test
  * Solved the block size dependence in the risk calculators
  * Fixed a critical ordering bug
  * Changed the _do_run_calc signature
  * Avoid returning duplicated data in the classical calculator
  * Changed the order of the statements in 01-remove-cnode_stats.sql
  * Added a cache on the GSIMs for the probabilities of no exceedence in the
    classical calculator
  * Fix the export of GmfSets in the case of multiple source models
  * Fixed underflow error in postgres
  * Fixed a bug with celery ping
  * Avoid errors on signals when the engine is run through the server
  * Errors in a task are converted into a RuntimeError
  * Remove calculation unit
  * The IML must be extrapolated to zero for large poes
  * Log a warning when more than 80% of the memory is used
  * Refactored the hazard getters
  * Removed the SES table
  * Added a nice error message for far away sources
  * Add support in the engine for a local_settings.py
  * Send the site collection via rabbitmq, not via the database
  * Improvements to the CeleryNodeMonitor
  * Minimal tweaks to the risk calculators
  * Save the number of sites in JobStats as soon as it is available
  * Fix branch var to be compliant within the new CI git plugin
  * Restored the lost fine monitoring on the hazard getters
  * Cluster monitor
  * Celery check
  * Removed the obsolete table uiapi.cnode_stats
  * Make use of the light site collection introduced in hazardlib
  * Optimize the disaggregation calculator
  * Fix a memory leak of celery
  * Remove python-gdal and fix issue with postinst
  * Manual pickling/unpickling
  * Updates Copyright to 2014
  * The rupture tag must be unique
  * Turn SIGTERM into SIGINT
  * Remove another engine-server test script from pylint
  * Removed the dependency on the current working directory from
    utils_config_test
  * Replace README.txt with README.md in the packager script
  * Increase the tolerance in the disaggregation test
  * Readme merge
  * Avoid storing copies of the ruptures
  * Untrapped exceptions in oqtask give ugly error messages
  * Support for posting zipfiles to the engine-server
  * Using iter_native in celery
  * Added test for the loss_fraction exporter
  * Fixed a missing loss_type in export_loss_fraction_xml
  * Merging the engine server inside the engine repository
  * Removing ruptures phase 2
  * Restored qatest 1
  * Added tests for failing computations
  * Removed the progress handler from the engine
  * Better error and logging management
  * Exclude tests folder from pylint check
  * Fixing the build master_oq-engine #790
  * Ruptures are not read from the database anymore, only written
  * In development mode celery is automatically started/stopped together with
    the engine server
  * Remove common directory from risk demos
  * Remove duplication hazard risk
  * Removing the duplication run_hazard/run_risk in engine.py
  * Renamed directories and packages to be consistent with GEM conventions
  * Fixed test_initialize_sources
  * Getting a more uniform distribution of the tasks
  * Remove celery
  * Remove time_span from disaggregation calculator
  * Return the traceback from celery to the controller node
  * If there are no GMVs within the maximum distance for the given assets, the
    computation should not fail with an ugly error but print a warning
  * Better error management
  * Fixed a stupid error in compute_hazard_curves
  * Support for non-parametric sources
  * Fixed the issue of slow sources
  * Fixed the two upgrade scripts breaking the migration from 1.0 to 1.1
  * Add --export-hazard-outputs and --export-risk-outputs switches; also add
    geojson export for hazard curves
  * Light monitor
  * Set CELERY_MAX_CACHED_RESULTS = 1
  * Changed from relative path to full path
  * Fix the feature "import gmf scenario data from file"
  * version: remove warning for pkg install + git program installed case
  * Remove block_size and point_source_block_size
  * Move the unit tests inside the openquake.engine directory
  * Version visualization improvement
  * Added missing CASCADE on a DB migration script
  * Raised the tolerance in ClassicalHazardCase13TestCase
  * In the event based calculator split by ruptures, not by SES
  * BROKER_POOL_LIMIT is causing problem so set it to none
  * Split area sources
  * Force BROKER_POOL_LIMIT to 10
  * Fixed an upgrade script
  * Prefiltering sources in all calculators
  * Savaged the easy part of the work on the decouple-logic-trees branch
  * Changed the way hazard map are interpolated
  * Fixed a bug with static urls
  * Remove database related code
  * Removed hazard curve progress
  * Improved the IMT management in the engine by leveraging the new
    functionality in hazardlib
  * Configuration file for storing oq-platform connection parameters
  * Add loss type to risk outputs
  * Remove parsed source
  * Fix remove demos symlinks
  * gmf.lt_realization_id can be NULL
  * Fixed the _prep_geometry feature of Risk and Hazard calculations
  * Remove a reference to the removed view hzrdr.gmf_family
  * Engine-Server: support for multiple platform installations
  * Removed the complete_logic_tree flags
  * Fixed setup.py
  * Removed the SourceProgress table
  * New risk demos
  * Run a risk calculation
  * Remove validation on site models
  * Removed the rest of the stuff related to the supervisor
  * Removed the supervisor, redis, kombu and related stuff
  * Removed a wrong import
  * An import ordering issue is breaking Jenkins
  * Various small fixes for oq_create_db script
  * Do not register a progress handler if it is not passed
  * Engine Unit test fix
  * Geonode integration
  * Progress Bar support
  * Finally fixed the dependency from the blocksize in the event based
    calculator
  * A simple fix for engine_test.py
  * Replace numpy arrays with postgres array fields in output tables
  * Dump and restore Stochastic Event Set
  * Removed the old distribution and used parallelize as default distribution
    mechanism everywhere
  * Change the distribution in the risk calculators
  * Save in job_stats how much the database increased during the current
    computation
  * Removed calc_num task properly
  * Change dist classical
  * Improve the table job_stats
  * Now the CacheImporter infers the fields from the database, in the right
    order
  * Removed parsed_rupture_model from the db
  * The revoke command should not terminate the workers
  * Remove JobCompletedError
  * Override hazard investigation time in risk event based calculator
  * Companion of https://github.com/gem/oq-engine/pull/1298/
  * Companion of https://github.com/gem/oq-nrmllib/pull/116
  * Simplify schema
  * Filter the sources before storing them in the database
  * Improve the parallelize distribution
  * Fix disaggregation
  * Changed the distance in hazardlib
  * Improve memory consumption in the GMF calculation
  * The file with the exported disagg matrix must contain the poe in the name
  * The multiple sites QA test (classical/case_13) broke
  * Solve the dependency from the parameter concurrent_tasks
  * QA test for multiple sites
  * Cross domain ajax fix for view methods [r=matley] [f=*1234765]
  * Tweaks to make platform calcs work [r=matley] [f=*1234765]
  * Create job and calculation objects in a transaction
  * Make test fixtures optional
  * Get the list of the available magnitude scaling relationships at runtime
  * Save memory when exporting the GMF
  * Fixed a typo in an ordering query
  * Insured loss curves statistics
  * When exporting the GMF, we need to export the rupture tags, not the ids
  * Hazard Curve Parser import update [r=micheles] [f=*trivial]
  * To save space in the db and to avoid running into the text field size
    limit, change model_content.raw_content to store gzipped content
  * Add a tag to the ruptures
  * Change the dump/restore procedures to work with directories, not tarfiles
  * Fix risk QA tests fixtures
  * Documentation for the REST API
  * Fix hazard_curve_multi export path
  * Revise insured losses algorithm
  * Post-calculation migration
  * Correction of baseline DB revision
  * Review Risk demos
  * A couple of fixes to scenario tests
  * Compute standard deviation of losses
  * Validate time_event
  * Add 404 responses in the case of non-existent artifacts
  * Run calcs, part 2
  * Minor loss map export fix
  * Fix for installing source code via pip/git
  * Remove cache from HazardCurveGetterPerAsset
  * Changed an import from nrmllib
  * Pyflakes fixes to the calculators and engine module
  * Reading logic trees from DB - follow up (fix for a careless refactoring
    error)
  * Raise an error when no gmvs are available in a scenario computation
  * Small fix in dump_hazards.py: the filenames list contained duplicates
  * Add 'engine' functionality to disable the job supervisor
  * Read logic trees from DB (instead of the filesystem)
  * Extend forms.CharField to allow null values
  * Small fixes to the script restore_hazards.py
  * Update test fixtures used for risk scenario calculations
  * Trivial: Some small tweaks/cleanups
  * File parsing fix
  * Risk BaseCalculator refactoring
  * Run calculations via REST API (initial sketch)
  * Better input loading (update to 'engine' API)
  * Update Risk Event Based QA test
  * Fixed a very subtle bug with the ordering of sites
  * Added index to hzrdi.hazard_site
  * Updated tests to the new interface
    of 'openquake.engine.db.models.SiteCollection'
  * Compute ground motion values from Stochastic Event Set
    in a risk calculation
  * "List calc results" views
  * Misc. engine fixes to stabilize the build
  * Record all OQ software versions in oq_job
  * Export to path or file (not just path)
  * Minor fix to risk QA test collection
  * Engine API improvements
  * Hazard map GeoJSON export
  * Refactoring: moved risk calculation logic to risklib
  * GeoJSON loss map support
  * GeoJSON export prep
  * Include API version in URLs
  * 'calc info' views
  * Rough sketch of the 'list calculations' views
  * Export loss_fraction quantile fix
  * Fix 'hazard_curve_multi' export
  * Fix Risk QA test collection (nosetests)
  * Remove site_collection column from the database
  * Pack and risk demos LP: #1197737
  * Added more monitoring to the hazard calculators

 -- Matteo Nastasi (GEM Foundation) <nastasi@openquake.org>  Wed, 10 Dec 2014 11:17:03 +0100

python-oq-engine (1.0.0-1) precise; urgency=low

  * 'occupants' is now a float
  * Hazard curve import tool: updated NRML hazard curve parser
  * Made sure that the task_ids are stored in the performance table soon enough
    (LP: #1180271)
  * Added fixtures for risk tests
  * Some support to compute avg and std for the GMFs (LP: #1192413)
  * Renamed the GMF tables (LP: #1192512)
  * Kill running celery tasks on job failure (LP: #1180271)
  * Removed 'patches' folder
  * Event loss csv: fix delimiting character (LP: #1192179)
  * Fixed restore_hazards_test.py (LP: #1189772)
  * Fix restore hazards (LP: #1189772)
  * Fix risk/classical/case_3 (LP: #1190569)
  * Fix get_asset_chunk unit test
  * Added dumping of ses_collection/ses/ses_rupture (LP: #1189750)
  * Fixed the issue with sequences in restore_hazards.py (LP: #1189772)
  * Risk Probabilistic Event Based Calculator - QA Test
  * Fix the GMF export and tables (LP: #1169078,#1187413)
  * Some work to fix qa_tests/risk/event_based_bcr (LP: #1188497)
  * Run risk demos to test the package (LP: #1188117)
  * Update risk demos
  * renamed units -> number_of_units. Support for asset_category == "population"
    (LP: #1188104)
  * Fixed the z1pt0<->z2pt5 inversion problem (LP: #1186490)
  * Removed the special case for gmf_scenario
  * Exposure DB schema update (LP: #1185488)
  * Fix the site_data table to store one site per row; change gmf_agg to point
    to site_data (LP: #1184603)
  * Fix export of Benefit Cost Ratio calculator outputs. (LP: #1181182)
  * Inserted the GMFs with the CacheInserter instead of the BulkInserter
    (LP: #1184624)
  * Added better instrumentation to the hazard getters
  * Make the engine smart enough to infer the right block size (LP: #1183329)
  * New risk demos (LP: #1180698,#1181182)
  * Time event validation fix (LP: #1181235)
  * Unicode list cast fix
  * Implement distribution by SES in the event based hazard calculator
    (LP: #1040141)
  * Remove gmf scenario (LP: #1170628)
  * Purge gmf table (LP: #1170632)
  * Parallelize the queries of kind "insert into gmf agg" by using the standard
    mechanism (LP: #1178054)
  * Skipped hazard/event_based/case_4/test.py (LP: #1181908)
  * Remove the dependency from the gmf/gmf_set tables in the XML export
    procedure (LP: #1169078)
  * Saved memory in the hazard getters by returning only the distinct GMFs
    (LP: #1175941)
  * Fixed the case of no gmfcollections and cleaned up the post processing
    mechanism (LP: #1176887)
  * Filter the ruptures according to the maximum_distance criterium
    (LP: #1178571)
  * New hazard demos (LP: #1168756)
  * Parallelize insert into gmf_agg table (LP: #1178054)
  * Removed some verbose logs in debug mode (LP: #1170938)
  * lxc sandbox - improved CI with sandboxed source tests (LP: #1177319)
  * Report "calculation", not the job (LP: #1178583)
  * Fix performance_monitor_test.py on Mac OS X (LP: #1177403)
  * Remove config.gem files from demos
  * Vulnerability functions for contents, occupants and non-structural damage
    (LP: #1174231)
  * Improved the memory profiling (LP: #1175941)
  * Cleanup of the hazard getters and small improvements to help the performance
    analysis of risk calculators (LP: #1175941)
  * Add a facility to import hazard_curves from XML files (LP: #1175452)
  * Refactoring of risk calculators (LP: #1175702)
  * Added references to RiskCalculation model
  * --config-file option (LP: #1174316)
  * Update calls to risklib to the latest interface (LP: #1174301)
  * Event-Based Hazard: Better hazard curve / GMF validation (LP: #1167302)
  * Improved hazard doc
  * CONTRIBUTORS.txt
  * DB cleanup
  * --optimize-source-model pre-processing option (LP: #1096867)
  * Relax validation rules on interest rate for benefit-cost ratio analysis
    (LP: #1172324)
  * Support non-unique taxonomy -> IMT association across different
    vulnerability files (LP: #1171782)
  * Point source block size (LP: #1096867)
  * Use "hazard curve multi imt" also when all the realizations are considered
    (LP: #1171389)
  * Fix aggregate loss curve computation (LP: #1171361)
  * Add instrumentation via the EnginePerformanceMonitor to all the calculators
    (LP: #1171060)
  * Replaced run_job_sp with run_hazard_job (LP: #1153512)
  * Cleanup input reuse
  * Simplify hazard getter query
  * Add a forgotten constrain ON DELETE CASCADE on the table gmf_agg
    (LP: #1170637)
  * Mean loss curve computation updated (LP: #1168454,#1169886,#1170630)
  * Changed the generation of hazard_curves to use the gmf_agg table
    (LP: #1169703)
  * Add geospatial index on gmf_agg
  * Fix hazard map and UHS export filenames (include PoE) (LP: #1169988)
  * Lower the parameter ses_per_logic_tree_path in the event_based QA tests to
    make them much faster (LP: #1169883)
  * Fix Event based mean loss curve computation (LP: #1168454)
  * An attempt to solve the memory occupation issue for the event_based risk
    calculator (LP: #1169577)
  * Update event based mean/quantile loss curve computation (LP: #1168454)
  * Fix disagg export file name (LP: #1163276)
  * Include 'investigation_time' in exported UHS XML (LP: #1169106)
  * Raise warnings when invalid/unknown/unnecessary params are specified
    (LP: #1164324)
  * Fix characteristic fault rupture serialization (LP: #1169069)
  * Fixed a bug in event_based/core_test.py due to the version of mock used
    (LP: #1167310)
  * Make sure the generated XML are valid according to NRML (LP: #1169106)
  * Fix the tests of the event_based depending on random number details
    (LP: #1167310)
  * Scenario risk is using "default" connection on a cluster (LP: #1167969)
  * Add a mechanism to populate the db from CSV files, without the need to run
    a fake calculation (LP: #1167310,#1167693)
  * Source model NRML to hazardlib conversion now throws useful error messages
    (LP: #1154512)
  * Organization of hazard exports (LP: #1163276)
  * Some trivial optimizations in Risk Event Based calculator
  * Do not use 'default' user on raw cursors. (LP: #1167776)
  * Removed a bunch of old test fixtures
  * release updated
  * hazard curves in multiple imts (LP: #1160427)
  * Critical fix to disaggregation interpolation (LP: #1167245)
  * Fix setup.py version number
  * Fix char source logic tree validation (LP: #1166756)
  * Update version to 1.0
  * Reflect latest interface changes in risklib (LP: #1166252)
  * Event base performance (LP: #1168233)
  * Fix a "reproducibility" issue when getting hazard sites from exposure
    (LP: #1163818)
  * Disaggregation in event based risk calculator (LP: #1160993)
  * Read 'sites' from 'sites_csv' (LP: #1097618)
  * add debconf tool to manage postgresql.conf file modification
  * Issue 1160993 (LP: #1160993,#1160845)
  * Importing GMF from XML: step 2 (LP: #1160398)
  * Disaggregation of losses by taxonomy (LP: #1160845)
  * Vulnerability model validation (LP: #1157072)
  * Big docs cleanup
  * Mean and quantile Loss map support (LP: #1159865)
  * Event-Based Hazard: Save multi-surface ruptures (LP: #1144225)
  * Fix loss curve export (LP: #1157072)
  * Fix an incorrect parameter in event-based hazard QA tests, cases 2 and 4
  * end-to-end qa tests for Scenario Risk and Scenario Damage
  * Trivial fix for setup.py
  * New E2E regression tests
  * Updated QA tests due to change in risklib
  * Engine cleanup
  * Characteristic source logic tree support (LP: #1144225)
  * Added a script to dump the hazard outputs needed for the risk (LP: #1156998)
  * Remove complete logic tree flags when redundant (LP: #1155904)
  * Do not read risk inputs from fylesystem but from ModelContent
  * Remove --force-inputs feature (LP: #1154552)
  * UHS Export (LP: #1082312)
  * UHS post-processing (LP: #1082312)
  * Fragility model using structure dependent IMT (LP: #1154549)
  * Correct bin/openquake help string for --log-level
  * Hazard post-processing code cleanup (LP: #1082312)
  * Allow Event-Based hazard post-processing to run without celery
  * More event-based hazard QA tests (LP: #1088864)
  * Real errors are masked in the qa_test since the real computation runs in a
    subprocess (LP: #1153512)
  * Minor simplification of the hazard_getter query
  * Correlation model qa tests (LP: #1097646)
  * Vulnerability model using structure dependent intensity measure types
    (LP: #1149270)
  * Fix a broken scenario hazard export test
  * Support for Characteristic Fault Sources (LP: #1144225)
  * Added a missing KILOMETERS_TO_METERS conversion in the hazard_getters
  * Average Losses (LP: #1152237)
  * Improved the error message for unavailable gsims
  * Companion changes to https://github.com/gem/oq-risklib/pull/38
  * Fix 1144741 (LP: #1144741)
  * Fix 1144388 (LP: #1144388)
  * Fixed ordering bug in the XML export of gmf_scenario (LP: #1152172)
  * Don't save hazard curves to the DB which are all zeros (LP: #1096926)
  * Add hazard nose attribute to the hazard QA test
  * Avoid fully qualified name in the XML <uncertaintyModel> tag (LP: #1116398)
  * Fix Scenario Risk calculator
  * New CLI functionality: delete old calculations (LP: #1117052)
  * DB security cleanup (LP: #1117052)
  * Event-Based Hazard Spatial Correlation QA tests (LP: #1099467)
  * Correct OQ engine version in db script
  * Preloaded exposure (LP: #1132902)
  * 1132708 and 1132731 (LP: #1132731)
  * Stabilize classical hazard QA test case 11
  * DB schema bootstrap script now runs silently by default
  * Fix aggregate loss export test
  * Fix a broken disagg/core test
  * Easy hazard getters optimization (LP: #1132708)
  * Fix progress risk
  * Event loss tables (LP: #1132699)
  * Fix the memory occupation issue for the scenario_risk calculator
    (LP: #1132018,#1132017)
  * Performance monitor to measure times and memory occupation of bottleneck
    code (LP: #1132017)
  * Scenario insured losses
  * Version fix (already present fix in master, add a test to verify it)
  * Classical Hazard QA test, SA IMT case (LP: #1073591)
  * Optimize hazard curve insertion (LP: #1100332)
  * updates due to the latest risklib api changes
  * Fixed the bug introduced by change the location field from Geometry to
    Geography
  * "openquake --version broked" fix
  * Fixed bug in the distribution of the realizations logic
  * Simplified the hazard getters so that they are pickleable without effort
  * Update to disaggregation equation (LP: #1116262)
  * Scenario Aggregated Loss
  * Risk maximum distance (LP: #1095582)
  * Add timestamps to calculation summary output (LP: #1129271)
  * More efficient hazard curve update transactions. (LP: #1121825)
  * Scenario risk tests
  * Added parameter taxonomies_from_fragility_model (LP: #1122817)
  * Add a check for missing taxonomies in the scenario_damage calculator
    (LP: #1122817)
  * Add '_update_progress' for clearer profiling (LP: #1121825)
  * Removed many global dictionaries and adopted a convention-over-configuration
    approach
  * Generation of ground motion fields only within a certain distance from the
    rupture (LP: #1121940)
  * Link between Rupture / Stochastic Event Set and Ground motion field outputs
    (LP: #1119553)
  * Fixed the qa_test for scenario_damage
  * Fix HazardCalculation.get_imts()
  * Donot save absolute losses (LP: #1096881)
  * Scenario hazard: fix a reference to the site collection
  * Fixes scenario hazard correlation
  * Scenario risk
  * Changed DmgState to have a foreign key to OqJob, not to Output; also removed
    the CollapseMap special treatment (LP: #1100371)
  * Drop upload table
  * Remove several global dictionaries from the engine
  * Mean and quantile Loss curve computation (LP: #1101270)
  * Cache the SiteCollection to avoid redundant recreation (LP: #1096915)
  * Scenario hazard correlation model (LP: #1097646)

 -- Matteo Nastasi (GEM Foundation) <nastasi@openquake.org>  Mon, 24 Jun 2013 17:39:07 +0200

python-oq-engine (0.9.1-1) precise; urgency=low

  * upstream release

 -- Matteo Nastasi (GEM Foundation) <nastasi@openquake.org>  Mon, 11 Feb 2013 11:00:54 +0100

python-oq-engine (0.8.3-3) precise; urgency=low

  * Add missing monitor.py source

 -- Muharem Hrnjadovic <mh@foldr3.com>  Tue, 23 Oct 2012 10:16:18 +0200

python-oq-engine (0.8.3-2) precise; urgency=low

  * Use arch-independent JAVA_HOME env. variable values (LP: #1069804)

 -- Muharem Hrnjadovic <mh@foldr3.com>  Mon, 22 Oct 2012 15:30:39 +0200

python-oq-engine (0.8.3-1) precise; urgency=low

  * upstream release

 -- Muharem Hrnjadovic <mh@foldr3.com>  Fri, 19 Oct 2012 19:53:00 +0200

python-oq-engine (0.8.2-5) precise; urgency=low

  * Make sure the vs30_type param is capitalized (LP: #1050792)

 -- Muharem Hrnjadovic <mh@foldr3.com>  Fri, 21 Sep 2012 12:01:34 +0200

python-oq-engine (0.8.2-4) precise; urgency=low

  * fix JAVA_HOME value so it works in ubuntu 12.04 LTS (LP: #1051941)

 -- Muharem Hrnjadovic <mh@foldr3.com>  Mon, 17 Sep 2012 14:52:12 +0200

python-oq-engine (0.8.2-3) precise; urgency=low

  * Insured loss probabilistic event based calculator (LP: #1045318)

 -- Muharem Hrnjadovic <mh@foldr3.com>  Wed, 05 Sep 2012 09:22:36 +0200

python-oq-engine (0.8.2-2) precise; urgency=low

  * remove namespace/module ambiguity

 -- Muharem Hrnjadovic <mh@foldr3.com>  Tue, 04 Sep 2012 17:08:17 +0200

python-oq-engine (0.8.2-1) precise; urgency=low

  * Upstream release (LP: #1045214)

 -- Muharem Hrnjadovic <mh@foldr3.com>  Tue, 04 Sep 2012 08:52:53 +0200

python-oq-engine (0.8.1-5) precise; urgency=low

  * rm threaded serialization patch (since it increases overall run time)

 -- Muharem Hrnjadovic <mh@foldr3.com>  Wed, 25 Jul 2012 17:01:32 +0200

python-oq-engine (0.8.1-4) precise; urgency=low

  * Try threaded serialization in order to fix performance regression
    (LP: #1027874)

 -- Muharem Hrnjadovic <mh@foldr3.com>  Mon, 23 Jul 2012 13:21:32 +0200

python-oq-engine (0.8.1-3) precise; urgency=low

  * Fix import exception when DJANGO_SETTINGS_MODULE is not set (LP: #1027776)

 -- Muharem Hrnjadovic <mh@foldr3.com>  Mon, 23 Jul 2012 09:08:01 +0200

python-oq-engine (0.8.1-2) precise; urgency=low

  * Fix for region discretization bug (LP: #1027041)

 -- Muharem Hrnjadovic <mh@foldr3.com>  Sun, 22 Jul 2012 10:12:25 +0200

python-oq-engine (0.8.1-1) precise; urgency=low

  * new upstream release (LP: #1027030)

 -- Muharem Hrnjadovic <mh@foldr3.com>  Fri, 20 Jul 2012 15:06:18 +0200

python-oq-engine (0.7.0-4) precise; urgency=low

  * fix typo in oq_restart script (LP: #994565)

 -- Muharem Hrnjadovic <mh@foldr3.com>  Fri, 04 May 2012 15:01:54 +0200

python-oq-engine (0.7.0-3) precise; urgency=low

  * Correct the version displayed by OpenQuake (on demand).

 -- Muharem Hrnjadovic <mh@foldr3.com>  Fri, 04 May 2012 08:20:18 +0200

python-oq-engine (0.7.0-2) oneiric; urgency=low

  * Fix bug in the classical PSHA calculator (LP: #984055)

 -- Muharem Hrnjadovic <mh@foldr3.com>  Wed, 02 May 2012 22:00:59 +0200

python-oq-engine (0.7.0-1) oneiric; urgency=low

  * Upstream release, rev. 0.7.0

 -- Muharem Hrnjadovic <mh@foldr3.com>  Wed, 02 May 2012 21:34:03 +0200

python-oq-engine (0.6.1-9) oneiric; urgency=low

  * Fix db router config for the oqmif schema (LP: #993256)

 -- Muharem Hrnjadovic <mh@foldr3.com>  Wed, 02 May 2012 15:23:40 +0200

python-oq-engine (0.6.1-8) oneiric; urgency=low

  * Re-apply fix for ERROR: role "oq_ged4gem" does not exist (LP: #968056)

 -- Muharem Hrnjadovic <mh@foldr3.com>  Wed, 02 May 2012 10:23:40 +0200

python-oq-engine (0.6.1-7) oneiric; urgency=low

  * delete obsolete .pyc files in /usr/openquake (LP: #984912)

 -- Muharem Hrnjadovic <mh@foldr3.com>  Thu, 19 Apr 2012 10:28:45 +0200

python-oq-engine (0.6.1-6) oneiric; urgency=low

  * Remove spurious 'oqmif' db user from settings.py (LP: #980769)

 -- Muharem Hrnjadovic <mh@foldr3.com>  Fri, 13 Apr 2012 14:35:54 +0200

python-oq-engine (0.6.1-5) oneiric; urgency=low

  * Pass the postgres port to the 'createlang' command as well.

 -- Muharem Hrnjadovic <mh@foldr3.com>  Fri, 13 Apr 2012 10:37:26 +0200

python-oq-engine (0.6.1-4) oneiric; urgency=low

  * Fix psql invocation.

 -- Muharem Hrnjadovic <mh@foldr3.com>  Fri, 13 Apr 2012 06:01:12 +0200

python-oq-engine (0.6.1-3) oneiric; urgency=low

  * Support machines with multiple postgres versions (LP: #979881)

 -- Muharem Hrnjadovic <mh@foldr3.com>  Fri, 13 Apr 2012 05:49:41 +0200

python-oq-engine (0.6.1-2) oneiric; urgency=low

  * Fix oq_restart_workers script so it uses the correct db table (oq_job)

 -- Muharem Hrnjadovic <mh@foldr3.com>  Wed, 04 Apr 2012 11:29:36 +0200

python-oq-engine (0.6.1-1) oneiric; urgency=low

  * OpenQuake 0.6.1 upstream release (LP: #971541)

 -- Muharem Hrnjadovic <mh@foldr3.com>  Tue, 03 Apr 2012 08:52:39 +0200

python-oq-engine (0.6.0-15) oneiric; urgency=low

  * Support machines with multiple postgres versions (LP: #979881)

 -- Muharem Hrnjadovic <mh@foldr3.com>  Thu, 12 Apr 2012 18:56:58 +0200

python-oq-engine (0.6.0-14) oneiric; urgency=low

  * Improved version string, post-installation actions

 -- Muharem Hrnjadovic <mh@foldr3.com>  Fri, 30 Mar 2012 17:21:40 +0200

python-oq-engine (0.6.0-13) oneiric; urgency=low

  * proper fix for GMF serialization problem (LP: #969014)

 -- Muharem Hrnjadovic <mh@foldr3.com>  Fri, 30 Mar 2012 15:14:41 +0200

python-oq-engine (0.6.0-12) oneiric; urgency=low

  * Fix GMF serialization in the hazard event based calculator (LP: #969014)

 -- Muharem Hrnjadovic <mh@foldr3.com>  Fri, 30 Mar 2012 12:15:44 +0200

python-oq-engine (0.6.0-11) oneiric; urgency=low

  * Fix ERROR: role "oq_ged4gem" does not exist (LP: #968056)

 -- Muharem Hrnjadovic <mh@foldr3.com>  Thu, 29 Mar 2012 10:44:23 +0200

python-oq-engine (0.6.0-10) oneiric; urgency=low

  * Fix BaseHazardCalculator, so self.calc gets initialized.

 -- Muharem Hrnjadovic <mh@foldr3.com>  Fri, 23 Mar 2012 07:20:47 +0100

python-oq-engine (0.6.0-9) oneiric; urgency=low

  * Turn off accidental worker-side logic tree processing (LP: #962788)

 -- Muharem Hrnjadovic <mh@foldr3.com>  Fri, 23 Mar 2012 06:27:36 +0100

python-oq-engine (0.6.0-8) oneiric; urgency=low

  * Package tested and ready for deployment.

 -- Muharem Hrnjadovic <mh@foldr3.com>  Tue, 20 Mar 2012 15:54:31 +0100

python-oq-engine (0.6.0-7) oneiric; urgency=low

  * All demos pass, rebuild this package

 -- Muharem Hrnjadovic <mh@foldr3.com>  Wed, 07 Mar 2012 18:12:26 +0100

python-oq-engine (0.6.0-6) oneiric; urgency=low

  * Another db user fix

 -- Muharem Hrnjadovic <mh@foldr3.com>  Wed, 07 Mar 2012 17:18:31 +0100

python-oq-engine (0.6.0-5) oneiric; urgency=low

  * Fix database users

 -- Muharem Hrnjadovic <mh@foldr3.com>  Wed, 07 Mar 2012 16:39:49 +0100

python-oq-engine (0.6.0-4) oneiric; urgency=low

  * Fix distro series

 -- Muharem Hrnjadovic <mh@foldr3.com>  Wed, 07 Mar 2012 09:25:57 +0100

python-oq-engine (0.6.0-3) precise; urgency=low

  * Added license file

 -- Muharem Hrnjadovic <mh@foldr3.com>  Wed, 07 Mar 2012 08:35:12 +0100

python-oq-engine (0.6.0-2) oneiric; urgency=low

  * added sample celeryconfig.py file

 -- Muharem Hrnjadovic <mh@foldr3.com>  Mon, 05 Mar 2012 20:07:23 +0100

python-oq-engine (0.6.0-1) oneiric; urgency=low

  * OpenQuake rev. 0.6.0 upstream release (LP: #946879)
  * add postgresql-plpython-9.1 dependency (LP: #929429)

 -- Muharem Hrnjadovic <mh@foldr3.com>  Mon, 05 Mar 2012 11:05:22 +0100

python-oq-engine (0.5.1-2) oneiric; urgency=low

  * add postrm script (LP: #906613)

 -- Muharem Hrnjadovic <mh@foldr3.com>  Thu, 02 Feb 2012 13:00:06 +0100

python-oq-engine (0.5.1-1) oneiric; urgency=low

  * 0.5.1 upstream release (LP: #925339)

 -- Muharem Hrnjadovic <mh@foldr3.com>  Thu, 02 Feb 2012 10:11:58 +0100

python-oq-engine (0.5.0-9) oneiric; urgency=low

  * Fix error resulting from backporting code.

 -- Muharem Hrnjadovic <mh@foldr3.com>  Wed, 25 Jan 2012 16:27:49 +0100

python-oq-engine (0.5.0-8) oneiric; urgency=low

  * Fix hazard map serialization failure (LP: #921604)

 -- Muharem Hrnjadovic <mh@foldr3.com>  Wed, 25 Jan 2012 16:06:54 +0100

python-oq-engine (0.5.0-7) oneiric; urgency=low

  * Remove one last 'sudo' from db setup script

 -- Muharem Hrnjadovic <mh@foldr3.com>  Wed, 25 Jan 2012 12:17:35 +0100

python-oq-engine (0.5.0-6) oneiric; urgency=low

  * NRML files are written only once (LP: #914614)
  * optimize parallel results collection (LP: #914613)
  * fix "current realization" progress counter value (LP: #914477)

 -- Muharem Hrnjadovic <mh@foldr3.com>  Thu, 19 Jan 2012 15:16:51 +0100

python-oq-engine (0.5.0-5) oneiric; urgency=low

  * Revert to the usual database user names.

 -- Muharem Hrnjadovic <mh@foldr3.com>  Tue, 10 Jan 2012 10:49:49 +0100

python-oq-engine (0.5.0-4) oneiric; urgency=low

  * Remove "sudo" from db setup script (LP: #914139)

 -- Muharem Hrnjadovic <mh@foldr3.com>  Tue, 10 Jan 2012 08:18:14 +0100

python-oq-engine (0.5.0-3) oneiric; urgency=low

  * Fix demo files.

 -- Muharem Hrnjadovic <mh@foldr3.com>  Mon, 09 Jan 2012 21:10:08 +0100

python-oq-engine (0.5.0-2) oneiric; urgency=low

  * Calculation and serialization are to be carried out in parallel
    (LP: #910985)

 -- Muharem Hrnjadovic <mh@foldr3.com>  Mon, 09 Jan 2012 15:53:05 +0100

python-oq-engine (0.5.0-1) oneiric; urgency=low

  * Prepare rel. 0.5.0 of python-oq-engine (LP: #913540)
  * set JAVA_HOME for celeryd (LP: #911697)

 -- Muharem Hrnjadovic <mh@foldr3.com>  Mon, 09 Jan 2012 07:15:31 +0100

python-oq-engine (0.4.6-11) oneiric; urgency=low

  * Facilitate java-side kvs connection caching
    (LP: #894261, #907760, #907993).

 -- Muharem Hrnjadovic <mh@foldr3.com>  Mon, 02 Jan 2012 13:42:42 +0100

python-oq-engine (0.4.6-10) oneiric; urgency=low

  * Only use one amqp log handler per celery worker (LP: #907360).

 -- Muharem Hrnjadovic <mh@foldr3.com>  Mon, 02 Jan 2012 13:10:50 +0100

python-oq-engine (0.4.6-9) oneiric; urgency=low

  * add a debian/preinst script that makes sure we have no garbage
    from previous package installation lying around (LP: #906613).

 -- Muharem Hrnjadovic <mh@foldr3.com>  Tue, 20 Dec 2011 10:43:12 +0100

python-oq-engine (0.4.6-8) oneiric; urgency=low

  * Repackage 0.4.6-6 (no asynchronous classical PSHA code)
    for oneiric (also fix the postgres-9.1 issues).

 -- Muharem Hrnjadovic <mh@foldr3.com>  Fri, 16 Dec 2011 11:34:47 +0100

python-oq-engine (0.4.6-6) oneiric; urgency=low

  * Make sure /var/lib/openquake/disagg-results exists and has an
    appropriate owner and permissions (LP: #904659)

 -- Muharem Hrnjadovic <mh@foldr3.com>  Thu, 15 Dec 2011 12:26:28 +0100

python-oq-engine (0.4.6-5) natty; urgency=low

  * Make sure the demos that were broken in 0.4.6 are not installed
    (LP: #901112)

 -- Muharem Hrnjadovic <mh@foldr3.com>  Fri, 09 Dec 2011 16:40:50 +0100

python-oq-engine (0.4.6-4) natty; urgency=low

  * Tolerate the failure of chown and/or chmod on /var/lib/openquake
    (LP: #902083)

 -- Muharem Hrnjadovic <mh@foldr3.com>  Fri, 09 Dec 2011 10:38:46 +0100

python-oq-engine (0.4.6-3) natty; urgency=low

  * Remove UHS changes in order to fix python-java-bridge failures
    (LP: #900617)

 -- Muharem Hrnjadovic <mh@foldr3.com>  Fri, 09 Dec 2011 07:51:19 +0100

python-oq-engine (0.4.6-2) oneiric; urgency=low

  * Add missing dependency, python-h5py (LP: #900300)

 -- Muharem Hrnjadovic <mh@foldr3.com>  Mon, 05 Dec 2011 15:09:37 +0100

python-oq-engine (0.4.6-1) oneiric; urgency=low

  * Upstream release (LP: #898634)
  * Make postgres dependencies less version dependent (LP: #898622)

 -- Muharem Hrnjadovic <mh@foldr3.com>  Mon, 05 Dec 2011 10:51:46 +0100

python-oq-engine (0.4.4-19) oneiric; urgency=low

  * Functions called from celery tasks should not make use of logic trees
    (LP: #880743)

 -- Muharem Hrnjadovic <mh@foldr3.com>  Mon, 24 Oct 2011 14:37:41 +0200

python-oq-engine (0.4.4-18) oneiric; urgency=low

  * Add python-setuptools as a python-oq-engine dependency (LP: #877915)

 -- Muharem Hrnjadovic <mh@foldr3.com>  Sun, 23 Oct 2011 18:29:41 +0200

python-oq-engine (0.4.4-17) oneiric; urgency=low

  * Refresh the demos and make sure the newest ones are always installed
    under /usr/openquake/demos

 -- Muharem Hrnjadovic <mh@foldr3.com>  Sun, 23 Oct 2011 18:12:59 +0200

python-oq-engine (0.4.4-16) oneiric; urgency=low

  * Remove superfluous OPENQUAKE_ROOT import.

 -- Muharem Hrnjadovic <mh@foldr3.com>  Sun, 23 Oct 2011 16:42:17 +0200

python-oq-engine (0.4.4-15) oneiric; urgency=low

  * Added the python code needed for the new logic tree implementation
    (LP: #879451)

 -- Muharem Hrnjadovic <mh@foldr3.com>  Sun, 23 Oct 2011 12:27:15 +0200

python-oq-engine (0.4.4-14) oneiric; urgency=low

  * leave exceptions raised by celery tasks alone (LP: #878736)

 -- Muharem Hrnjadovic <mh@foldr3.com>  Thu, 20 Oct 2011 12:30:50 +0200

python-oq-engine (0.4.4-13) oneiric; urgency=low

  * Avoid failures while reraising exceptions (LP: #877992)

 -- Muharem Hrnjadovic <mh@foldr3.com>  Wed, 19 Oct 2011 15:03:58 +0200

python-oq-engine (0.4.4-12) natty; urgency=low

  * Impose upper limit on JVM memory usage (LP: #821002)

 -- Muharem Hrnjadovic <mh@foldr3.com>  Mon, 17 Oct 2011 17:35:40 +0200

python-oq-engine (0.4.4-11) oneiric; urgency=low

  * add python-oq-engine_0.4.4.orig.tar.gz to upload

 -- Muharem Hrnjadovic <mh@foldr3.com>  Fri, 14 Oct 2011 11:57:11 +0200

python-oq-engine (0.4.4-10) oneiric; urgency=low

  * Ubuntu 11.10 upload.

 -- Muharem Hrnjadovic <mh@foldr3.com>  Fri, 14 Oct 2011 11:37:17 +0200

python-oq-engine (0.4.4-9) natty; urgency=low

  * 'new_in_this_release' files apply to latest upgrade (LP: #873205)

 -- Muharem Hrnjadovic <mh@foldr3.com>  Thu, 13 Oct 2011 10:36:04 +0200

python-oq-engine (0.4.4-8) natty; urgency=low

  * Make sure all demo files are unzipped (LP: #872816)

 -- Muharem Hrnjadovic <mh@foldr3.com>  Thu, 13 Oct 2011 10:17:08 +0200

python-oq-engine (0.4.4-7) natty; urgency=low

  * More robust detection of the 'openquake' system group (LP #872814)

 -- Muharem Hrnjadovic <mh@foldr3.com>  Wed, 12 Oct 2011 14:37:40 +0200

python-oq-engine (0.4.4-6) natty; urgency=low

  * make the demo files writable by owner *and* group.

 -- Muharem Hrnjadovic <mh@foldr3.com>  Tue, 11 Oct 2011 16:09:51 +0200

python-oq-engine (0.4.4-5) natty; urgency=low

  * Remove unneeded database users (LP #872277)
  * fix smoketests (add DEPTHTO1PT0KMPERSEC, VS30_TYPE parameter defaults)

 -- Muharem Hrnjadovic <mh@foldr3.com>  Tue, 11 Oct 2011 15:48:20 +0200

python-oq-engine (0.4.4-4) natty; urgency=low

  * turn off -x flag in debian/postinst
  * unzip the example files in /usr/openquake/demos

 -- Muharem Hrnjadovic <mh@foldr3.com>  Tue, 11 Oct 2011 14:55:30 +0200

python-oq-engine (0.4.4-3) natty; urgency=low

  * fix lintian warning

 -- Muharem Hrnjadovic <mh@foldr3.com>  Tue, 11 Oct 2011 14:26:25 +0200

python-oq-engine (0.4.4-2) natty; urgency=low

  * Use dh_installexamples to include the smoketests in the package.

 -- Muharem Hrnjadovic <mh@foldr3.com>  Tue, 11 Oct 2011 12:23:06 +0200

python-oq-engine (0.4.4-1) natty; urgency=low

  * fix permissions for config files in /etc/openquake (LP #850766)
  * be more intelligent about pg_hba.conf files (LP #848579)
  * add smoke tests to the package (LP #810982)

 -- Muharem Hrnjadovic <mh@foldr3.com>  Tue, 11 Oct 2011 11:47:30 +0200

python-oq-engine (0.4.3-21) natty; urgency=low

  * Remove unneeded dependency on fabric (LP: #852004)

 -- Muharem Hrnjadovic <mh@foldr3.com>  Fri, 16 Sep 2011 20:47:49 +0000

python-oq-engine (0.4.3-20) natty; urgency=low

  * Shut down celery prior to restarting postgres and setting up the database
    (LP: #846388)

 -- Muharem Hrnjadovic <mh@foldr3.com>  Sat, 10 Sep 2011 19:47:56 +0200

python-oq-engine (0.4.3-19) natty; urgency=low

  * Close all db connections in order to prevent package upgrade failures
   (LP: 846279)

 -- Muharem Hrnjadovic <mh@foldr3.com>  Sat, 10 Sep 2011 09:37:34 +0200

python-oq-engine (0.4.3-18) natty; urgency=low

  * declare the "include_defaults" flag in the openquake script (LP: #845994)

 -- Muharem Hrnjadovic <mh@foldr3.com>  Fri, 09 Sep 2011 22:38:40 +0200

python-oq-engine (0.4.3-17) natty; urgency=low

  * package the correct software revision (LP: #845583)

 -- Muharem Hrnjadovic <mh@foldr3.com>  Fri, 09 Sep 2011 15:00:05 +0200

python-oq-engine (0.4.3-16) natty; urgency=low

  * Add all required db users to pg_hba.conf (LP: #845461)

 -- Muharem Hrnjadovic <mh@foldr3.com>  Fri, 09 Sep 2011 11:25:41 +0200

python-oq-engine (0.4.3-15) natty; urgency=low

  * Remove obsolete dependency on python-geoalchemy (LP: #845439)

 -- Muharem Hrnjadovic <mh@foldr3.com>  Fri, 09 Sep 2011 10:25:25 +0200

python-oq-engine (0.4.3-14) natty; urgency=low

  * turn off 'set -x' in debian/postinst

 -- Muharem Hrnjadovic <mh@foldr3.com>  Fri, 09 Sep 2011 07:18:34 +0200

python-oq-engine (0.4.3-13) natty; urgency=low

  * Better detection of postgresql-8.4

 -- Muharem Hrnjadovic <mh@foldr3.com>  Fri, 09 Sep 2011 07:16:11 +0200

python-oq-engine (0.4.3-12) natty; urgency=low

  * detect the absence of the rabbitmq and postgres services and refrain
    from the corresponding initialization actions  (LP: #845344)

 -- Muharem Hrnjadovic <mh@foldr3.com>  Fri, 09 Sep 2011 06:47:32 +0200

python-oq-engine (0.4.3-11) natty; urgency=low

  * Fix logging sink configuration file and location.

 -- Muharem Hrnjadovic <mh@foldr3.com>  Wed, 07 Sep 2011 14:31:51 +0200

python-oq-engine (0.4.3-10) natty; urgency=low

  * Fix database user/permissions for admin schema.

 -- Muharem Hrnjadovic <mh@foldr3.com>  Wed, 07 Sep 2011 14:07:30 +0200

python-oq-engine (0.4.3-9) natty; urgency=low

  * turn off 'set -x' in debian/postinst

 -- Muharem Hrnjadovic <mh@foldr3.com>  Tue, 06 Sep 2011 17:44:37 +0200

python-oq-engine (0.4.3-8) natty; urgency=low

  * Fixed database (user) setup and general breakage (LP: #842472)

 -- Muharem Hrnjadovic <mh@foldr3.com>  Tue, 06 Sep 2011 17:42:51 +0200

python-oq-engine (0.4.3-7) natty; urgency=low

  * Fix database (user) setup (LP: #842472)
  * Copy configuration file to /etc/openquake (LP: #842468)

 -- Muharem Hrnjadovic <mh@foldr3.com>  Tue, 06 Sep 2011 15:34:17 +0200

python-oq-engine (0.4.3-6) natty; urgency=low

  * Delay the import of openquake.engine.job to allow the user to see the version
    and/or help without errors (LP: #842604)

 -- Muharem Hrnjadovic <mh@foldr3.com>  Tue, 06 Sep 2011 14:37:06 +0200

python-oq-engine (0.4.3-5) natty; urgency=low

  * Copy configuration file to /usr/openquake (LP: #842468)

 -- Muharem Hrnjadovic <mh@foldr3.com>  Tue, 06 Sep 2011 11:45:55 +0200

python-oq-engine (0.4.3-4) natty; urgency=low

  * Fix 'Architecture' field in debian/control.

 -- Muharem Hrnjadovic <mh@foldr3.com>  Mon, 05 Sep 2011 21:35:10 +0200

python-oq-engine (0.4.3-3) natty; urgency=low

  * Add Django as a dependency (LP: #830974)

 -- Muharem Hrnjadovic <mh@foldr3.com>  Mon, 05 Sep 2011 21:33:01 +0200

python-oq-engine (0.4.3-2) natty; urgency=low

  * Make db error detection smarter (LP: #819710)

 -- Muharem Hrnjadovic <mh@foldr3.com>  Mon, 05 Sep 2011 21:30:16 +0200

python-oq-engine (0.4.3-1) natty; urgency=low

  * Upstream release (LP: #839424)

 -- Muharem Hrnjadovic <mh@foldr3.com>  Mon, 05 Sep 2011 18:13:42 +0200

python-oq-engine (0.4.1-12) natty; urgency=low

  * Better error detection for schema creation output (LP #819710)
  * Remove unneeded python-guppy dependency (LP #826487)

 -- Muharem Hrnjadovic <mh@foldr3.com>  Mon, 15 Aug 2011 03:16:43 +0200

python-oq-engine (0.4.1-11) natty; urgency=low

  * Add the cache garbage collector script (LP #817541)

 -- Muharem Hrnjadovic <mh@foldr3.com>  Thu, 28 Jul 2011 16:56:33 +0200

python-oq-engine (0.4.1-10) natty; urgency=low

  * The name of the default db should be 'openquake'

 -- Muharem Hrnjadovic <mh@foldr3.com>  Tue, 26 Jul 2011 15:47:18 +0200

python-oq-engine (0.4.1-9) natty; urgency=low

  * postgresql reload after pg_hba.conf modification was missing

 -- Muharem Hrnjadovic <mh@foldr3.com>  Tue, 26 Jul 2011 15:28:52 +0200

python-oq-engine (0.4.1-8) natty; urgency=low

  * log4j.properties needs to live in the openquake source code tree
    (LP #816397)

 -- Muharem Hrnjadovic <mh@foldr3.com>  Tue, 26 Jul 2011 14:52:20 +0200

python-oq-engine (0.4.1-7) natty; urgency=low

  * Fix obsolete celeryconfig.py file.

 -- Muharem Hrnjadovic <mh@foldr3.com>  Tue, 26 Jul 2011 14:24:25 +0200

python-oq-engine (0.4.1-6) natty; urgency=low

  * Move xml schemas to the openquake source code tree (LP #816375)

 -- Muharem Hrnjadovic <mh@foldr3.com>  Tue, 26 Jul 2011 13:52:56 +0200

python-oq-engine (0.4.1-5) natty; urgency=low

  * Fix mistake in postinst (db init output in now redirected correctly)

 -- Muharem Hrnjadovic <mh@foldr3.com>  Tue, 26 Jul 2011 12:16:20 +0200

python-oq-engine (0.4.1-4) natty; urgency=low

  * database initialisation is now checked for errors

 -- Muharem Hrnjadovic <mh@foldr3.com>  Tue, 26 Jul 2011 11:25:18 +0200

python-oq-engine (0.4.1-3) natty; urgency=low

  * when invoked from postinst the sudo commands in the create_oq_schema
    script break it (since the latter is run by the postgres user)

 -- Muharem Hrnjadovic <mh@foldr3.com>  Tue, 26 Jul 2011 07:58:31 +0200

python-oq-engine (0.4.1-2) natty; urgency=low

  * get_uiapi_writer_session() has defaults (LP #815912)
  * moved the db-rooted source code tree under openquake (LP #816232)

 -- Muharem Hrnjadovic <mh@foldr3.com>  Tue, 26 Jul 2011 06:35:03 +0200

python-oq-engine (0.4.1-1) natty; urgency=low

  * OpenQuake 0.4.1 release
  * add postgresql-8.4 as a recommended package (LP #810953)
  * configure the OpenQuake database if postgres is installed (LP #810955)
  * add dependencies (LP #813961)
  * add the sticky bit to /usr/openquake (LP #810985)

 -- Muharem Hrnjadovic <mh@foldr3.com>  Thu, 21 Jul 2011 11:48:36 +0200

python-oq-engine (0.3.9-6) natty; urgency=low

  * The rabbitmq-server and redis-server packages should be merely recommended
    since we may want to install the openquake package on worker machines but
    deploy the two daemons in question elsewhere.

 -- Muharem Hrnjadovic <mh@foldr3.com>  Tue, 14 Jun 2011 20:12:50 +0200

python-oq-engine (0.3.9-5) natty; urgency=low

  * The number of celery tasks is based on the number of CPUs/cores
    (when the HAZARD_TASKS parameter is not set).

 -- Muharem Hrnjadovic <mh@foldr3.com>  Thu, 09 Jun 2011 15:15:54 +0200

python-oq-engine (0.3.9-4) natty; urgency=low

  * Create /usr/openquake in postinst

 -- Muharem Hrnjadovic <mh@foldr3.com>  Tue, 07 Jun 2011 16:43:24 +0200

python-oq-engine (0.3.9-3) natty; urgency=low

  * Added java-oq dependency

 -- Muharem Hrnjadovic <mh@foldr3.com>  Tue, 07 Jun 2011 14:58:44 +0200

python-oq-engine (0.3.9-2) natty; urgency=low

  * Added the python-geoalchemy dependency.

 -- Muharem Hrnjadovic <mh@foldr3.com>  Tue, 07 Jun 2011 10:30:02 +0200

python-oq-engine (0.3.9-1) natty; urgency=low

  * Upstream OpenQuake python sources.

 -- Muharem Hrnjadovic <mh@foldr3.com>  Mon, 06 Jun 2011 11:42:24 +0200<|MERGE_RESOLUTION|>--- conflicted
+++ resolved
@@ -1,10 +1,7 @@
   [Michele Simionato]
-<<<<<<< HEAD
   * WebUI: now every job runs in its own process and has name oq-job-<ID>
-=======
   * Refactored the WebUI tests to use the DbServer and django.test.Client
-  * Added a feature `optimize_same_id_sources`
->>>>>>> f50e8579
+  * Added an experimental feature `optimize_same_id_sources`
   * Fixed a bug in gmf_ebrisk when there are zero losses and added more
     validity checks on the CSV file
   * The parameter `number_of_ground_motion_fields` is back to being optional in
