<<<<<<< HEAD
  [Enrico Abcede, Francis Bernales]
  * Implemented Campbell and Bozorgnia (2019) IA and CAV to campbell_bozorgnia_2014  
=======
  [Christopher Brooks]
  * Added the Japan region versions of the NGAWest2 relations used to obtain
    z1pt0 and z2pt5 from vs30 in prepare sites command
>>>>>>> 25e79b30
  
  [Michele Simionato]
  * Fixed logging the classical time with --sample-sources
  * Improved the progress log in classical calculations

  [Kendra Johnson]
  * Fixed an error `invalid literal for int() with base 10` affecting
    event based calculations using mutex sources and a nontrivial logic tree

  [Michele Simionato]
  * Optimized the --sample-sources feature
  * Honored the custom_tmp in classical calculations and saved data transfer
    by using TileGetters, then parallelized the saving of the rates

  [Lana Todorovic]
  * Implemented Nowicki Jessee et al. (2018) landslide geospatial model that
    computes the areal coverage by landslide occurrence.

  [Paolo Tormene]
  * Updated extractor for gmf_data for a single event id (used by the IRMT
    QGIS plugin), including data for secondary perils

  [Michele Simionato]
  * Refined the tiling calculator (partial tiling, task weighting, saving memory)
  * Optimized "computing pnes" in classical calculations (3x in the common case)
    and fully switched to 32 bit rates, thus saving memory and improving performance

  [Nicolas Schmid]
  * Fixed a regression in the ShakeMap to_gmfs code, a forgotten sigma^2/2 term

  [Marco Pagani]
  * Fixed aliases for Kuehn2020 GMPEs (signalled by Eric Thompson)

  [Michele Simionato]
  * Internal: splitting in groups with homogeneous temporal occurrence model
  * Optimized the calculation of mean and stdevs in event based calculations, with
    a speedup of 13x for the EUR model

  [Chris di Caprio]
  * Allowed extrapolation in the Kuehn (2020) GMPEs to solve numeric issues

  [Michele Simionato]
  * Fixed an encoding error when exporting the realizations
  * Fixed a bug with multifault sources raising a cryptic error
    "object has no attribute msparams"
  * Fixed a critical memory bug causing over 80 GB per core to be needed for
    event based calculations with ~6 million sites
  * Made `minimum_intensity` mandatory in event based calculations
  * Reduced the memory consumption in event_based calculations: now even calculations
    with 5 million sites can be run with ~2 GB per core
  * Reduced the memory occupation in `gen_poes`
  * Using half the memory in postclassical by using 32 bit arrays
  * Using half the memory on Windows by using half the threads by default
  * Fixed a bug in conditional spectrum calculations with a non-contributing TRT

  [Savvinos Aristeidou]
  * Added new GMM in the gsim library, named `aristeidou_2023`
  * Added new IM, that is the inelastic spectral displacement, SDi,
    which takes as input one additional parameter (i.e., strength ratio, R)

  [Fatemeh Alishahiha]
  * Added a new gsim library named `ambraseys_2005`.

  [Kyle Smith]
  * Added a new gsim file sandikkaya_akkar_2017.py to implement the
    Arias Intensity and Cumulative Absolute Velocity ground motion
    models from Sandikkaya and Akkar (2017).

  [Michele Simionato]
  * Making sure that the tiles contains at least 100 sites in classical tiling
    calculations
  * Rewritten the SLURM algorithm to work around the submission limit
  * Added uniqueness check for the station coordinates
  * Internal: removed parameter [dbserver]listen in openquake.cfg
  * Added command `oq submit n job_ini` for usage in supercomputers
  * Reimplemented the sensitivity analysis in a supercomputer-friendly way
  * Fixed export realizations which was truncating the branch_path
  * Extended logic tree filtering via `smlt_branch`
  * Worked on disaggregation by multifault source

  [Michele Simionato, Christopher Brooks]
  * Internal: added a function for filtering sites around a rupture

  [Michele Simionato]
  * Internal: added method GsimLogicTree.to_node
  * Internal: added commands `oq compare oqparam` and `oq plot_sites csvfiles`
  * Fixed exporting the ruptures when imported from a CSV
  * Fixed the issue of small negative eigenvalues in conditioned GMFs
    calculations by adding a correlation_cutoff
  * Internal: extended `Starmap.apply` to split DataFrames
  * Fixed the avg_gmf exporter in presence of a filtered site collection

  [Lana Todorovic]
  * Improved secondary perils documentation

  [Michele Simionato]
  * Fixed the ordering of the realizations to depend on the source model
    branch path also in the case of full enumeration: this is crucial to
    get consistent results with the two approaches
  * Saved data transfer in the context makers in classical calculations
  * Internal: added utility `oq info geohash:<lon>,<lat>`
  * Changed the scenario calculators to discard the sites far away from
    the rupture, with the effect of generating different GMFs
  * Cached `get_realizations` and optimized the memory occupation; now
    302_990_625 realizations (i.e. EUR) require only 90 GB

  [Anna Rood]
  * Updates to the AELO workflow: added additional spectral periods ranging
    from 0.02 to 10 s and added option to use ASCE7-22. NB: minor changes in
    the results of year 1 are expected

  [Michele Simionato]
  * Changed the GMF-based calculators to always set a `custom_site_id`
  * Internal: added variable OQ_SITE_DEBUG

python3-oq-engine (3.20.1-1~xenial01) xenial; urgency=low

  [Paolo Tormene, Antonio Ettorre, Armando Scarpati]
  * Improved installation documentation

 -- Matteo Nastasi (GEM Foundation) <nastasi@openquake.org>  Fri, 07 Jun 2024 09:13:03 +0000

python3-oq-engine (3.20.0-1~xenial01) xenial; urgency=low

  [Paolo Tormene, Michele Simionato]
  * Internal: added commands `oq compare assetcol` and `oq compare sitecol`

  [Michele Simionato]
  * Added another check for missing gsim in scenario calculations
  * Using custom `hcurves` and `uhs` exporters in AELO mode

  [Fatemeh Alishahiha]
  * Added a new gsim library named `ghasemi_2009` developed for Iran.

  [Marco Pagani]
  * Added a new epistemic uncertainty for modelling relative uncertainty on
    MMax

  [Michele Simionato]
  * Added a check to forbid `individual_rlzs=true` and `collect_rlzs=true`
  * Fixed a bug in `oq extract "ruptures?rup_id=XXX`
  * Raising an early error if the user forgets to specify a site_model_file
    when needed (i.e. for parameters region and xvf)

  [Marco Pagani, Christopher Brooks]
  * Refactored Chiou and Youngs (2014) GMM to be adjustable using methodology
    of the Boore et al (2022) paper

  [Michele Simionato]
  * Discarded the stations (if any) from the avg_gmf plot
  * Added an early check for homeless consequences
  * Improved the check for missing site parameters
  * Internal: fixed the serialization of logic trees using
    simpleFaultGeometryAbsolute, complexFaultGeometryAbsolute or
    characteristicFaultGeometryAbsolute
  * Added a check when importing hazard_curves.csv files: the values must be
    probabilities
  * Internal: functions must be shorter than 100 lines and have less than
    16 arguments to enter in the engine codebase
  * Fixed scenarios with CanadaSHM6 GMPEs and ModifiableGMPE
  * Fixed `avg_losses-stats` exporter in the case of a single realization
  * Managed duplicated multi fault sources in event based for the New
    Zealand model
  * Forbidden characters .:; in the branchID

  [Michal Kolaj]
  * Fixed a couple bugs in the Canadians GMPEs (can_shm6_inslab) causing wrong
    means

  [Michele Simionato, Paolo Tormene]
  * Extended the engine and the WebUI to accept a rupture_file
    in the contexts of the Aristotle project
  * Extended the engine and the WebUI to run scenario_risk calculations
    from USGS ruptures in the contexts of the Aristotle project

  [Michele Simionato]
  * Raised a clear error for GMF-conditioned calculations with too many sites
  * Rounding lon, lat with numpy in oqparam.sites
  * Reduced by half the data transfer in classical by using 32 bit rates
  * Fixed a bug in `oq zip` which was missing the exposure.csv files
  * Introduced a parameter `config.memory.avg_losses_max`
  * Changed `import_gmfs_hdf5` to not use ExternalLinks
  * Added `oq show usgs_rupture:<usgs_id>` printing the rupture parameters

  [Matteo Nastasi]
  * Add helper to check consistency between debian/changelog and
    CONTRIBUTORS.txt

  [Michele Simionato]
  * Added an optional flag `config.distribution.compress` to reduce the
    data transfer by compressing pickles larger than 1 MB
  * Optimized postclassical both for regular and tiling calculations
  * Saving disk space in classical calculations (~4x) by gzipping the rates
  * Removed Python version checks in install.py

python3-oq-engine (3.19.0-1~xenial01) xenial; urgency=low

  [Graeme Weatherill]
  * Contributed new GMPEs Weatherill2024ESHM20AvgSA,
    Weatherill2024ESHM20SlopeGeologyAvgSA, Weatherill2024ESHM20Homokedastic
    and GmpeIndirectAvgSA

  [Paolo Tormene, Michele Simionato]
  * Added geometry_file to discard ruptures

  [Michele Simionato]
  * Fixed exporting from calculations with a grand parent
  * Added an uniqueness check to source IDs in the same branch
  * Extended the command `oq sample` to multi fault sources
  * Fixed the reading of ruptures with a multisurface with meshes
    of different lengths
  * Fixed `oq compare`: the tolerance parameters were ignored
  * Fixed a numerical precision error affecting the hazard curves at
    very high intensities
  * Optimized multi fault sources by moving surface calculations in the
    preclassical phase
  * Fixed disaggregation in case of mutex sources

  [Paolo Tormene]
  * Added the possibility to display/hide announcements on top of all WebUI
    pages, setting them up via the Django admin interface

  [Michele Simionato]
  * Fixed ZalachorisRathje2019 (mag > Mb_ -> mag >= Mb_)
  * Reduced memory consumption in multiFaultSources
  * Implemented batch processing for AELO calculations

  [Anirudh Rao]
  * Improved the performance of non-parametric liquefaction models

  [Michele Simionato]
  * Renamed 'fpeak' as 'f0' in the HassaniAtkinson2020 GMPE so that the
    Manea2021 GMPE can work
  * Internal: extended the command `oq mosaic sample_rups` to multiple models
  * After 3 years of deprecation, forbidden custom methods in GMPE classes
  * Changed the universal installer to recreate the venv
  * Reduced the number of tasks generated by `disagg_by_src` and added
    more checks on the naming conventions for the source IDs
  * Fixed the gmf_data exporter with a filtered site collection
  * Added missing validation on duplicate source IDs for source models
    in format nrml/0.5
  * The calculation_mode=ebrisk was not honored when starting from GMFs
  * Fixed an ordering bug in the IMTs causing two peaks in the UHS in
    some situations
  * Fixed bug in the WongEtAl2022 GMPEs, reported by Thomas Bornstein
  * Added a job.ini parameter `smlt_branch` to reduce the logic tree to
    a specific branch
  * Internal: extended `oq info` to shapefiles

  [Anirudh Rao]
  * Fixed the conditioned GMFs calculator in the case all the
    stations are filtered away

  [Marco Pagani]
  * Fixed the algorithm used to generate kite surfaces

  [Michele Simionato]
  * Changed the weighted quantile algorithm to not depend on numpy.argsort
    (since numpy 1.25 argsort produces a different sorting on machines with
    AVX-512 enabled processors, causing different quantiles when the weights
    are not all equal)
  * Improved error message for missing fields in the exposure CSV files
  * Internal: removed dbserver.user in openquake.cfg
  * Fixed `extract_from_zip` when managing zip files coming from MACOSX

  [Paolo Tormene]
  * Internal: extended the MosaicGetter to a GlobalModelGetter class with
    the ability to associate points to countries

  [Michele Simionato]
  * Removed the obsolete `by_country` hack when managing the global exposures
  * Changed `oq sample` to use pandas for reading/writing CSVs, thus fixing
    the issue of quoted newlines
  * Fixed `oq check_input exposure.xml`
  * Added `rupture_dict` parameter to be used in scenarios

  [Marco Pagani]
  * Fixed a bug in the calculation of Rjb for gridded surfaces and added a
    dependency from alpha_shapes

  [Chris di Caprio]
  * Contributed many new GMPEs for the New Zealand model

  [Michele Simionato]
  * Fixed wrong `mean_rates_by_src` in presence of the colon convention
  * If there are no sources close to the (single) site, do not raise an error
  * Fixed a bug with --hc taking the parent site collection instead of
    the child site collection
  * Extended the exposure field mapping functionality to map the same
    input field to multiple columns in the asset collection
  * Removed the experimental aftershock calculator; aftershocks can
    be computed by simply including a file delta_rates.csv

  [Anirudh Rao]
  * Limited the cross-correlation coefficient of GodaAtkinson2009
    to have an upper bound of 1.0

  [Paolo Tormene]
  * Added commands `oq plot mean_hcurves_rtgm,governing_mce,disagg_by_src`

  [Michele Simionato]
  * Raised the limit on the product `num_assets * num_rlzs` when using
    full enumeration by a factor of 10
  * Fixed exporting-reimporting GMFs in hdf5 format
  * Fixed a bug causing the insured losses to be larger than the
    ground losses in some cases
  * Added command `oq info executing`
  * Added `extract/relevant_gmfs?threshold=` functionality
  * Added `extract/ruptures?threshold=` functionality
  * Disabling the DbServer with dbserver.host = local
  * Fixed `disagg_source` for same ID sources
  * Disambiguated same ID sources by appending the branch ID after
    the exclamation mark and fixed disagg_by_src accordingly
  * Fixed another bug in disaggregation for mutex sources
  * Fixed a bug in `disagg_source` for mutex sources: src_mutex
    was not passed
  * Internal: forced the colon convention on mutex sources
  * Fixed a bug in the disaggregation with mutex sources incorrectly
    averaging over the rates and not the poes

 -- Matteo Nastasi (GEM Foundation) <nastasi@openquake.org>  Mon, 04 Mar 2024 08:47:34 +0000

python3-oq-engine (3.18.0-1~xenial01) xenial; urgency=low

  [Michele Simionato]
  * Fixed the command `oq extract ruptures` producing wrong newlines on
    Windows

  [Paolo Tormene, Michele Simionato]
  * Fixed an ordering bug in the tagnames in `extract_agg_curves` breaking
    the QGIS plugin

  [Michele Simionato]
  * Fixed the function `get_mean_stddevs_cy14` to recover the same results
    for the Canada SHM6 model as in engine 3.11
  * Required at least Python 3.10.6 on mac and windows

  [Claudio Schill]
  * Optimized the Kuehn sigma_mu_adjustment calculation by replacing the
    multi-step interpolation with a single 2D/3D space interpolation

  [Michele Simionato]
  * Fixed a bug in calculations with a filtered site collection using the
    HM2018CorrelationModel
  * Internal: raised a clear error message when get_composite_source_model is
   called without passing a datastore in presence of multifault sources

  [Christopher Brooks]
  * Added non-ergodic implementation of Zhao et al. (2016) GMM (ray-tracing
    of travel paths through anelastically attenuating volcanic regions and
    subsequent adjustment of the path term based on this distance to reduce
    the predicted ground-motion).

  [Michele Simionato]
  * Optimized (2x) the generation of ground motion fields
  * Internal: using a single random number generator inside the GmfComputer
    and not one for each gsim, causing an artificial correlation between gsims
  * Implemented `maximum_distance_stations` and fixed another site
    collection filtering bug in conditioned GMFs
  * Extended conditioned GMFs to number_of_ground_motion_fields > 1
  * Disabled SLOW MODE on macOS, since the amount of free memory returned by
    psutil cannot be trusted
  * Speeding up `count_ruptures` for multifault sources, which gives a *huge*
    in some calculations (like event_based for Dominican Republic)

  [Marco Pagani]
  * Fixed a bug in the code that resamples a line, with a small effect
    on the hazard of models containing simple fault sources

  [Michele Simionato]
  * Optimized the calculation of quantile hazard maps (7x)
  * Internal: stored `_rates` instead of `_poes` in classical calculations

  [Lana Todorovic, Anirudh Rao]
  * Added several regional liquefaction models to the secondary perils module,
    including:
    ZhuEtAl2017LiquefactionCoastal and ZhuEtAl2017LiquefactionGeneral,
    RashidianBaise2020Liquefaction, AllstadtEtAl2022Liquefaction,
    AkhlagiEtAl2021LiquefactionA and AkhlagiEtAl2021LiquefactionB
    (experimental),
    Bozzoni2021LiquefactionEurope, TodorovicSilva2022NonParametric
  * Added new site parameters required by some of these new models to site.py
  * Added LiqOccur as a valid IMT, referring to the occurrence or
    non-occurrence of liquefaction at a site
  * Added basic documentation for the secondary perils module
    (originally written by @cossatot and extended by @LanaTodorovic93)
  * Added rock-slope co-seismic failure computation of Grant et al. (2016)

  [Michele Simionato]
  * Fixed sanity check on avg_losses and aggrisk breaking for event_based_damage
    calculations following event_based_risk calculations
  * Fixed a bug in avg_gmf causing the average to be computed incorrectly
  * Removed the XML exporters for hazard curves, maps and uniform hazard spectra
    after nearly 5 years of deprecation

  [Paolo Tormene]
  * In the WebUI users are not allowed to see other users outputs by default
    (the old default can be obtained setting ACL_ON = False)

  [Manuela Villani, Michele Simionato, Paolo Tormene]
  * Produced ASCE-7 and ASCE-41 outputs for the AELO project and hidden
    a few internal outputs

  [Athanasios Papadopoulos]
  * Adjusted the Swiss-specific implementations of the GMPEs used
    in the Swiss national seismic hazard (SUIhaz15) and risk (ERM-CH23) models.
    The new implementation returns all of total, intra- and inter-event sigmas,
    rather than just the total one
  * Extended the ModifiableGMPE class by adding an
    `apply_swiss_amplification_sa` method that is used in ERM-CH23 to
    apply site specific adjustments for site effects and intra-event
    uncertainty

  * Added ch_ampl03, ch_ampl06, ch_phis2s03, ch_phis2s06,
    ch_phisss03, ch_phis2s06 site parameters to the site.py file

  [Paolo Tormene]
  * Upgraded requirements: Shapely to version 2.0.1 and Pandas to version 2.0.3

  [Michele Simionato, Paolo Tormene]
  * Implemented AEP, OEP curves

  [Michele Simionato]
  * Internal: changed events.year to be in the range 1..eff_time
  * Enhanced `oq engine --delete-calculation` to remove calculation files
    even if the DbServer is on a remote machine
  * Fixed another site collection filtering bug in conditioned GMFs
  * Fixed a regression in `oq reaggregate`
  * Better error message for logic trees with branchsets exceeding the limit
  * Fixed a bug with mutex sources and disagg_by_src

  [Manuela Villani, Kendra Johnson, Michele Simionato]
  * Implemented Risk Targeted Ground motion for the AELO project

  [Paolo Tormene]
  * Fixed consequence calculations for 'homeless', 'fatality' and 'injury'
    with/without a specified 'time_event'
  * Raise an early error if any station data has zero intensity value

  [Michele Simionato, Paolo Tormene]
  * Internal: checking encoding and newlines of all CSV files in the repository

  [Christopher Brooks]
  * Implemented the Atkinson (2015) GMPE with the alt. eff. depth model

  [Michele Simionato]
  * Fixed a bug in event based risk calculations with
    aggregate_by(parent) != aggregate_by(child)
  * Fixed a bug when exporting `risk_by_event` in absence of ruptures
  * Fixed a bug by not exporting `event_based_mfd` in absence of ruptures
  * Enabled the pointsource_distance approximation by default at 100 km
  * Fixed an error with sources below the minimum_magnitude
  * Introduced support for SLURM (experimental)
  * Fixed bug in conditioned GMFs, due to the station sites being excluded
    from the complete site collection
  * Reduced slow tasks and memory consumption
    in the event_based_risk calculator (3x for Chile)

  [Paolo Tormene]
  * Raise an error if files specified in site_model_file do not have the same
    headers
  * Give a better error message for risk calculations where the aggregate_by
    tag is specified but it doesn't exist in the exposure model

  [Michele Simionato]
  * Improved error message when quantiles are not supported in event based risk
  * Reduced memory consumption in the master node in post_risk
  * Reduced slow tasks in the ebrisk calculator and memory consumption
    in the master node

  [Paolo Tormene]
  * Fixed bug #8907: unable to run ClassicalDamage demo on Windows

  [Astha Poudel, Anirudh Rao, Paolo Tormene]
  * Updates to the infrastructure risk assessment and connectivity analysis
    module to incorporate additional performance metrics including Complete
    Connectivity Loss (CCL), Partial Connectivity Loss (PCL), Weighted
    Connectivity Loss (WCL), and Efficiency Loss (EL) based on
    Poudel et al. (2023).
  * Implemented the possibility of including both weighted and unweighted
    graphs for infrastructure risk.
  * Implemented the possibility of including simple undirected graphs, simple
    directed graphs, multigraphs and multi-directed graphs.
  * Implemented the Bradley (2012) cross-correlation equations between peak
    ground velocity (PGV), peak ground acceleration (PGA), and 5% damped
    pseudo-spectral acceleration (SA)

  [Michele Simionato]
  * Moved the generation of the hazard curves from the GMFs in post_execute
  * Fixed the error "You must supply a list of magnitudes as 2-digit strings"
    when starting from ruptures in a model with GMPETables (i.e. Canada)
  * Replaced sequential tiling with parallel tiling in large classical
    calculations
  * Huge reduction of the memory usage in the event_based calculator; also,
    reduced the slow tasks

 -- Matteo Nastasi (GEM Foundation) <nastasi@openquake.org>  Wed, 25 Oct 2023 12:34:09 +0000

python3-oq-engine (3.17.0-2~xenial01) xenial; urgency=low

  [Michele Simionato]
  * Raise an early error if the user disable both realizations and statistics
  * Internal: added dbserver.user in openquake.cfg
  * Solved the hanging of classical calculations due to large zmq packets
    and reduced memory occupation

  [Marco Pagani, Michele Simionato]
  * Added support for the "direct" method in MRD calculations

  [Michele Simionato]
  * Reimplemented the conditional_spectrum calculator as a post-processor

  [Paolo Tormene, Michele Simionato]
  * Raise an error when the same parameter is set in different sections
    of the job.ini file

  [Michele Simionato]
  * Fixed tau-phi inversion in LanzanoLuzi2019
  * Fixed another bug with conditioned GMFs appearing as the error
    `array[m, n, bad] = exp(mean_covs[0, g, m, n], im)
     TypeError: list indices must be integers or slices, not tuple`

  [Claudio Schill]
  * Fixed sorting bug in the sigma_mu adjustment factor in
    the Kuehn et al. (2020) GMM

  [Michele Simionato]
  * Fixed a subtle filtering bug in conditioned GMFs
  * Fixed shakemap calculations to take the risk IMTs and not the hazard IMTs
  * Extended shakemap2gmfs to amplify the GMFs based on user-provided vs30
    values
  * Removed sorting of the sections in the multiFaultSource reader to keep
    the rup_idxs consistent with the order in the files
  * GMFs too small to produce losses now give a warning rather than an error
  * Fixed bug in `get_ry0_distance` breaking conditioned GMFs
  * Made sure lon and lat are rounded to 5 digits in the site collection

  [Graeme Wheaterill]
  * Fixes to bchydro_2016_epistemic, eshm20_craton and lanzano_2019

  [Michele Simionato]
  * Extended sensitity analysis to file parameters
  * Introduced new loss type `residents`

  [Marco Pagani]
  * Fixed bug in get_profiles_from_simple_fault_data affecting KiteSurfaces

  [Michele Simionato]
  * Fixed the rupture exporter in presence of GMPETables
  * Optimized the postclassical phase
  * Fixed a serious issue in the classical calculator with tiles
  * Vectorized the association assets <-> hazard sites (up to 32x speedup)
  * Fixed bug in disaggregation calculations associated to an error
    in the line `[mag] = np.unique(np.round(ctx.mag, 6))`
  * Optimized the calculation of geohashes by using numba

  [Paolo Tormene]
  * Extended total_losses to include business_interruption

  [Michele Simionato]
  * Recognized `occupants_avg` field in the exposure
  * Optimized reading the exposure (both speed and memory)
  * Optimized the rupture sampling for MultiFaultSources and improved
    the parallelization for MultiFaultSources and MultiPointSources
  * Made the parameter `truncation_level` mandatory
  * Fixed the damage state header in the aggrisk outputs
  * Changed the order of the IMTs to be by period and not lexicographic
  * Fixed the realizations extractor for scenario calculations reading
    ruptures with multiple different tectonic region types

  [Kendra Johnson]
  * Fixed a bug in disaggregation by Lon-Lat-TRT when there are multifault
    ruptures and multiple sites

  [Michele Simionato]
  * Deprecated the <area> conversion in the exposure
  * Added new loss types "area" and "number" for usage in risk calculations
  * Made the contexts immutable and fixed mutability bugs potentially
    affecting the modules akkar_bommer_2010, bindi_2011_ipe, can_shm6_inslab,
    lanzano_2019, youd_etal_2002, zhang_zhao_2005, cauzzi_faccioli_2008_swiss,
    chiou_youngs_2008_swiss campbell_bozorgnia_2014
  * Changed the disaggregation algorithm (see manual)
  * Added a view `risk_by_rup`
  * Internal: added command `oq compare med_gmv <imt>`
  * Extended extract/ruptures to extract a single rupture given the `rup_id`
  * Fixed a bug in classical_damage causing a ValueError: could not broadcast
    input array from shape (X,Y) into shape (X,)
  * Added check for missing site parameters

  [Paolo Tormene]
  * Internal: reduced the size of the gsim column in the view
    required_params_per_trt in the .rst report

  [Michele Simionato]
  * Optimized the generation of events
  * Fixed the GMFs CSV importer so that it can import exported GMFs even in
    the presence of a `custom_site_id`
  * Implemented sampling for mutex sources with grp_probability
  * Introduced `extreme_gmv` parameter in the job.ini
  * Introduced a new output "Annual Frequency of Events" and refined the command
    `oq plot event_based_mfd?`
  * Moved the minimum magnitude filtering after the rupture sampling
  * Changed the internals of rupture sampling and fixed the generated MFD
    in the case of a same source appearing in multiple logic tree branches
  * Fixed a bug in scenario calculations causing a mysterious IndexError in the
    line rctx.clon = c.lons[rctx.sids]
  * Changed the disaggregation exporter to add a column with the IML
    associated to the PoE for the mean disaggregation outputs
  * Internal: added a parameter `override_vs30` in the job.ini

  [Marco Pagani, Michele Simionato]
  * Fixed a bug in the source writer when writing NonParametricSources

  [Michele Simionato]
  * Changed the conditional spectrum storage and fixed the exporter to export
    all PoEs

  [Marco Pagani]
  * Fixed conditional spectrum with investigation time different from 1 year

  [Michele Simionato]
  * Fixed documentation of the Extractor for hazard curves and maps
  * Fixed bug in `oq zip`: when starting from a directory different from the
    job.ini directory, .hdf5 files for nonparametric ruptures were not included
  * Honored `minimum_magnitude` for MultiFaultSources
  * Overhauled the experimental postprocessing framework and fixed many
    bugs in the `compute_mrd` postprocessor

  [Anirudh Rao]
  * Added a verification test suite for the Conditioned GMFs calculator

  [Michele Simionato]
  * Added output `rates_by_src`
  * Fixed method '/v1/ini_defaults' returning NaNs for the site parameters
  * Added output `mean_disagg_bysrc` for single site calculations with use_rates
  * Added command `oq reduce_smlt`
  * Fixed reinsurance calculations when there is a single loss type
  * Changed the source seed generation to not depend on the source ID suffix
  * Tracebacks were printed 3 times in the console: this is finally fixed
  * Forbidden duplicate sources in atomic groups
  * Forbidden duplicate mutually exclusive sources
  * Fixed conditional spectrum calculator with multiple sites and implemented
    parallelization
  * Fixed the source ID generation for CollapsedPointSources
  * Fixed the error message for wrong weights in the gsim logic tree file
  * Fixed KeyError in calculations using the EasternCan15Mid with PGA
  * Replaced hard-coded limit to 25 levels in the MRD postprocessor
    with a simple warning

  [Kendra Johnson]
  * Added a job parameter 'reqv_ignore_sources', which indicates which
    sources - specified as a list of thier source ids - should not be collapsed
    using the equivalent distance

  [Michele Simionato]
  * Extended (re)insurance calculations to manage insurance deductibles at asset
    level
  * Internal: added a parameter `use_rates` to compute statistical hazard curves
    in terms of rates, not probabilities
  * Internal: changed `disagg_by_src` to work in terms of rates
  * Added command `oq runsite <lon>,<lat>` for mosaic PSHA calculations
  * Enhanced --reuse-input to reuse preclassical calculations if possible
  * Normalized IMTs in the `minimum_intensity` dictionary (i.e. SA(1.)=>SA(1.0))
  * Fixed event based calculations running out of memory due to hazard curve
    arrays being instantiated without need

  [Julián Santiago Montejo Espitia]
  * Contributed the GMPE Arteta et al. (2023) for crustal events on northern
    South America

  [Michele Simionato]
  * Setting both `sites` and `site_model_file` now works also for models
    with nonstandard site parameters, like EUR

  [Paolo Tormene]
  * Added AELO mode for the engine webui, providing a web form to insert input
    values and launch a calculation. Input values are validated and the
    progress of the calculation can be monitored through the webui. On
    completion, the server sends an email to the job owner, providing feedback
    about failure or completion, with a link to retrieve a traceback or to
    browse the calculation outputs. Corresponding tests were added and the
    existing tests for the webui were improved, cleaning up calculations after
    they have been checked.

  [Michele Simionato]
  * Changed the default: now all realizations are consider in disaggregation
    calculations, not only the one closest to the mean hazard curve
  * Added feature `infer_occur_rates` for multiFault sources
  * Sampling the ruptures was raising a BlockingIOError sometimes

  [Kendra Johnson]
  * Made it possible to use extendModel for multiple branchSets in the
    source model logic tree

  [Michele Simionato]
  * Added an exporter for disagg_by_src
  * Implemented mean disaggregation outputs, with the means computed in terms
    of rates, not probabilities

  [Kendra Johnson]
  * Corrected a bug when using the `reqv` feature: all sources were
    collapsed instead of the ones with the specified tectonic region types

  [Michele Simionato]
  * Changed the lon-lat binning algorithm to produce 4 times less bins
  * Fixed install.py: it must not set the shared_dir
  * Optimized disaggregation in performance, memory consumption and data
    transfer; also changed the task distribution algorithm

 -- Matteo Nastasi (GEM Foundation) <nastasi@openquake.org>  Wed, 12 Jul 2023 13:00:58 +0000

python3-oq-engine (3.16.0-2~xenial01) xenial; urgency=low

  [Matteo Nastasi]
  * Bumped oq-libs to version 3.8.0

  [Michele Simionato, Paolo Tormene]
  * Fixed the `agg_curves` extractor to also extract individual curves, thus
    fixing the QGIS plugin visualization

  [Michele Simionato]
  * Optimized the rupture sampling for MultiFaultSources
  * Supported `collect_rlzs` together with `disagg_by_src` to avoid running
    out of memory in models with many realizations and many sources

  [Marco Pagani]
  * Implemented the correction of Lanzano et al. (2019) as described in
    Lanzano et al. (2022)

  [Michele Simionato]
  * Fixed disaggregation calculations when too few tasks were generated

  [Anirudh Rao, Michele Simionato]
  * Changed the algorithm used in classical_risk and classical_bcr
    calculations to take into account the risk_investigation_time

  [Michele Simionato]
  * Added a warning for pointlike sources with magnitudes >= 8
  * Optimized the disaggregation by using our own truncnorm_sf function and
    not scipy

  [Anirudh Rao]
  * Implemented Conditioned GMFs as defined in Engler et al. (2022)

  [Matteo Nastasi]
  * Removed python3-engine-master and python3-engine-worker ubuntu packages

  [Michele Simionato]
  * Internal: renamed rup_id -> seed in event based calculations to avoid
    confusion
  * Parallelized the reinsurance calculation

  [Marco Pagani]
  * Completed implementation of `grp_probability` for SourceGroups with mutex
    ruptures

  [Michele Simionato]
  * Huge improvement of the task distribution when using zmq; also, used
    less memory on the master node
  * Fixed context collapsing in the multi-site case
  * Optimised postclassical, both in terms of memory in the master node
    and reading performance in the workers
  * Added `parallel.multispawn` facility in `oq engine --multi --run`
  * Improved `oq engine --multi` to run at most 5 jobs at the time
  * Fixed bug introduced in engine 3.9 producing wrong numbers in the case of
    mutex ruptures (i.e. the New Madrid cluster in the USA model)
  * Added `--venv` option to the universal installer to install in custom places
  * Bug fix: the `avg_losses-rlzs` output in classical risk was stored
    incorrectly
  * Speed up preclassical calculations in presence of complex fault sources and
    similar; for instance there is a 3x speedup for the SAM model

  [Trevor Allen]
  * Added class Allen2012_SS14 to Allen (2012) GMM to incorporate Vs30 scaling
    based on Seyhan & Stewart (2014) amplification factors
  * Added classes SomervilleEtAl2009NonCratonic_SS14 and
    SomervilleEtAl2009YilgarnCraton_SS14 to Somerville et al (2009) GMM to
    incorporate Vs30 scaling based on Seyhan & Stewart (2014) amplification
    factors
  * Added Allen (2022) GMM for Banda Sea earthquakes observed in the North
    Australian Craton

  [Michele Simionato]
  * Moved the `horiz_comp_to_geom_mean` functionality from the gsim logic tree
    to the job.ini
  * Optimized the parsing of XML files (35x for the Alaska model)
  * Bug fix: ModifiableGMPEs with underlying tables were not receiving a
    single magnitude when calling the `compute` method
  * Rewritten ModifiableGMPE to avoid a subtle memory leak

  [Matteo Nastasi]
  * Add WEBUI_PATHPREFIX variable to add a prefix to usual webui web path

  [Michele Simionato]
  * Fixed the exporter of `avg_losses-stats` when using `collect_rlzs=true`
  * Mitigate the issue of ultra-long planar ruptures affecting many models
  * Forced the usage of `collect_rlzs` for large exposures when computing
    avg_losses with many realizations
  * Bug fix: min_mag and max_mag were not honored when using a
    magnitude-dependent maximum distance
  * Reduced the memory consumption when using the ps_grid_spacing approximation

  [Marco Pagani]
  * Added a method to compute the mean rate density of two IMTs
  * Added the possibility to define the edges of disaggregation bins
  * Added a couple of utility methods to the weichert module

  [Michele Simionato]
  * Introduced automatic tiling for extra-large calculations
  * Added command `oq purge failed`
  * Fixed memory leak in the tiling calculator by resetting the ProcessPool
  * Fixed an indexing error breaking the GMPE AtkinsonBoore2006 with
    stress drop adjustment

  [C. Bruce Worden]
  * Extended the AbrahamsonEtAl2014 GMPE to extrapolate the vs30

  [Michele Simionato]
  * Reduced the number of warnings when the horizontal component is not
    convertible into geometric mean in ModifiableGMPE

  [Guillaume Daniel]
  * Added the highest magnitude bin to the Stepp (1972) completeness analysis
    and improved the legend in the plot

  [Manuela Villani]
  * Added the Wong et al. (2022) ground motion model

  [Marco Pagani]
  * Added a `constant_term` attribute to the `faultActivityData` uncertainty
    model, with a default value of 9.1 for backward compatibility

  [Michele Simionato]
  * Removed support for Python < 3.8

  [Prajakta Jadhav, Dharma Wijewickreme]
  * Added GMPE for Zhang and Zhao(2005)

  [Michele Simionato]
  * Added conditional spectrum calculator in hazardlib
  * Fixed the performance report that failed for NGAEast GMPEs
  * Reduced the memory consumption in large classical calculations
    (in make_contexts)

  [Marco Pagani, Michele Simionato]
  * Fixed the calculation of conditional spectra

  [Michele Simionato]
  * Corner case bug: in the presence of parent site collection and a child
    site model the engine was associating the site model to the parent
  * Strongly reduced the slow tasks and memory consumption in event_based_risk
    calculations and removed the need to keep (a lot of) the gmf_data table
    in memory
  * Fixed a performance issue in event based risk calculations, due to the same
    aggregation IDs being computed for each task
  * Increased `sys.recursionlimit` to solve a rare pickling issue and made
    the engine continue even if `_csm` is not stored
  * Added a parameter `max_aggregations` with a default of 100,000
  * Changed the risk calculators to reuse the hazard exposure (if any)

  [Antonio Ettorre]
  * Bumped h5py to version 3.7.0 and added fiona 1.8.21

  [Marco Pagani]
  * Added the get_dip and get_strike methods to the gridded surface

  [Michele Simionato]
  * Added calculation of `reinsurance-risk_by_event` and `reinsurance-aggcurves`
    given a `reinsurance.xml` file
  * Supported absolute values for `deductible` and `insurance_limit`
    in insurance calculations (before we supported only fractions)
  * Reduced precision in the header of the UHS csv files
  * Managed the case with CoVs = 0 for the beta distribution

 -- Matteo Nastasi (GEM Foundation) <nastasi@openquake.org>  Thu, 09 Feb 2023 15:26:59 +0000

python3-oq-engine (3.15.0-1~xenial01) xenial; urgency=low

  [Michele Simionato]
  * Added a check on sum(srcs_weights) == 1 for mutex sources

  [Kendra Johnson]
  * Fixed disaggregation by lon, lat in presence of multiFaultSources

  [Michele Simionato]
  * Replaced command `oq download_shakemap` with `oq shakemap2gmfs`
  * Raised an error for missing required IMTs in ShakeMap grid files
  * Extended the `custom_site_id` to 8 characters
  * Restricted the accepted characters in risk IDs
  * Extended `disagg_by_src` to mutually exclusive sources (i.e. Japan)
    and managed "colon" sources specially

  [Anne Hulsey]
  * Contributed `Mag_Dist_TRT` and `Mag_Dist_TRT_Eps` disaggregations

  [Michele Simionato]
  * Internal: added a way to disable the DbServer from openquake.cfg or
    by setting OQ_DATABASE=local
  * Implemented `total_losses`, even for insurance calculations
  * Optimized "computing risk" in the event_based_risk calculator (~30% faster)
  * Changed the magnitude binning formula, thus fixing some disaggregation
    calculations (for instance when there is a single magnitude for a TRT)
  * Changed the aggrisk/aggcurves exporters in presence of insurance losses
  * Internal: changed how avg_losses, src_loss_table and agg_curves-stats are
    stored to simplify the management of secondary losses
  * Internal: we have now repeatable rupture IDs in classical PSHA

  [Pablo Iturrieta]
  * Added support for negative binomial temporal occurrence models

  [Marco Pagani, Michele Simionato]
  * Added support for disaggregation in case of mutually exclusive sources

  [Michele Simionato]
  * Fixed error message when trying to compute disagg_by_src with too many
    sources: in some cases, it contained a misleading reference to point sources
  * Reorganized the Advanced Manual; changed the theme to be consistent with
    the OpenQuake manual
  * Internal: added command `oq db engine_version`
  * Added a check for required site parameters not passed correctly
  * Fixed `ps_grid_spacing` approximation when the grid is degenerate
  * Logging a warning when starting from an old hazard calculation
  * The extra fields of the site collection were lost when using --hc

  [Julián Santiago Montejo Espitia]
  * Implemented the Arteta et al. (2021) subduction model for Colombia

  [Michele Simionato]
  * Added `host` field to the `job` table (dbserver restart required)
  * `--exports=csv` was not honored for the realizations output; now it is

  [Paul Henshaw, Sandra Giacomini]
  * Ported the OpenQuake manual from latex to reStructuredText format

  [Michele Simionato]
  * Entered automatically in sequential mode if there is not enough memory
  * Raised an early error for missing risk IDs in the vulnerability files
  * Changed the definition of `aggrisk` again to ensure consistency with the
    average losses

  [Tom Son]
  * Added width and hypo_depth estimation to Campbell and Bozorgnia (2014)

  [Michele Simionato]
  * Improved the precision of the ps_grid_spacing approximation
  * Added a check for missing mags when using GMPETables
  * Fixed a bug in `upgrade_nrml -m` for point sources with different usd/lsd
  * Automatically discard irrelevant TRTs in disaggregation calculations

  [Astha Poudel, Anirudh Rao, Michele Simionato]
  * Added the ability to run connectivity analysis in event_based_damage
    and scenario_damage calculation with an appropriate exposure

  [Tom Son, Michele Simionato]
  * Added ztor estimation to Campbell and Bozorgnia (2014)

  [Michele Simionato]
  * Internal: removed REQUIRES_COMPUTED_PARAMETERS
  * Using PointMSR when the reqv approximation is enabled
  * Internal: changed the rupture storage for classical calculations
  * Optimized rupture instantiation for point sources
  * Optimized distance calculations for point sources

  [Tom Son, Claudio Schill]
  * Simple performance improvement of Kuehn et al. 2020 model

  [Michele Simionato]
  * Changed again the string representation of logic tree paths and added
    an utility `hazardlib.lt.build` to build trees from literal lists
  * Fixed the field `source_info.trti` in the datastore to point to the
    correct tectonic region type index and not to zero
  * Added a check for inconsistent IDs across different kinds of risk functions
    (i.e. fragility and consequence)
  * Fixed a logging statement that could run out of memory in large calculations
  * Optimized `iter_ruptures` for point sources by vectorizing the generation of
    planar surfaces by magnitude, nodal plane and hypocenter

  [Tom Son]
  * Implemented a missing piece in Chiou & Youngs (2014) model
    Predicted PSA value at T ≤ 0.3s should be set equal to the value of PGA
    when it falls below the predicted PGA

  [Marco Pagani]
  * Added the possibility of disaggregating in terms of epsilon*
  * Added a method to compute the cross-correlation matrix
  * Added Hassani & Atkinson (2018)
  * Added Hassani & Atkinson (2020)

  [Michele Simionato]
  * Fixed disaggregation returning NaNs in some situations with
    nonParametric/multiFaultSources
  * Bug fix: not storing far away ruptures coming from multiFaultSources
  * Implemented CScalingMSR
  * Optimized context collapsing in classical calculations
  * Setting `ps_grid_spacing` now sets the `pointsource_distance` too
  * Saving memory in preclassical calculations on machines with 8 cores or less
  * Changed the magnitude-dependent `maximum_distance` feature to discard
    ruptures below `minmag` and above `maxmag`
  * Added the ability to estimate the runtime of a calculation by using
    the `--sample-sources` option
  * Fixed a wrong formula in `modifiable_gmpe.add_between_within_stds`
  * Reduced the stress on the memory in classical calculations, thus
    improving the performance
  * Setting the truncation_level to the empty string is now forbidden;
    some GMFs calculations not setting truncation_level can now give
    different results since truncation_level=None is now replaced with
    truncation_level=99

 -- Matteo Nastasi (GEM Foundation) <nastasi@openquake.org>  Mon, 12 Sep 2022 07:57:27 +0000

python3-oq-engine (3.14.0-1~xenial01) xenial; urgency=low

  [Michele Simionato]
  * Changed the definition of `aggrisk`: dividing by the effective time
  * Internal: removed flag `save_disk_space` since now it is always on
  * Slightly changed the collapsing of nodal planes and hypocenters in
    presence of the equivalent distance approximation (`reqv`)
  * Extended `oq reduce_sm` to multiFaultSources
  * Fixed the check on unique section IDs for multiFaultSources
  * Implemented multi-aggregation with a syntax like
    `aggregate_by=taxonomy,region;taxonomy;region`
  * Removed the obsolete commands `oq to_shapefile` and `oq from_shapefile`
    and turned pyshp into an optional dependency
  * Setting `num_rlzs_disagg=0` is now valid and it means considering
    all realizations in a disaggregation calculation
  * Rounded the magnitudes in multiFaultSources to two digits

  [Marco Pagani]
  * Extended ModifiableGMPE to work with GMPETable and subclasses

  [Michele Simionato]
  * Upgraded shapely from version 1.7 to version 1.8: this causes slight
    changes in the results for most calculations
  * Removed the not used (and not working) functionality `applyToSourceType`
  * Raised an error when the total standard deviation is zero, unless
    truncation_level is set to zero

  [Tom Son]
  * Fixed a typo and a few bugs within Kuehn et al. (2020) model to include
    Z2.5 when the given region is JAPAN

  [Michele Simionato]
  * Changed /extract/events to return events sorted by ID
  * Changed the default amplification method to "convolution"
  * Fixed a bug with discard_trts sometimes discarding too much
  * Raised a helpful error message when ensurepip is missing
  * Fixed parentdir bug in event_based_damage
  * Fixed sorting bug in the `/v1/calc/run` web API
  * Internal: introduced limited unique rupture IDs in classical calculations
    with few sites

  [Prajakta Jadhav, Dharma Wijewickreme]
  * Added GMPE Youd et al. (2002) and the corresponding site parameters

  [Michele Simionato]
  * Fixed the exporter `aggrisk-stats` in the case of zero losses
  * Vectorized all GMPEs and forbidden non-vectorized GMPEs
  * Raised the limit to 94 GMPEs per tectonic region type
  * Optimized the NBCC2015_AA13 GMPEs
  * Optimized the GMPETable and the derived NGAEast GMPEs
  * Fixed a 32/64 bit bug in `oq export loss_maps-stats`

  [Marco Pagani]
  * Added a more flexible version of the GC2 implementation
  * Added caching of distances in multi fault ruptures
  * Added the NRCan site term to the modifiable GMPE

  [Michele Simionato]
  * Optimized .get_bounding_box, .polygon and .mesh_size for MultiFaultSources
  * Fixed bug in presence of mixed vectorized/nonvectorized GMPEs
  * Extended `oq postzip` to multiple files and `oq abort` to multiple jobs
  * Internal: changed install.py to install the venv in /opt/openquake/venv
  * Fixed a BOM issue on Windows when reading job.ini files

 -- Matteo Nastasi (GEM Foundation) <nastasi@openquake.org>  Tue, 12 Apr 2022 12:27:58 +0000

python3-oq-engine (3.13.0-1~xenial01) xenial; urgency=low

  [Michele Simionato]
  * Improved the precision of the `pointsource_distance` approximation
  * Added command `oq show rlz:<no>`
  * Internal: added an environment variable OQ_DATABASE

  [Manuela Villani]
  * Added a function in the modifiable GMPE to convert ground-motion assuming
    different representations of the horizontal component.

  [Kendra Johnson]
  * Implemented possibility of assigning the parameters `floating_x_step` and
    `floating_y_step` for kite fault sources in the job configuration file

  [Michele Simionato]
  * The `branchID` is now autogenerated in the gsim logic tree files, thus
    solving the issue of wrong branch paths for duplicated branchIDs
  * Added a check for missing gsim information in the job.ini file
  * Fixed the case of continuous fragility functions with minIML=noDamageLimit

  [Miguel Leonardo-Suárez]
  * Added GMPE from Jaimes et al. (2020) for Mexican intraslab earthquakes

  [Michele Simionato]
  * Enforced ps_grid_spacing <= pointsource_distance
  * Internal: added command `oq plot source_data?`
  * The engine is now splitting the MultiFaultSources, thus improving the task
    distribution

  [Claudia Mascandola]
  * Added a new class to the abrahamson_2015 gmm.
  * Added a new class to the lanzano_luzi_2019 and skarlatoudis_2013 gmms

  [Marco Pagani, Shreyasvi]
  * Added GMM from Bora et al. (2019)
  * Fixed bug in the multifault surface when defined using kite fault surfaces

  [Giuseppina Tusa]
  * Added a new gsim file tusa_langer_azzaro_2019.py to implement the GMMs
    from Tusa et al. (2020).

  [Michele Simionato]
  * Added command `oq compare uhs CALC_1 CALC_2`
  * `split_sources=false` is now honored in disaggregation calculations
  * Internal: rup/src_id now refers to the row in the source_info table

  [Miguel Leonardo-Suárez]
  * Added the GMPE Arroyo et al. (2010) for Mexican subduction interface events

  [Marco Pagani]
  * Added a new method to the modifiable GMPE with which is possible to
    compute spatially correlated ground-motion fields even when the initial
    GMM only provides the total standard deviation.
  * Fixed a bug in the `modify_recompute_mmax`
  * Added a `get_coeffs` method to the CoeffTable class
  * Added support for EAS, FAS, DRVT intensitity measure types

  [Michele Simionato]
  * Extended the mag-dependent filtering to the event based calculator
  * The flag discrete_damage_distribution=true was incorrectly ignored when
    computing the consequences
  * Implemented `reaggregate_by` feature
  * Supported the `custom_site_id` in the GMF exporters
  * Bug fix: the site collection of the child calculation was ignored when
    using the --hazard-calculation-id option
  * Supported Python 3.9 and deprecated Python 3.6
  * Extended `oq prepare_site_model` to support .csv.gz files
  * Solved the issue of "compute gmfs" slow tasks in event_based and used
    the same approach in classical calculations too
  * Made sure `valid.gsim` instantiates the GSIM
  * ShakeMap calculations failing with a nonpositive definite correlation
    matrix now point out to the manual for the solution of the problem
  * Introduced the GodaAtkinson2009 cross correlation between event model
  * Specifying consequence files without fragility files now raises an error
  * Fixed a bug in event_based_risk with nontrivial taxonomy mapping producing
    NaNs in the event loss table
  * Internal: added kubernetes support from the WebUI

  [Shreyasvi Chandrasekhar]
  * Added a new GMPE for significant duration proposed by Bahrampouri et al
    (2021).

  [Claudia Mascandola]
  * Added the computation of tau and phi stdevs to the sgobba_2020 GMPE
  * Added a new class to the lanzano_2019 gmm.

  [Michele Simionato]
  * Changed completely the storage of the PoEs and reduced the memory
    consumption in classical calculations (plus 4x speedup in "postclassical")
  * Changed the behavior of `sites_slice`
  * Changed `custom_site_id` to an ASCII string up to 6 characters
  * Fixed the error raised in presence of a mag-dep distance for a tectonic
    region type and a scalar distance for another one

  [Yen-Shin Chen]
  * Added the Thingbaijam et al. (2017) Magnitude Scaling Law for Strike-slip

  [Michele Simionato]
  * Changed the API of `ContextMaker.get_mean_stds`
  * Extended the WebUI to run sensitivity analysis calculations
  * Changed the string representation of logic tree paths and enforced a
    maximum of 64 branches per branchset
  * Added command `oq info disagg`
  * Accepted site models with missing parameters by using the global site
    parameters instead
  * Supported the syntax
    `source_model_logic_tree_file = ${mosaic}/XXX/in/ssmLT.xml`
  * Fixed a performance bug with ignore_master_seed=true
  * Added a command `oq info cfg` to show the configuration file paths
  * Added a check on the intensity measure levels with `--hc` is used
  * Bug fix: pointsource_distance = 0 was not honored
  * Fixed a small bug of `oq zip job_haz.ini -r job_risk.ini`: now it works
    even if the oqdata directory is empty
  * Optimized the aggregation of losses in event_based_risk and made it possible
    to aggregate by site_id for more than 65,536 sites
  * Fixed the calculation of average insured losses with a nontrivial taxonomy
    mapping: now the insured losses are computed before the average procedure,
    not after
  * Unified scenario_risk with event_based_risk, changing the numbers
    when producing discrete damage distributions
  * Added `aggrisk` output to event based damage calculation
  * Added parameter `discrete_damage_distribution` in scenario damage
    calculations and changed the default behavior
  * Deprecated consequence models in XML format
  * Event based damage calculations now explicitly require to specify
    `number_of_logic_tree_samples` (before it assumed a default of 1)

  [Elena Manea, Laurentiu Danciu]
  * Added the GMPE Manea (2021)

  [Michele Simionato]
  * Added a check against duplicated branchset IDs
  * Improved error checking when reading the taxonomy mapping file
  * Renamed conversion -> risk_id in the header of the taxonomy mapping file

  [Antonio Ettorre]
  * Bumped h5py to version 3.1.0

  [Michele Simionato]
  * Renamed the parameter `individual_curves` -> `individual_rlzs`
  * Reduced the number of disaggregation outputs and removed the long-time
    deprecated XML exporters
  * Fixed the ShakeMap calculator failing with a TypeError:
    get_array_usgs_id() got an unexpected keyword argument 'id'
  * Added `conseq_ratio` in the aggcurves exporter for event_based_damage
  * Added a `conditional_spectrum` calculator
  * Fixed an array<->scalar bug in abrahamson_gulerce_2020
  * Restored the classical tiling calculator

 -- Matteo Nastasi (GEM Foundation) <nastasi@openquake.org>  Tue, 25 Jan 2022 08:49:25 +0000

python3-oq-engine (3.12.0-1~xenial01) xenial; urgency=low

  [Marco Pagani]
  * Updated verification tables for Abrahamson et al. (2014) and checked
    values with other public resources.

  [Michele Simionato]
  * Added command `oq info consequences`
  * Improved error message for `area_source_discretization` too large
  * Improved command `oq info exports`
  * Internal: changed the signature of hazardlib.calc.hazard_curve.classical
  * Extended the multi-rupture scenario calculator to multiple TRTs
  * Removed the experimental feature `pointsource_distance=?`
  * Refactored the GMPE tests, with a speedup of 1-14 times
  * Added a script `utils/build_vtable` to build verification tables
  * `oq info gsim_logic_tree.xml` now displays the logic tree
  * Fixed a bug in the adjustment term in NSHMP2014 breaking the USA model

  [Graeme Weatherill]
  * Implements Abrahamson & Gulerce (2020) NGA Subduction GMPE

  [Nico Kuehn, Graeme Weatherill]
  * Implements Kuehn et al. (2020) NGA Subduction GMPE

  [Chung-Han Chan, Jia-Cian Gao]
  * Implements Lin et al. (2011)

  [Graeme Weatherill, Nico Kuehn]
  * Implements Si et al. (2020) NGA Subduction GMPE

  [Michele Simionato]
  * There is now a huge speedup when computing the hazard curve statistics
    if numba is available
  * Made it possible to compute consequences in presence of a taxonomy mapping
  * Fixed a bug in `get_available_gsims`: GSIM aliases were not considered
  * Optimized the single site case by splitting the sources less
  * Restricted the acceptable methods in GMPE subclasses

  [Claudia Mascandola]
  * Added the Lanzano et al. (2020) GMPE

  [Stanley Sayson]
  * Added the Stewart et al. (2016) GMPE for V/H
  * Added the Bozorgnia and Campbell (2016) GMPE for V/H
  * Added the Gulerce and Abrahamson (2011) GMPE
  * Corrected Campbell and Bozorgnia (2014) GMPE

  [Michele Simionato]
  * Fixed a subtle bug: in presence of a nontrivial taxonomy mapping, loss
    curves could be not computed due to duplicated event IDs in the event
    loss table coming from a int->float conversion
  * Forced a name convention on the coefficient tables (must start with COEFFS)
  * Replaced IMT classes with factory functions
  * Changed the `minimum_distance` from a parameter of the GMPE to a
    parameter in the job.ini
  * Supported consequences split in multiple files

  [Claudia Mascandola]
  * Added the Sgobba et al. (2020) GMPE

  [Michele Simionato]
  * Improved the warning on non-contributing TRTs and made it visible
    for all calculators
  * Fixed a bug in scenarios from CSV ruptures with wrong TRTs
  * Added a limit of 12 characters to IMT names
  * Forbidded multiple inheritance in GMPE hierarchies
  * Added parameter `ignore_encoding_errors` to the job.ini
  * Extended the damage calculators to generic consequences
  * Renamed cname -> consequence in the CSV input files
  * Made sure the CSV writer writes in UTF-8

  [Graeme Weatherill]
  * Updates Kotha et al. (2020) slope/geology model coefficients

  [Michele Simionato]
  * Improved `post_risk` to use all the cores in a cluster, since it
    was using the master only
  * Improved the validation of the investigation_time in event_based_damage
  * Renamed the `losses_by_event` CSV exporter to `risk_by_event` and
    made it work consistently for losses, damages and consequences; also
    removed the `no_damage` field

  [Marco Pagani, Michele Simionato]
  * Implemented MultiFaultSources
  * Added method for computing rjb to kite surfaces
  * Added support for new epistemic uncertainties in the SSC LT

  [Michele Simionato]
  * Fixed newlines in the CSV exports on Windows

  [Graeme Weatherill]
  * Added Ameri (2014) GMPE for the Rjb case

  [Michele Simionato]
  * Optimized the slow tasks in event_based calculations
  * Added an early check for fragility functions in place of vulnerability
    functions or viceversa

  [Marco Pagani]
  * Numeric fix to the amplification with the convolution method
  * Implemented the BakerJayaram2008 cross correlation model
  * Fixed the calculation of distances for kite surfaces with Nan values

  [Michele Simionato]
  * Fixed logic tree bug: MultiMFDs were not modified
  * Internal: added a view composite_source_model to show the sources by group

  [Nicolas Schmid]
  * Added possibility to use *.shp files instead of *.xml files when
    doing risk calculations from shakemaps.

  [Michele Simionato]
  * Rewritten the event_based_damage calculation to support `aggregate_by`
  * Made it possible to run an event based risk calculation starting from a
    parent ran by a different user

  [Pablo Heresi]
  * Implemented Idini et al (2017) GSIM.
  * Added dynamic site parameter 'soiltype'

  [Michele Simionato]
  * Added support for traditional disaggregation
  * Removed the global site parameter `reference_siteclass` and turned
    `backarc`, `z1pt0` and `z2pt` into dynamic site parameters
  * Internal: storing the SiteCollection in a pandas-friendly way
  * Added HDF5 exporter/importer for the GMFs
  * Replaced XML exposures with CSV exposures in the demos

  [Claudia Mascandola]
  * Fix to LanzanoEtAl2016 in presence of a "bas" term in the site model

  [Nicolas Schmid]
  * Improve performance for ShakeMap calculations when spatialcorr and crosscorr
    are both set to 'no'
  * Add feature to do ShakeMap calculations for vulnerability models using MMI.

  [Michele Simionato]
  * Added a flag `ignore_master_seed` (false by default)
  * Estimated the uncertainty on the losses due to the uncertainty in the
    vulnerability functions in event_based_risk and scenario_risk calculations
  * Supported exposures with generic CSV fields thanks to the `exposureFields`
    mapping
  * Honored `custom_site_id` in the hazard curves and UHS CSV exporters
  * Added a check for the case of `aValue=-Inf` in the truncatedGR MFD
  * Extended the engine to read XML ShakeMaps from arbitrary sources (in
    particular local path names and web sites different from the USGS site)
  * Fixed `readinput.get_ruptures` to be able to read ruptures in engine 3.11
    format
  * scenario_risk calculations starting from ruptures in CSV format now
    honor the parameter number_of_ground_motion_fields

  [Nicolas Schmid]
  * Optimized spatial covariance calculations for ShakeMaps (more than 10x)
  * Adjusted logic in cross correlation matrix for ShakeMaps; now calculations
    are skipped for corr='no'

  [Michele Simionato]
  * Added a `cholesky_limit` to forbid large Cholesky decompositions in ShakeMap
    calculations
  * Weighted the heavy sources in parallel in event based calculations
  * Supported zero coefficient of variations with the beta distribution
  * Internal: changed how the agg_loss_table is stored
  * Fixed the avg_losses exporter when aggregate_by=id
  * Fully merged the calculators scenario_risk, event_based_risk and ebrisk and
    ensured independency from the number of tasks even for the "BT" and "PM"
    distributions
  * Storing the agg_loss_table as 64 bit floats instead of 32 bit floats
  * Changed the algorithm used to generate the epsilons to avoid storing the
    epsilon matrix

 -- Matteo Nastasi (GEM Foundation) <nastasi@openquake.org>  Mon, 06 Sep 2021 08:17:53 +0000

python3-oq-engine (3.11.3-1~xenial01) xenial; urgency=low

  [Michele Simionato]
  * Fixed hdf5.dumps that was generating invalid JSON for Windows pathnames,
    thus breaking the QGIS plugin on Windows
  * Fix a bug when reusing a hazard calculation without `aggregate_by` for a
    risk calculation with `aggregate_by`
  * Fixed the aggregate curves exporter for `aggregate_by=id`: it was exporting
    b'asset_id' instead of asset_id

 -- Matteo Nastasi (GEM Foundation) <nastasi@openquake.org>  Mon, 22 Mar 2021 09:00:22 +0000

python3-oq-engine (3.11.2-1~xenial01) xenial; urgency=low

  [Matteo Nastasi]
  * Fixed setup.py 'pyproj' dependency

  [Antonio Ettorre]
  * Fixed docker builder

 -- Matteo Nastasi (GEM Foundation) <nastasi@openquake.org>  Tue, 02 Mar 2021 09:22:59 +0000

python3-oq-engine (3.11.1-1~xenial01) xenial; urgency=low

  [Michele Simionato]
  * Fixed memory regression in ebrisk calculations

 -- Matteo Nastasi (GEM Foundation) <nastasi@openquake.org>  Mon, 01 Mar 2021 09:30:46 +0000

python3-oq-engine (3.11.0-1~xenial01) xenial; urgency=low

  [Michele Simionato]
  * Extended the `collapse_logic_tree` feature to scenarios and event based
    calculations
  * Extended the taxonomy mapping feature to multiple loss types
  * The error was not stored in the database if the calculation failed
    before starting
  * Made ground_motion_fields=true mandatory in event_based_risk

  [Robin Gee]
  * Added a check for missing `soil_intensities` in classical calculations
    with site amplification

  [Michele Simionato]
  * Documented all the parameters in a job.ini file, and removed some
    obsolete ones
  * Added a CSV exporter for the output `avg_gmf`
  * Fixed reporting in case of `CorrelationButNoInterIntraStdDevs` errors
  * Better error message when the rupture is far away from the sitesa
  * Made the calculation report exportable with `--exports rst`
  * The boolean fields `vs30measured` and `backarc` where not cast correctly
    when read from a CSV field (the engine read them always as True)
  * Extended `oq plot` to draw more than 2 plots
  * Raised an early error for zero probabilities in the hypocenter distribution
    or the nodal plane distribution
  * Extended the autostart zmq distribution logic to celery and dask
  * Stored the _poes during the classical phase and not after, to save time
  * Implemented a memory-saving logic in the classical calculator based on
    the `memory.limit` parameter in openquake.cfg;

  [Richard Styron]
  * Added TaperedGRMFD to hazardlib

  [Michele Simionato]
  * Fixed a wrong check failing in the case of multi-exposures with multiple
    cost types
  * Removed a check causing a false error "Missing vulnerability function
    for taxonomy"
  * Consequence functions associated to a taxonomy missing in the exposure
    are now simply discarded, instead of raising an error
  * Added a warning when there are zero losses for nonzero GMFs
  * Added a command `oq plot avg_gmf?imt=IMT`
  * Internal: stored `avg_gmf` as a DataFrame
  * Honored the `individual_curves` parameter in avg_losses, agg_losses and
    and agg_curves (i.e. by default only expose the statistical results)
  * Refactored the `oq commands` and removed the redundant `oq help` since
    there is `oq --help` instead
  * Support for input URLs associated to an input archive
  * Introduced `deformation_component` parameter in the secondary perils
  * Optimized the storage of the risk model with a speedup of 60x
    for a calculation with ~50,000 fragility functions (2 minutes->2seconds)
    and a 3x reduction on disk space
  * Accepted aggregate_by=id in scenario/event based calculations
  * Accepted aggregate_by=site_id in scenario/event based calculations
  * Removed the generation of asset loss maps from event_based_risk
  * Made the "Aggregate Losses" output in scenario_risk consistent with
    event_based_risk and scenario_risk and supported `aggregate_by`
  * Perform the disaggregation checks before starting the classical part
  * Changed the "Aggregate Loss Curves" CSV exporter to generate a file for
    each realization, for consistency with the other exporters
  * The ebrisk outputs "Total Losses" and "Total Loss Curves" are now included
    in the outputs "Aggregate Losses" and "Aggregate Curves"
  * Introduced an `agg_loss_table` dataset and optimized the generation of
    aggregate loss curves (up to 100x speedup)
  * Removed misleading zero losses in agg_losses.csv
  * Fixed `oq recompute_losses` and renamed it to `oq reaggregate`
  * Bug fix: ignore_covs=true now sets the coefficient of variations to zero

  [Anirudh Rao]
  * Improved error handling of bad or zero coefficients of variation
    for the Beta distribution for vulnerability

  [Michele Simionato]
  * Fixed 32 bit rounding issues in scenario_risk: now the total losses and
    and the sum of the average losses are much closer
  * Internal: made the loss type `occupants` a bit less special
  * Documented `oq to_nrml`

  [Claudia Mascandola]
  * Added the Lanzano et al. (2019) GMPE

  [Michele Simionato]
  * Honored `minimum_asset_loss` also in the fully aggregated loss table,
    not only in the partially aggregated loss tables and average losses
  * Bug fixed: the log was disappearing in presence of an unrecognized
    variable in the job.ini
  * Implemented `minimum_asset_loss` in scenario_risk for consistency
    with the `ebrisk` calculator
  * Added a command `oq plot gridded_sources?`
  * Fixed `oq recompute_losses` to expose the outputs to the database
  * Fixed `oq engine --run --params` that was not working for
    the `pointsource_distance`
  * Changed the meaning of the `pointsource_distance` approximation

  [Marco Pagani, Michele Simionato, Thomas Chartier]
  * Added experimental version of KiteSource and KiteSurface

  [Michele Simionato]
  * Changed the serialization of ruptures to support MultiSurfaces
  * Fixed a small bug of logic in the WebUI: if the authentication is
    turned off, everyone must be able to see all calculations
  * Fixed a bug in the calculation of averages losses in scenario_risk
    calculations in presence of sites with zero hazard
  * Optimized the prefiltering by using a KDTree
  * Experimental: implemented gridding of point sources
  * Reduced slow tasks due to big complex fault sources
  * Moved the parameter `num_cores` into openquake.cfg
  * Internal: introduced the environment variable OQ_REDUCE
  * Using pandas to export the GMF in CSV format
  * Internal: required h5py == 2.10.0
  * Internal: made the classical ruptures pandas-friendly
  * Internal: made the damage distributions pandas-friendly

  [Marco Pagani]
  * Added a new type of undertainty for the seismic source characterisation
    logic tree called `TruncatedGRFromSlipAbsolute`
  * Added a get_fault_surface_area method to sources

  [Michele Simionato]
  * Changed the source seed algorithm in event based calculations
  * Added an estimate of the portfolio damage error due to the seed dependency
  * Stored the damage distributions in a pandas-friendly way and extended
    `DataStore.read_df` to accept multi-indices

  [Viktor Polak]
  * Added the Phung et al. (2020) GMPE

  [Michele Simionato]
  * Implemented `truncGutenbergRichterMFD` from slip rate and rigidity
  * Fixed bug when computing the damage distributions per asset and event
  * Simplified/optimized the UCERF filtering

  [Viktor Polak]
  * Added the Chao et al. (2020) GMPE

  [Michele Simionato]
  * Introduced an early memory check in classical calculations
  * Reduced the memory occupation in classical calculations
  * Implemented AvgPoeGMPE
  * Forbidded the usage of `aggregate_by` except in ebrisk calculations
  * Added a check on valid branch ID names: only letters, digits and
    the characters "#:-_." are accepted
  * Huge performance improvement for very complex logic trees
  * Shortened the logic tree paths when exporting the realizations

  [Graeme Weatherill]
  * Refactor of the Kotha et al. (2020) GMM and its adjustments for ESHM20

  [Michele Simionato]
  * Huge speedup in models with src_multiplicity > 1
  * Fixed bug in source model logic tree sampling with more than 2 branchsets
  * Fixed hazard maps all zeros for individual_curves=true and more than 1 site
  * Fixed a bug in `oq prepare_site_model` when sites.csv is
    the same as the vs30.csv file and there is a grid spacing
  * Speeding up the preclassical calculator
  * Added an entry point /extract/eids_by_gsim for the QGIS plugin
  * Internal: automatically convert the source IDs into unique IDs
  * Changed scenario calculations to depend on the `ses_seed`, not the
    `random_seed`
  * Added check on the versions of numpy, scipy and pandas between master and
    workers
  * Added a check for large seed dependency in the GMFs and an estimate of the
    portfolio error due to the seed dependency

  [Viktor Polak]
  * Added fpeak site parameter
  * Added the Hassani and Atkinson (2020) GMPE

  [Marco Pagani]
  * Added a check on DEFINED_FOR_REFERENCE_VELOCITY when using amplification
  * Added a method to create a TruncatedGRMFD from a value of scalar seismic
    moment
  * Added a method to the modifiable GMPE to add (or subtract) a delta std
  * Added a method to the modifiable GMPE to set the total std as the sum of
    tau plus a delta

 -- Matteo Nastasi (GEM Foundation) <nastasi@openquake.org>  Tue, 23 Feb 2021 13:54:18 +0000

python3-oq-engine (3.10.1-1~xenial01) xenial; urgency=low

  [Matteo Nastasi]
  * Add info to doc about OpenQuake manual path for linux and mac installers

  [Laurentiu Danciu and Athanasios Papadopoulos]
  * Implemented intensity prediction equations for use in the Swiss Risk Model.
    The new IPEs refer to models obtained from the ECOS (2009), Faccioli and
    Cauzzi (2006), Bindi et al. (2011), and Baumont et al. (2018) studies.
  * Added new float site parameter 'amplfactor'
  * Extended the ModifiableGMPE class to allow amplification of the
    intensity of the parent IPE based on the ‘amplfactor’ site parameter

  [Michele Simionato]
  * Avoided warnings in classical_damage due to PoE == 1
  * Changed the sourcewriter to not save the `area_source_discretization`
  * Restored reading from the workers in classical_risk and classical_damage
  * Implemented `sensitivity_analysis`
  * Fixed an npz saving error in /extract/assets affecting the QGIS plugin
  * Improved submitting calculations to the WebAPI: now they can be run on a zmq
    cluster, serialize_jobs is honored and the log level is configurable

  [Graeme Weatherill]
  * Adds new methods to the modifiable GMPE to apply linear scaling factors
    to the median and standard deviation (IMT-dependent and IMT-independent)

  [Michele Simionato]
  * Made it possible to control the log level of jobs spawned by the WebAPI
  * Reduced memory occupation in post_ebrisk
  * Optimized loss aggregation in ebrisk calculations
  * Extended `oq engine --reuse-input` to the exposure
  * Parallelized by `number_of_ground_motion_fields` in scenario calculations
    with many sites
  * Refactored ebrisk (with a 10x speedup in "aggregate risk" in at least one
    calculation for Canada) and reduced data transfer in event based

  [Viktor Polak]
  * Added the Parker et al. (2020) GMPE

  [Marco Pagani]
  * Added 'closest_point' metric

  [Michele Simionato]
  * Changed event based full enumeration to be consistent with sampling
  * Changed the GMF storage to be more pandas-friendly

 -- Matteo Nastasi (GEM Foundation) <nastasi@openquake.org>  Sun, 18 Oct 2020 19:55:40 +0000

python3-oq-engine (3.10.0-1~xenial01) xenial; urgency=low

  [Richard Styron]
  * Added secondary perils ZhuLiquefactionGeneral and HazusLateralSpreading,
    supplementing HazusLiquefaction and NewmarkDisplacement

  [Michele Simionato]
  * Fixed a bug with site models containing non-float parameters
  * Raised the limit on the asset ID from 20 to 50 characters
  * Changed the /extract/events API to extract only the relevant events
  * Removed the GMF npz exporter
  * Speed-up risk saving in scenario_risk and scenario_damage

  [Antonio Ettorre]
  * Bumped GDAL to version 3.1.2

  [Michele Simionato]
  * Optimized scenario_damage for the case of many sites
  * Implemented secondary perils
  * Fixed a 32 bit/64 bit bug in `oq prepare_site_model` when sites.csv is
    the same as the vs30.csv file
  * Parallelized by GSIM when there is a single rupture

  [Francis Bernales]
  * Added the Stewart et al. (2016) GMPE
  * Added the Bozorgnia & Campbell (2016) GMPE
  * Added the Gulerce et al. (2017) GMPE

  [Michele Simionato]
  * Unified source model logic tree sampling with gsim logic tree sampling
  * Added `early_latin` and `late_latin` sampling algorithms
  * Changed the logic tree sampling algorithm and made it possible to use
    both `early_weights` and `late_weights`
  * Restored magnitude-dependent maximum distance
  * Displaying the hazard maps in the WebUI for debugging purposes
  * Used the hazard map to get the disaggregation IML from the disaggregation
    PoE and added a warning for zero hazard
  * Internal: implemented multi-run functionality (``oq engine --multi --run``)
  * Reduced tremendously the data transfer in disaggregation calculations
  * Internal: introduced compress/decompress utilities
  * Reduced the memory and disk space occupation in classical calculations with
    few sites; also changed slightly the rupture collapsing mechanism
  * In disaggregation, force poes_disagg == poes
  * Fixed multi-site disaggregation: ruptures far away were not discarded,
    just considered distant 9999 km

  [Marco Pagani]
  * Added a prototype implementation of the kernel method

  [Michele Simionato]
  * Added zipcode site parameter
  * Added command `oq renumber_sm ssmLT.xml`

  [Robin Gee]
  * Set DEFINED_FOR_REFERENCE_VELOCITY for GMPEs modified for Switzerland

  [Michele Simionato]
  * Added parameter `max_num_loss_curves` to the job.ini file
  * Changed `oq engine --reuse-hazard` to just reuse the source model, if
    possible
  * Added command `oq recompute_losses <calc_id> <aggregate_by>`
  * Fixed `noDamageLimit`, `minIML`, `maxIML` not being honored in continuous
    fragility functions
  * Unified the scenario calculator with the event based one, with
    minor differences in the numbers akin to a change of seed
  * Fixed a bug in event based when a rupture occurs more than 65535 times
  * Added a demo EventBasedDamage
  * Fixed bug in event_based_damage: the number of buildings in no damage
    state was incorrect
  * Added commands `oq nrml_to csv` and  `oq nrml_to gpkg`
  * Supported year and ses_id >= 65536 in event based

  [Graeme Weatherill]
  * Implements a heteroskedastic standard deviation model for the Kotha et al.
    (2020) GMPE

  [Michele Simionato]
  * Called `check_complex_fault` when serializing the source in XML
  * Restored scenario_damage with fractional asset number
  * Added a view `oq extract disagg_by_src`
  * Fixed error with large ShakeMap calculations ('events' not found)
  * Raised an error when using `disagg_by_src` with too many point sources
  * The `minimum_magnitude` parameter was incorrectly ignored in UCERF

  [Iason Grigoratos]
  * Implemented the Zalachoris & Rathje (2019) GMM

  [Michele Simionato]
  * Optimized the disaggregation outputs, saving storage time

  [Graeme Weatherill]
  * Adds PGV coefficients to USGS CEUS GMPE tables (where applicable)

  [Michele Simionato]
  * Removed the `disagg_by_src` exporter
  * Internal: added filtering features to the datastore
  * Calculations with a number of levels non-homogenous across IMTs are
    now an error
  * Implemented rupture collapsing in disaggregation (off by default)
  * Fixed a bug in the dmg_by_event exporter: the damage distributions could
    be associated to the wrong GMPE in some cases
  * Solved a bug with nonparametric ruptures: due to rounding errors,
    the disaggregation matrix could contain (small) negative probabilities
  * Extended the scenario calculators to compute the statistical outputs
    if there is more than one GMPE
  * Fixed the formula used for the avg_damages-rlzs outputs in event based
    damage calculations
  * Raised an error if `investigation_time` is set in scenario calculations

  [Graeme Weatherill]
  * Fixed a bug in the mixture model application when running multiple GMPEs

  [Michele Simionato]
  * Replaced outputs `losses_by_asset` with `avg_losses-rlzs`, and
    `dmg_by_asset` with ``avg_damages-rlzs`, for consistency with the
    event based outputs
  * Extended the /extract/ API to manage JSON and removed the oqparam API
  * Added a check on ebrisk to avoid generating too many loss curves
  * Introduced an output "Source Loss Table" for event based risk calculations
  * Raised an early error when `max_sites_disagg` is below the number of
    sites in disaggregation calculations
  * Extended the amplification framework to use different intensity levels
    for different amplification functions
  * Optimized the disaggregation in the case of multiple realizations
  * Fixed bug in GMF amplification without intensity_measure_types_and_levels
  * Optimized the computation of the disaggregation PMFs by orders of magnitude
    by using numpy.prod
  * Changed the disaggregation calculator to distribute by magnitude bin,
    thus reducing a lot the data transfer
  * Vectorized the disaggregation formula
  * Do not perform the disaggregation by epsilon when not required
  * Introduced management of uncertainty in the GMF amplifi
  * Changed the disaggregation calculator to distribute by IMT, thus reducing
    a lot the data transfer in calculations with many IMTs
  * Changed /extract/disagg_layer to produce a single big layer
  * Changed the binning algorithm for lon, lat in disaggregation, to make
    sure that the number of bins is homogeneous across sites

  [Marco Pagani]
  * Fixed a bug in the ParseNDKtoGCMT parser + updated tests.
  * Ported the method serialise_to_hmtk_csv implemented in the corresponding
    class of the catalogue toolkit + added a test into the GCMTCatalogue class.
  * Added a modifiable GMPE using the site term of CY14.
  * Added a generalised modificable GMPE. This first version allows the
    definition of the epsilon of the within event residual.

  [Michele Simionato]
  * Introduced a mixed XML+HDF5 format for gridded sources
  * Internal: added a check on gridded sources: the arrays prob_occurs must
    have homogeneous length across ruptures
  * Removed the dependency from PyYAML, replaced the .yml files in the HMTK with
    .toml files and added an utility `utils/yaml2toml`

 -- Matteo Nastasi (GEM Foundation) <nastasi@openquake.org>  Tue, 29 Sep 2020 11:53:24 +0000

python3-oq-engine (3.9.0-1~xenial01) xenial; urgency=low

  [Michele Simionato]
  * Fixed a type error in the command `oq engine --run --params`
  * Restored the flag `split_sources` for testing purposes
  * Fixed a BOM bug in CSV exposures
  * When exporting the loss curves per asset now we also export the loss ratio
    and the inverse return period, for consistency with the other exporters
  * Fixed the exporter of the loss curves per asset: due to an ordering bug
    in some cases it was exporting wrong losses
  * Added a flag save_disk_space to avoid storing the inputs
  * Changed the logic underlying the pointsource_distance approximation and
    added the syntax pointsource_distance=?
  * Logged a warning when the pointsource_distance is too small

  [Graeme Weatherill]
  * Implemented Pitilakis et al. (2020) Site Amplification Model

  [Michele Simionato]
  * Fixed an export bug with modal_damage_state=true in scenario_damage
    calculations
  * Fixed a bug in calc_hazard_curves with multiple TRTs
  * Fixed how AvgGMPE was stored and made it applicable with correlation models
    if all underlying GMPEs are such

  [Paolo Tormene]
  * Added a second tectonic region type to the EventBasedPSHA demo

  [Michele Simionato]
  * Fixed an ordering bug in /extract/rupture_info affecting the QGIS plugin
  * Fixed `oq engine --eo output_id output_dir` for the Full Report output
  * Added year and ses_id to the events table
  * Removed NaNs in the low return period part of the loss curves
  * Fixed the tot_curves and tot_losses exporters in ebrisk calculations
  * Reduced the rupture storage in classical calculations by using compression
  * Improved the task distribution in the classical calculator, avoiding
    generating too few or too many tasks
  * Enhanced `oq check_input` to check complex fault geometries
  * Added a warning against magnitude-dependent maximum_distance

  [Marco Pagani]
  * Fixed a bug in the coeff table of YEA97

  [Graeme Weatherill]
  * Implemented support for Gaussian Mixture Model approach to characterise
    ground motion model uncertainty

  [Michele Simionato]
  * Enhanced `oq reduce_sm` to read the source models in parallel
  * Deprecated the usage of a different number of intensity levels per IMT

  [Matteo Nastasi]
  * Internal: added 'oq-taxonomy' to docker images

  [Michele Simionato]
  * Extended the `pointsource_distance` approximation to work on single site
    calculations, with a spectacular performance benefit in most calculations
  * Added Bindi2011, Bindi2014 and Cauzzi2014 scaled GMPEs contributed by
    the INGV
  * Added a check on classical calculations which are too large to run
  * Added a parameter `collapse_level` and a new collapsing algorithm
  * Added a check for missing TRTs in the GSIM logic tree file
  * Reduced the storage required for site specific calculations
    with complex logic trees by removing duplicated ruptures
  * Restored the computation of the mean disaggregation when multiple
    realizations are requested
  * Slightly changed the syntax of `oq info` (see `oq info --help`) and added
    information about the available IMTs, MFDs and source classes
  * Optimized get_composite_source_model (in the case of a complex source
    specific logic trees a speedup of 80x was measured)
  * Internal: fixed `oq info source_model_logic_tree.xml`
  * Avoided reading multiple times the source models in the case of complex
    logic trees
  * Moved the check on invalid TRTs earlier, before processing the source models
  * Removed the `ucerf_classical` calculator (just use the `classical` one)

  [Paolo Tormene]
  * Added a warning in `oq reduce_sm` listing duplicate source IDs

  [Michele Simionato]
  * Improved `oq reduce_sm` to reduce also duplicated source IDs if they
    belong to different source types
  * Removed the `ucerf_hazard` calculator (just use the `event_based` one)
  * Changed the seed algorithm in all event based calculators including UCERF
  * Fixed the ShakeMap code to use the formula for the median and not the mean
  * Added a check on excessive data transfer in disaggregation calculations
  * Changed back the disaggregation calculator to read the rupture data from
    the workers, thus saving a lot of memory and time
  * Fixed a bug that made it impossible to abort/remove a failed task
  * Added `extendModel` feature to the source model logic tree parser

  [Graeme Weatherill]
  * Fixed bug in the HMTK: the `bin_width` parameter was not passed to
    `mtkActiveFaultModel.build_fault_model`

  [Michele Simionato]
  * Avoided submitting too many tasks in the disaggregation calculator
  * Added a parameter `discard_trts` for manual reduction of GSIM logic tree
  * Fixed a bug in case of duplicated nodal planes affecting the Italy model
  * Removed dynamic reduction of the GSIM logic tree (i.e. now the
    logic tree is known upfront, before calculating the PoES)

  [Paolo Tormene]
  * Fixed an encoding issue in reading configuration files on Windows

  [Michele Simionato]
  * Internal: started the zmq workers when the DbServer starts
  * Fixed a bug when reading rupture.txt files
  * Internal: added an option `--calc-id` to `oq run`
  * Added a check against negative number of cores in openquake.cfg
  * Raised a clear error message if the enlarged bounding box of the sources
    does not contain any site or if it is larger than half the globe

  [Kendra Johnson]
  * Correction to catalogue plotting tool in hmtk to include the last bins
    in density plots

  [Paolo Tormene]
  * Added Classical PSHA Non-parametric sources Demo

  [Robin Gee]
  * Change the header of the exported sigma_epsilon_XX.csv file to indicate
  that values correspond to inter event sigma

  [Graeme Weatherill]
  * Adds independent verification tables for the USGS CEUS models and revises
    implementation for collapsed epistemic uncertainty on sigma and site
    amplification
  * Enhances SERA adaptation of the Abrahamson et al. (2015) `BC Hydro` GMPE to
    add in a configurable smoothed tapering term on the forearc/backarc scaling

  [Michele Simionato]
  * Added a check on the engine version between master and workers

  [Paolo Tormene]
  * Removed the `multi_node` flag, that is not used anymore

  [Michele Simionato]
  * Added a command `oq postzip` to send small calculations to the WebUI
  * Added a limit of 1000 sources when disagg_by_src=true
  * Internal: fixed `oq export input -e zip` that was flattening the tree
    structure of the input files in the exported zip archive
  * Implemented GMFs amplification
  * Introduced the flag `approx_ddd` to support the old algorithm in
    scenario_damage calculations; it is automatically used for exposures
    with fractional asset numbers

  [Paolo Tormene]
  * Modified the server views in order to allow using
    `numpy.load(allow_pickle=False)` in the QGIS IRMT plugin
  * Internal: changed some copy.deepcopy calls into copy.copy in hazardlib

  [Michele Simionato]
  * Removed implicit intensity_measure_types_and_levels
  * Added a check to forbid case-similar headers in the exposures
  * Improved the error message in case of CSV exposures with wrong headers
  * Reduced the slow tasks issue in event_based/ebrisk with many sites
  * Enhanced `oq compare` to accept a file with the control sites
  * Improved the error message for duplicate sites
  * Speedup of the ebrisk calculator
  * Extended the `minimum_intensity` feature to the classical calculator
  * Solved a memory bug when using the nrcan site term: due to a deepcopy
    the engine could run out of memory in the workers for large site collections
  * Added a check to forbid multiple `complexFaultGeometry` nodes
  * Internal: we are now shutting down the ProcessPool explicitly in order
    to support Python 3.8
  * Internal: removed the class hazardlib.gsim.base.IPE
  * Changed the aggregate loss curves generation to not use the partial
    asset loss table, with a huge memory reduction
  * Extended `oq check_input` to accept multiple files
  * Changed the scenario damage calculator to use discrete damage distributions
  * Forced the "number" attribute in the exposure must be an integer in the
    range 1..65535, extrema included

 -- Matteo Nastasi (GEM Foundation) <nastasi@openquake.org>  Mon, 27 Apr 2020 14:22:48 +0000

python3-oq-engine (3.8.1-1~xenial01) xenial; urgency=low

  [Michele Simionato]
  * Fixed random HDF5 bug in disaggregation calculations
  * Fixed memory issue in nrcan15_site_term.p
  * Fixed get_duplicates check in the SiteCollection
  * Fixed bug in case of MMI (log(imls) -> imls)

 -- Matteo Nastasi (GEM Foundation) <nastasi@openquake.org>  Wed, 12 Feb 2020 10:23:22 +0000

python3-oq-engine (3.8.0-1~xenial01) xenial; urgency=low

  [Graeme Weatherill]
  * Updates SERA Craton GMPE to incorporate NGA East site response and reflect
    changes in CEUS USGS model

  [Michele Simionato]
  * The total loss curves in event_based_risk are now built with pandas
  * Added an option `oq engine --param` to override the job.ini parameters
  * Internal: reduced the number of NGAEastUSGS classes from 39 to 1
  * Internal: reduced the number of NGAEast classes from 44 to 2
  * Internal: reduced the 15 NSHMP2014 classes to a single class
  * Internal: reduced the 22 NBCC2015_AA13 classes to a single class

  [Graeme Weatherill]
  * Added complete suite of GMPEs for the Central and Eastern US, as adopted
    within the 2018 US National Seismic Hazard Map
  * Implemented NGA East site amplification model within NGA East Base class

  [Michele Simionato]
  * Implemented hazard curves amplification by convolution
  * Improved the error message if the `event_id` does not start from zero in
    the gmfs.csv files
  * Changed the rupture exporter to export LINESTRINGs instead of degenerate
    POLYGONs
  * Introduced `minimum_loss_fraction` functionality in ebrisk
  * Refined the rupture prefiltering mechanism, possibly changing the numbers
    in calculations with nonzero coefficients of variations
  * Optimized the generation of aggregate loss curves in ebrisk
  * Introduced an experimental AvgGMPE and used it to implement (optional)
    reduction of the gsim logic tree

  [Graeme Weatherill]
  * Implemented Abrahamson et al (2018) update of the BC Hydro GMPE
  * Added configurable nonergodic sigma option to BC Hydro and SERA GMPEs
  * Small refactoring and bug fix in average SA GMPE

  [Michele Simionato]
  * Avoided reading multiple times the GSIM logic tree
  * Changed the GSIM logic tree sampling by ordering the branches by TRT
  * Ignored IMT-dependent weights when using sampling to make such calculations
    possible
  * Storing (partially) the asset loss table

  [Robin Gee]
  * Set DEFINED_FOR_REFERENCE_VELOCITY in CampbellBozorgnia2003NSHMP2007

  [Graeme Weatherill]
  * Re-adjustment of SERA Subduction model epistemic scaling factors

  [Michele Simionato]
  * Improved the task distribution in the ebrisk calculator
  * Fixed a bug in ebrisk with aggregate_by when building the rup_loss_table
  * Storing the asset loss table in scenario_risk, but only for assets and
    events above over a `loss_ratio_threshold` parameter
  * Storing the asset damage table in scenario_damage and event based damage,
    but only for assets and events above a `collapse_threshold` parameter
  * Avoided transferring the GMFs upfront in scenario_damage, scenario_risk
    and event_based_damage

  [Daniele Viganò]
  * Included pandas in the engine distribution

  [Michele Simionato]
  * Avoided reading multiple time the gsim logic tree file and relative files
  * Added a check for duplicate sites in the site model file
  * Implemented an event_based_damage calculator
  * Added an API /v1/calc/ID/extract/gmf_data?event_id=XXX
  * Added an API /v1/calc/ID/extract/num_events
  * Fixed the /v1/calc/ID/status endpoint to return an error 404 when needed
  * Removed the "sites are overdetermined" check, since it now unneeded
  * Turned the calculation of consequences into a plugin architecture

  [Matteo Nastasi]
  * Add '/v1/ini_defaults' web api entry point to retrieve all default
    values for ini attributes (attrs without a default are not returned)

  [Michele Simionato]
  * Renamed rlzi -> rlzi in the sigma-epsilon dataset and exporter
  * Renamed id -> asset_id in all the relevant CSV exporters
  * Renamed rlzi -> rlz_id in the dmg_by_event.csv output
  * Renamed rupid -> rup_id in the ruptures.csv output
  * Renamed id -> event_id in the events.csv output and gmfs.csv output
  * Renamed sid -> site_id in the gmfs.csv output
  * Renamed ordinal -> rlz_id in the realizations.csv output

  [Alberto Chiusole]
  * Changed the way how the available number of CPU cores is computed

  [Kendra Johnson, Robin Gee]
  * Added GMPEs for Rietbrock-Edwards (2019) and Yenier-Atkinson (2015)

  [Michele Simionato]
  * Added more check on the IMTs and made it possible to import a GMF.csv
    file with more IMTs than needed
  * Enabled magnitude-dependent pointsource_distance
  * Removed the syntax for magnitude-dependent maximum distance, since
    now it can be automatically determined by the engine
  * Saving more information in the case of single-site classical hazard
  * Extended `pointsource_distance` to generic sources
  * Removed the boundary information from the CSV rupture exporter
  * Changed the /extract/rupture/XXX API to returns a TOML that can be
    used by a scenario calculator
  * Added general support for file-reading GMPEs
  * Made it possible to disaggregate on multiple realizations
    with the parameters `rlz_index` or `num_rlzs_disagg`
  * Fixed downloading the ShakeMaps (again)
  * Better error message in case of too large maximum_distance
  * Optimized the case of point sources with an hypocenter distribution and
    GSIMs independent from it and in general the case of ruptures with
    similar distances

  [Graeme Weatherill]
  * Updates SERA craton GMPE to reflect updates to NGA East site response model

  [Michele Simionato]
  * Fixed and HDF5 SWMR issue in large disaggregation calculations
  * Made `rrup` the unique acceptable `filter_distance`
  * Fixed disaggregation with a parent calculation
  * Models with duplicated values in the hypocenter and/or nodal plane
    distributions are now automatically optimized
  * Fixed an issue with missing noDamageLimit causing NaN values in
    scenario_damage calculations
  * Added more validations for predefined hazard, like forbidding the site model

  [Marco Pagani]
  * Adding the shift_hypo option for distributed seismicity

  [Michele Simionato]
  * Raised an early error for extra-large GMF calculations
  * Reduced the GMF storage by using 32 bit per event ID instead of 64 bit
  * Raised an error in case of duplicated sites in the site model
  * Fixed the case of implicit grid with a site model: sites could be
    incorrectly discarded
  * Fixed the ShakeMap downloader to find also unzipped `uncertaintly.xml`
    files
  * Fixed the rupture exporters to export the rupture ID and not the
    rupture serial
  * Removed the non-interesting `agg_maps` outputs
  * Changed the task distribution in the classical calculator and added
    a `task_multiplier` parameter

  [Marco Pagani]
  * Fixed a bug in the GenericGmpeAvgSA

  [Michele Simionato]
  * Added a `/v1/calc/validate_zip` endpoint to validate input archives
  * Deprecated inferring the intensity measure levels from the risk functions
  * Fixed a too strict check on the minimum intensities of parent an child
    calculations
  * Extended the ebrisk calculator to compute at the same time both the
    aggregate curves by tag and the total curves

  [Marco Pagani]
  * Implemented Morikawa and Fujiwara (2013) GMM

  [Michele Simionato]
  * Changed the seed algorithm in sampling with more than one source model,
    thus avoiding using more GMPEs than needed in some cases
  * If `ground_motion_fields=false` is set, the GMFs are not stored even
    if `hazard_curves_from_gmfs=true`
  * `oq show job_info` now works while the calculation is running
  * Reduced the sent data transfer in ebrisk calculations
  * Deprecated the old syntax for the `reqv` feature
  * Added short aliases for hazard statistics `mean`, `max` and `std`
  * Reduced substantially the memory occupation in the task queue
  * Added an API `/extract/sources` and an experimental `oq plot sources`
  * Added a check on valid input keys in the job.ini
  * Fixed the check on dependent calculations
  * Specifying at the same time both a grid and individual sites is an error

  [Daniele Viganò]
  * Docker containers rebased on CentOS 8
  * Fixed an issue causing zombie `ssh` processes
    when using `zmq` as task distribution mechanism
  * Introduced support for RHEL/CentOS 8

  [Michele Simionato]
  * Added a check for no GMFs in event_based_risk
  * Avoided transferring the site collection
  * Storing the sources in TOML format

 -- Matteo Nastasi (GEM Foundation) <nastasi@openquake.org>  Mon, 20 Jan 2020 10:14:51 +0000

python3-oq-engine (3.7.1-1~xenial01) xenial; urgency=low

  [Michele Simionato]
  * Fixed disaggregation with a parent calculation
  * Fixed the case of implicit grid with a site model: sites could be
    incorrectly discarded
  * Fixed the ShakeMap downloader to find also unzipped `uncertaintly.xml`
    files
  * Fixed the rupture exporters to export the rupture ID and not the
    rupture serial

  [Marco Pagani]
  * Fixed a bug in the GenericGmpeAvgSA

 -- Matteo Nastasi (GEM Foundation) <nastasi@openquake.org>  Fri, 25 Oct 2019 08:05:41 +0000

python3-oq-engine (3.7.0-1~xenial01) xenial; urgency=low

  [Michele Simionato]
  * Hiding calculations that fail before the pre-execute phase (for instance,
    because of missing files); they already give a clear error
  * Added an early check on truncation_level in presence of correlation model

  [Guillaume Daniel]
  * Implemented Ameri (2017) GMPE

  [Michele Simionato]
  * Changed the ruptures CSV exporter to use commas instead of tabs
  * Added a check forbidding `aggregate_by` for non-ebrisk calculators
  * Introduced a task queue
  * Removed the `cache_XXX.hdf5` files by using the SWMR mode of h5py

  [Kris Vanneste]
  * Updated the coefficients table for the atkinson_2015 to the actual
    values in the paper.

  [Michele Simionato]
  * Added an `/extract/agg_curves` API to extract both absolute and relative
    loss curves from an ebrisk calculation
  * Changed `oq reset --yes` to remove oqdata/user only in single-user mode
  * Now the engine automatically sorts the user-provided intensity_measure_types
  * Optimized the aggregation by tag
  * Fixed a bug with the binning when disaggregating around the date line
  * Fixed a prefiltering bug with complex fault sources: in some cases, blocks
    ruptures were incorrectly discarded
  * Changed the sampling algorithm for the GMPE logic trees: now it does
    not require building the full tree in memory
  * Raised clear errors for geometry files without quotes or with the wrong
    header in the multi_risk calculator
  * Changed the realizations.csv exporter to export '[FromShakeMap]' instead
    of '[FromFile]' when needed
  * Changed the agg_curves exporter to export all realizations in a single file
    and all statistics in a single file
  * Added rlz_id, rup_id and year to the losses_by_event output for ebrisk
  * Fixed a bug in the ruptures XML exporter: the multiplicity was multiplied
    (incorrectly) by the number of realizations
  * Fixed the pre-header of the CSV outputs to get proper CSV files
  * Replaced the 64 bit event IDs in event based and scenario calculations
    with 32 bit integers, for the happiness of Excel users

  [Daniele Viganò]
  * Numpy 1.16, Scipy 1.3 and h5py 2.9 are now required

  [Michele Simionato]
  * Changed the ebrisk calculator to read the CompositeRiskModel directly
    from the datastore, which means 20x less data transfer for Canada

  [Anirudh Rao]
  * Fixed a bug in the gmf CSV importer: the coordinates were being
    sorted and new site_ids assigned even though the user input sites
    csv file had site_ids defined

  [Michele Simionato]
  * Fixed a bug in the rupture CSV exporter: the boundaries of a GriddedRupture
    were exported with lons and lats inverted
  * Added some metadata to the CSV risk outputs
  * Changed the distribution mechanism in ebrisk to reduce the slow tasks

  [Graeme Weatherill]
  * Updates Kotha et al. (2019) GMPE to July 2019 coefficients
  * Adds subclasses to Kotha et al. (2019) to implement polynomial site
    response models and geology+slope site response model
  * Adds QA test to exercise all of the SERA site response calculators

  [Michele Simionato]
  * Internal: there is not need to call ``gsim.init()`` anymore

  [Graeme Weatherill]
  * Adds parametric GMPE for cratonic regions in Europe

  [Michele Simionato]
  * In the agglosses output of scenario_risk the losses were incorrectly
    multiplied by the realization weight
  * Removed the output `sourcegroups` and added the output `events`

  [Graeme Weatherill]
  * Adds new meta ground motion models to undertake PSHA using design code
    based amplification coefficients (Eurocode 8, Pitilakis et al., 2018)
  * Adds site amplification model of Sandikkaya & Dinsever (2018)

  [Marco Pagani]
  * Added a new rupture-site metric: the azimuth to the closest point on the
    rupture

  [Michele Simionato]
  * Fixed a regression in disaggregation with nonparametric sources, which
    were effectively discarded
  * The site amplification has been disabled by default in the ShakeMap
    calculator, since it is usually already taken into account by the USGS

  [Daniele Viganò]
  * Deleted calculations are not removed from the database anymore
  * Removed the 'oq dbserver restart' command since it was broken

  [Richard Styron]
  * Fixed `YoungsCoppersmith1985MFD.from_total_moment_rate()`: due to numeric
    errors it was producing incorrect seismicity rates

  [Michele Simionato]
  * Now we generate the output `disagg_by_src` during disaggregation even in the
    case of multiple realizations
  * Changed the way the random seed is set for BT and PM distributions
  * The filenames generated by `disagg_by_src` exporter now contains the site ID
    and not longitude and latitude, consistently with the other exporters
  * Accepted again meanLRs greater than 1 in vulnerability functions of kind LN
  * Fixed a bug in event based with correlation and a filtered site collection
  * Fixed the CSV exporter for the realizations in the case of scenarios
    with parametric GSIMs
  * Removed some misleading warnings for calculations with a site model
  * Added a check for missing `risk_investigation_time` in ebrisk
  * Reduced drastically (I measured improvements over 40x) memory occupation,
    data transfer and data storage for multi-sites disaggregation
  * Sites for which the disaggregation PoE cannot be reached are discarded
    and a warning is printed, rather than killing the whole computation
  * `oq show performance` can be called in the middle of a computation again
  * Filtered out the far away distances and reduced the time spent in
    saving the performance info by orders of magnitude in large disaggregations
  * Reduced the data transfer by reading the data directly from the
    datastore in disaggregation calculations
  * Reduced the memory consumption sending disaggregation tasks incrementally
  * Added an extract API disagg_layer
  * Moved `max_sites_disagg` from openquake.cfg into the job.ini
  * Fixed a bug with the --config option: serialize_jobs could not be overridden
  * Implemented insured losses

 -- Matteo Nastasi (GEM Foundation) <nastasi@openquake.org>  Thu, 26 Sep 2019 08:51:44 +0000

python3-oq-engine (3.6.0-1~xenial01) xenial; urgency=low

  [Michele Simionato]
  * In some cases `applyToSources` was giving a fake error about the source
    not being in the source model even if it actually was

  [Chris Van Houtte]
  * Adds the Van Houtte et al. (2018) significant duration model for New
    Zealand

  [Michele Simionato]
  * Added a way to compute and plot the MFD coming from an event based
  * Storing the MFDs in TOML format inside the datastore

  [Robin Gee]
  * Moves b4 constant into COEFFS table for GMPE Sharma et al., 2009

  [Graeme Weatherill]
  * Adds functionality to Cauzzi et al. (2014) and Derras et al. (2014)
    calibrated GMPEs for Germany to use either finite or point source distances

  [Michele Simionato]
  * Restored the ability to associate site model parameters to a grid of sites
  * Made it possible to set `hazard_curves_from_gmfs=true` with
    `ground_motion_fields=false` in the event based hazard calculator
  * Introduced a mechanism to split the tasks based on an estimated duration
  * Integrated `oq plot_memory` into `oq plot`
  * Removed `NaN` values for strike and dip when exporting griddedRuptures
  * Fixed `oq reset` to work in multi-user mode
  * Extended the source_id-filtering feature in the job.ini to multiple sources
  * Supported WKT files for the binary perils in the multi_risk calculator
  * Added an early check on the coefficients of variation and loss ratios of
    vulnerability functions with the Beta distribution
  * Made sure that `oq engine --dc` removes the HDF5 cache file too
  * Removed the flag `optimize_same_id_sources` because it is useless now
  * Introduced a soft limit at 65,536 sites for event_based calculations
  * Fixed a performance regression in ucerf_classical that was filtering
    before splitting, thus becoming extra-slow
  * Improved the progress log, that was delayed for large classical calculations
  * Exported the ruptures as 3D multi-polygons (instead of 2D ones)
  * Changed the `aggregate_by` exports for consistency with the others
  * Changed the losses_by_event exporter for ebrisk, to make it more
    consistent with scenario_risk and event_based_risk
  * Changed the agglosses and losses_by_event exporters in scenario_risk,
    by adding a column with the realization index
  * Changed the generation of the hazard statistics to consume very little
    memory
  * Fixed a bug with concurrent_tasks being inherited from the parent
    calculation instead of using the standard default
  * Removed the dependency from mock, since it is included in unittest.mock
  * For scenario, replaced the `branch_path` with the GSIM representation in
    the realizations output
  * Added a check for suspiciously large source geometries
  * Deprecated the XML disaggregation exporters in favor of the CSV exporters
  * Turned the disaggregation calculator into a classical post-calculator
    to use the precomputed distances and speedup the computation even more
  * Fixed the disaggregation calculator by discarding the ruptures outside
    the integration distance
  * Optimized the speed of the disaggregation calculator by moving a statistical
    functions outside of the inner loop
  * Changed the file names of the exported disaggregation outputs
  * Fixed an export agg_curves issue with pre-imported exposures
  * Fixed an export agg_curves issue when the hazard statistics are different
    from the risk statistics
  * Removed the disaggregation statistics: now the engine disaggregates only on
    a single realization (default: the closest to the mean)
  * Forbidden disaggregation matrices with more than 1 million elements
  * Reduced the data transfer when computing the hazard curves
  * Optimized the reading of large CSV exposures
  * Fixed the --hc functionality across users
  * Optimized the reduction of the site collection on the exposure sites
  * Made more robust the gsim logic tree parser: lines like
    `<uncertaintyModel gmpe_table="../gm_tables/Woffshore_low_clC.hdf5">`
    are accepted again
  * Added a check against duplicated values in nodal plane distributions and
    hypocenter depth distributions
  * Changed the support for zipped exposures and source models: now the
    name of the archive must be written explicitly in the job.ini
  * Added support for numpy 1.16.3, scipy 1.3.0, h5py 2.9.0
  * Removed the special case for event_based_risk running two calculations

  [Graeme Weatherill]
  * Adds the Tromans et al. (2019) adjustable GMPE for application to PSHA
    in the UK

  [Michele Simionato]
  * Optimized src.sample_ruptures for (multi)point sources and are sources
  * Fixed a mutability bug in the DistancesContext and made all context
    arrays read-only: the fix may affect calculations using the GMPEs
    berge_thierry_2003, cauzzi_faccioli_2008 and zhao_2006;
  * Fixed a bug with the minimum_distance feature
  * Fixed a bug in the exporter of the aggregate loss curves: now the loss
    ratios are computed correctly even in presence of occupants
  * Removed the (long time deprecated) capability to read hazard curves and
    ground motion fields from XML files: you must use CSV files instead

  [Marco Pagani]
  * Implemented a modified GMPE that add between and within std to GMPEs only
    supporting total std

  [Michele Simionato]
  * Added the ability to use a taxonomy_mapping.csv file
  * Fixed a bug in classical_damage from CSV: for hazard intensity measure
    levels different from the fragility levels, the engine was giving incorrect
    results
  * Serialized also the source model logic tree inside the datastore
  * Added a check on missing intensity_measure_types in event based
  * Fixed `oq prepare_site_model` in the case of an empty datadir
  * Added a comment line with useful metadata to the engine CSV outputs
  * Removed the long time deprecated event loss table exporter for event based
    risk and enhanced the losses_by_event exporter to export the realization ID
  * Removed the long time deprecated GMF XML exporter for scenario
  * IMT-dependent weights in the gsim logic tree can be zero, to discard
    contributions outside the range of validity of (some of the) GSIMs
  * Now it is possible to export individual hazard curves from an event
  * Added a view gmvs_to_hazard

 -- Matteo Nastasi (GEM Foundation) <nastasi@openquake.org>  Tue, 16 Jul 2019 08:42:10 +0000

python3-oq-engine (3.5.2-1~xenial01) xenial; urgency=low

  [Daniele Viganò]
  * Fixed packaging issue, the .hdf5 tables for Canada were missing

  [Michele Simionato]
  * Fixed regression in the gsim logic tree parser for the case
    of .hdf5 tables

 -- Matteo Nastasi (GEM Foundation) <nastasi@openquake.org>  Fri, 31 May 2019 08:01:08 +0000

python3-oq-engine (3.5.1-1~xenial01) xenial; urgency=low

  [Michele Simionato]
  * Added a `rlzi` column to to sig_eps.csv output
  * Accepted GMF CSV files without a `rlzi` column
  * Accepted a list-like syntax like `return_periods=[30, 60, 120, 240, 480]`
    in the job.ini, as written in the manual
  * Fixed a bug in the asset_risk exporter for uppercase tags

  [Paul Henshaw]
  * Fixed an encoding bug while reading XML files on Windows

 -- Matteo Nastasi (GEM Foundation) <nastasi@openquake.org>  Mon, 20 May 2019 13:49:25 +0000

python3-oq-engine (3.5.0-1~xenial01) xenial; urgency=low

  [Giovanni Lanzano]
  * Lanzano and Luzi (2019) GMPE for volcanic zones in Italy

  [Michele Simionato]
  * Now it is possible to export individual hazard curves from an event
    based calculation by setting `hazard_curves_from_gmfs = true` and
    `individual_curves = true (before only the statistics were saved)
  * Made it possible to download remote source models
  * Removed the branching level concept in the logic trees
  * Made it possible to produce individual loss maps and curves with the
    ebrisk calculator with a single line `aggregate_by=id`
  * Added a limit of 2**32 events in event based calculations


 [Michele Simionato]
  * Now it is possible to export individual hazard curves from an event
    based calculation by setting `hazard_curves_from_gmfs = true` and
    `individual_curves = true (before only the statistics were saved)

  [Graeme Weatherill]
  * Adds adaptation of Abrahamson et al. (2016) 'BC Hydro' GMPEs calibrated
    to Mediterranean data and with epistemic adjustment factors

  [Chris Van Houtte]
  * Added new class to bradley_2013b.py for hazard maps
  * Modified test case_37 to test multiple sites

  [Marco Pagani]
  * Fixed a bug in the logic tree parser and added a check to forbid logic
    trees with applyToSources without applyToBranches, unless there is a
    single source model branch

  [Michele Simionato]
  * Removed the experimental parameter `prefilter_sources`

  [Daniele Viganò]
  * Multiple DbServer ZMQ connections are restored to avoid errors under heavy
    load and/or on slower machines

  [Michele Simionato]
  * Removed the ugly registration of custom signals at import time: now they
    are registered only if `engine.run_calc` is called
  * Removed the dependency from rtree
  * Removed all calls to ProcessPool.shutdown to speed up the tests and to
    avoid non-deterministic errors in atexit._run_exitfuncs

  [Marco Pagani]
  * Added tabular GMPEs as provided by Michal Kolaj, Natural Resources Canada

  [Michele Simionato]
  * Extended the ebrisk calculator to support coefficients of variations

  [Graeme Weatherill]
  * Adds Kotha et al (2019) shallow crustal GMPE for SERA
  * Adds 'ExperimentalWarning' to possible GMPE warnings
  * Adds kwargs to check_gsim function

  [Michele Simionato]
  * Fixed problems like SA(0.7) != SA(0.70) in iml_disagg
  * Exposed the outputs of the classical calculation in event based
    calculations with `compare_with_classical=true`
  * Made it possible to serialize together all kind of risk functions,
    including consequence functions that before were not HDF5-serializable
  * Fixed a MemoryError when counting the number of bytes stored in large
    HDF5 datasets
  * Extended `asset_hazard_distance` to a dictionary for usage with multi_risk
  * Extended oq prepare_site_model to work with sites.csv files
  * Optimized the validation of the source model logic tree: now checking
    the sources IDs is 5x faster
  * Went back to the old logic in sampling: the weights are used for the
    sampling and the statistics are computed with identical weights
  * Avoided to transfer the epsilons by storing them in the cache file
    and changed the event to epsilons associations
  * Reduced the data transfer in the computation of the hazard curves, causing
    in some time huge speedups (over 100x)
  * Implemented a flag `modal_damage_state` to display only the most likely
    damage state in the output `dmg_by_asset` of scenario damage calculations
  * Reduced substantially the memory occupation in classical calculations
    by including the prefiltering phase in the calculation phase

  [Daniele Viganò]
  * Added a 'serialize_jobs' setting to the openquake.cfg
    which limits the maximum number of jobs that can be run in parallel

  [Michele Simionato]
  * Fixed two exporters for the ebrisk calculator (agg_curves-stats and
    losses_by_event)
  * Fixed two subtle bugs when reading site_model.csv files
  * Added /extract/exposure_metadata and /extract/asset_risk
  * Introduced an experimental multi_risk calculator for volcanic risk

  [Guillaume Daniel]
  * Updating of Berge-Thierry (2003) GSIM and addition of several alternatives
    for use with Mw

  [Michele Simionato]
  * Changed the classical_risk calculator to use the same loss ratios for all
    taxonomies and then optimized all risk calculators
  * Temporarily removed the `insured_losses` functionality
  * Extended `oq restore` to download from URLs
  * Removed the column 'gsims' from the output 'realizations'
  * Better parallelized the source splitting in classical calculations
  * Added a check for missing hazard in scenario_risk/scenario_damage
  * Improved the GsimLogicTree parser to get the line number information, a
    feature that was lost with the passage to Python 3.5
  * Added a check against mispellings in the loss type in the risk keys
  * Changed the aggregation WebAPI from
    aggregate_by/taxonomy,occupancy/avg_losses?kind=mean&loss_type=structural to
    aggregate/avg_losses?kind=mean&loss_type=structural&tag=taxonomy&tag=occupancy
  * Do not export the stddevs in scenario_damage in the case of 1 event
  * Fixed export bug for GMFs imported from a file
  * Fixed an encoding error when storing a GMPETable
  * Fixed an error while exporting the hazard curves generated by a GMPETable
  * Removed the deprecated feature aggregate_by/curves_by_tag

 -- Matteo Nastasi (GEM Foundation) <nastasi@openquake.org>  Mon, 13 May 2019 09:27:18 +0000

python3-oq-engine (3.4.0-2~xenial01) xenial; urgency=low

  [Michele Simionato]
  * Compatibility with 'decorator' version >= 4.2

  [Giovanni Lanzano]
  * Contributed a GMPE SkarlatoudisEtAlSSlab2013

  [Michele Simionato]
  * Changed the event loss table exporter to export also rup_id and year
  * Extended the ebrisk calculator to compute loss curves and maps

  [Rodolfo Puglia]
  * Spectral acceleration amplitudes at 2.5, 2.75 and 4 seconds added

  [Marco Pagani]
  * Improved the event based calculator to account for cluster-based models

  [Michele Simionato]
  * Removed the now redundant command `oq extract hazard/rlzs`

  [Daniele Viganò]
  * Fixed 'oq abort' to always mark killed jobs as 'aborted'

  [Michele Simionato]
  * Made it possible to use in the Starmap tasks without a monitor argument
  * Stored the sigma and epsilon parameters for each event in event based
    and scenario calculations and extended the gmf_data exporter consequently
  * Fixed the realizations CSV exporter which was truncating the names of the
    GSIMs
  * Deprecated the XML exporters for hcurves, hmaps, uhs
  * Introduced a `sap.script` decorator
  * Used the WebExtractor in `oq importcalc`
  * Restored validation of the source_model_logic_tree.xml file
  * Raised an early error for missing occupants in the exposure
  * Added a check to forbid duplicate file names in the `uncertaintyModel` tag
  * Made it possible to store the asset loss table in the ebrisk calculator
    by specifying `asset_loss_table=true` in the job.ini
  * Added a flag `oq info --parameters` to show the job.ini parameters
  * Removed the `source_name` column from the disagg by source output

  [Rao Anirudh]
  * Fixed wrong investigation_time in the calculation of loss maps from
    loss curves

  [Robin Gee]
  * Added capability to optionally specify a `time_cutoff` parameter to
    declustering time window

  [Michele Simionato]
  * Merged the commands `oq plot_hmaps` and `oq plot_uhs` inside `oq plot`
  * Changed the storage of hazard curves and hazard maps to make it consistent
    with the risk outputs and Extractor-friendly

  [Chris Van Houtte]
  * Added necessary gsims to run the Canterbury Seismic Hazard Model
    in Gerstenberger et al. (2014)
  * Added a new gsim file mcverry_2006_chch.py to have the Canterbury-
    specific classes.
  * Added a new gsim file bradley_2013b.py to implement the
    Christchurch-specific modifications to the Bradley2013 base model.

  [Michele Simionato]
  * Added a check on the intensity measure types and levels in the job.ini,
    to make sure they are ordered by period
  * Reduced the number of client sockets to the DbServer that was causing
    (sporadically) the hanging of calculations on Windows
  * Extended the WebAPI to be able to extract specific hazard curves, maps
    and UHS (i.e. IMT-specific and site specific)
  * Removed the realization index from the event loss table export, since
    is it redundant
  * Forced all lowercase Python files in the engine codebase
  * Removed the dependency from nose

  [Robin Gee]
  * Updated GMPE of Yu et al. (2013)

  [Michele Simionato]
  * Added an `Extractor` client class leveraging the WebAPI and enhanced
    `oq plot_hmaps` to display remote hazard maps
  * Added a check when disaggregation is attempted on a source model
    with atomic source groups
  * Implemented serialization/deserialization of GSIM instances to TOML
  * Added a check against mispelled rupture distance names and fixed
    the drouet_alpes_2015 GSIMs
  * Changed the XML syntax used to define dictionaries IMT -> GSIM
  * Now GSIM classes have an `.init()` method to manage notrivial
    initializations, i.e. expensive initializations or initializations
    requiring access to the filesystem
  * Fixed a bug in event based that made it impossible to use GMPETables
  * Associated the events to the realizations even in scenario_risk: this
    involved changing the generation of the epsilons in the case of asset
    correlation. Now there is a single aggregate losses output for all
    realizations
  * Removed the rlzi column from the GMF CSV export
  * Introduced a new parameter `ebrisk_maxweight` in the job.ini
  * For classical calculations with few sites, store information about the
    realization closest to the mean hazard curve for each site
  * Removed the max_num_sites limit on the event based calculator

  [Valerio Poggi]
  * Added an AvgSA intensity measure type and a GenericGmpeAvgSA which is
    able to use it

  [Michele Simionato]
  * Introduced the ability to launch subtasks from tasks
  * Stored rupture information in classical calculations with few sites

  [Chris Van Houtte]
  * Adding conversion from geometric mean to larger horizontal component in
    bradley_2013.py

  [Michele Simionato]
  * Fixed a bug in applyToSources for the case of multiple sources
  * Moved the prefiltering on the workers to save memory
  * Exported the aggregated loss ratios in avg losses and agg losses
  * Removed the variables quantile_loss_curves and mean_loss_curves: they
    were duplicating quantile_hazard_curves and mean_hazard_curves
  * Only ruptures boundingbox-close to the site collection are stored

  [Marco Pagani]
  * Added cluster model to classical PSHA calculator

  [Michele Simionato]
  * Fixed a bug in scenario_damage from ShakeMap with noDamageLimit=0
  * Avoided the MemoryError in the controller node by speeding up the saving
    of the information about the sources
  * Turned utils/reduce_sm into a proper command
  * Fixed a wrong coefficient in the ShakeMap amplification
  * Fixed a bug in the hazard curves export (the filename did not contain
    the period of the IMT thus producing duplicated files)
  * Parallelized the reading of the exposure

  [Marco Pagani]
  * Fixed the implementation on mutex ruptures

  [Michele Simionato]
  * Changed the aggregated loss curves exporter
  * Added an experimental calculator ebrisk
  * Changed the ordering of the events (akin to a change of seed in the
    asset correlation)

  [Robin Gee]
  * Fixed bug in tusa_langer_2016.py BA08SE model - authors updated b2 coeff
  * Fixed bug in tusa_langer_2016.py related to coeffs affecting Repi models

  [Michele Simionato]
  * Added a check to forbid to set `ses_per_logic_tree_path = 0`
  * Added an API `/extract/event_info/eidx`
  * Splitting the sources in classical calculators and not in event based
  * Removed `max_site_model_distance`
  * Extended the logic used in event_based_risk - read the hazard sites
    from the site model, not from the exposure - to all calculators
  * In classical_bcr calculations with a CSV exposure the retrofitted field
    was not read. Now a missing retrofitted value is an error

 -- Matteo Nastasi (GEM Foundation) <nastasi@openquake.org>  Mon, 18 Mar 2019 10:32:00 +0000

python3-oq-engine (3.3.0-1~xenial01) xenial; urgency=low

  [Graeme Weatherill]
  * Adds GMPE suite for national PSHA for Germany

  [Daniele Viganò]
  * Added a warning box when an unsupported browser is used to view the WebUI
  * Updated Docker containers to support a multi-node deployment
    with a shared directory
  * Moved the Docker containers source code from oq-builders
  * Updated the documentation related to the shared directory
    which is now mandatory for multi-node deployments

  [Matteo Nastasi]
  * Removed tests folders

  [Stéphane Drouet]
  * Added Drouet & Cotton (2015) GMPE including 2017 erratum

  [Michele Simionato]
  * Optimized the memory occupation in classical calculations (Context.poe_map)
  * Fixed a wrong counting of the ruptures in split fault sources with
    an hypo_list/slip_list causing the calculation to fail
  * Made the export of uniform hazard spectra fast
  * Made the `std` hazard output properly exportable
  * Replaced the `~` in the header of the UHS csv files with a `-`
  * Restored the `individual_curves` flag even for the hazard curves
  * Implemented dGMPE weights per intensity measure type
  * Extended `--reuse-hazard` to all calculators
  * Fixed a bug in event_based_risk from GMFs with coefficients of variations

  [Graeme Weatherill]
  * Adds magnitude scaling relation for Germany

  [Michele Simionato]
  * Used floats for the the GSIM realization weights, not Python Decimals
  * Added a flag `fast_sampling`, by default False
  * Added an API `/extract/src_loss_table/<loss_type>`
  * Removed the rupture filtering from `sample_ruptures` and optimized it in
    the `RuptureGetter` by making use of the bounding box
  * Raised the limit on `ses_per_logic_tree_path` from 2**16 to 2**32;
  * Added a parameter `max_num_sites` to increase the number of sites accepted
    by an event based calculation up to 2 ** 32 (the default is still 2 ** 16)
  * Added a command `oq compare` to compare hazard curves and maps within
    calculations
  * Extended the engine to read transparently zipped source models and exposures
  * Restored the check for invalid source IDs in applyToSources
  * Extended the command `oq zip` to zip source models and exposures
  * Parallelized the associations event ID -> realization ID
  * Improved the message when assets are discarded in scenario calculations
  * Implemented aggregation by multiple tags, plus a special case for the
    country code in event based risk

  [Marco Pagani]
  * Added two modified versions of the Bindi et al. (2011) to be used in a
    backbone approach to compute hazard in Italy
  * Added a modified version of Berge-Thierry et al. 2003 supporting Mw

  [Michele Simionato]
  * Changed the way loss curves and loss maps are stored in order to unify
    the aggregation logic with the one used for the average losses
  * Now it is possible to compute the ruptures without specifying the sites
  * Added an early check for the case of missing intensity measure types
  * Deprecated the case of exposure, site model and region_grid_spacing all
    set at the same time
  * Implemented multi-exposure functionality in event based risk
  * Changed the event based calculator to store the ruptures incrementally
    without keeping them all in memory
  * Refactored the UCERF event based calculator to work as much as possible
    the regular calculator
  * Optimized the management and storage of the aggregate losses in the event
    based risk calculation; also, reduced the memory consumption
  * Changed the default for `individual_curves` to "false", which is the right
    default for large calculations
  * Optimized the saving of the events
  * Removed the `save_ruptures` flag in the job.ini since ruptures must be saved
    always
  * Optimized the rupture generation in case of sampling and changed the
    algorithm and seeds
  * Fixed a bug with the IMT `SA(1)` considered different from `SA(1.0)`
  * Removed the long-time deprecated GMF exporter in XML format for event_based
  * Added a re-use hazard feature in event_based_risk in single-file mode
  * Made the event ID unique also in scenario calculations with
    multiple realizations
  * Removed the annoying hidden .zip archives littering the export directory
  * Added an easy way to read the exposure header
  * Added a way to run Python scripts using the engine libraries via `oq shell`
  * Improved the minimum_magnitude feature
  * Fixed the check on missing hazard IMTs
  * Reduced substantially the memory occupation in event based risk
  * Added the option `spatial_correlation=no correlation` for risk calculations
    from ShakeMaps
  * Removed the experimental calculator `ucerf_risk`
  * Optimized the sampling of time-independent sources for the case of
   `prefilter_sources=no`
  * Changed the algorithm associating events to SESs and made the event based
    hazard calculator faster in the case of many SESs
  * Reduced substantially the memory consumption in event based risk
  * Made it possible to read multiple site model files in the same calculation
  * Implemented a smart single job.ini file mode for event based risk
  * Now warnings for invalid parameters are logged in the database too
  * Fixed `oq export avg_losses-stats` for the case of one realization
  * Added `oq export losses_by_tag` and `oq export curves_by_tag`
  * Extended `oq export` to work in a multi-user situation
  * Forbidden event based calculations with more than `max_potential_paths`
    in the case of full enumeration
  * Saved a large amount of memory in event_based_risk calculations
  * Added a command `oq export losses_by_tag/<tagname> <calc_id>`
  * Extended `oq zip` to zip the risk files together with the hazard files
  * Changed the building convention for the event IDs and made them unique
    in the event loss table, even in the case of full enumeration
  * Optimized the splitting of complex fault sources
  * Fixed the ShakeMap download procedure for `uncertainty.zip` archives
    with an incorrect structure (for instance for ci3031111)
  * Disabled the spatial correlation in risk-from-ShakeMap by default
  * Optimized the rupture sampling where there is a large number of SESs
  * Extended the `reqv` feature to multiple tectonic region types and
    removed the spinning/floating for the TRTs using the feature
  * Reduced the GMPE logic tree upfront for TRTs missing in the source model
  * Fixed the ShakeMap downloader to use the USGS GeoJSON feed
  * Improved the error message when there are more than 65536 distinct tags
    in the exposure
  * Turned `vs30measured` into an optional parameter

  [Chris Van Houtte]
  * Added `siteclass` as a site parameter, and `reference_site_class` as
    a site parameter than can be specified by the user in the ini file
  * Added new classes to mcverry_2006.py to take siteclass as a predictor
  * Updated comments in mcverry_2006.py
  * Added new mcverry_2006 test tables to account for difference in site
    parameter
  * Added qa_test_data classical case_32

  [Michele Simionato]
  * Fixed the rupture exporter for Canada
  * Extended the `oq prepare_site_model` to optionally generate the
    fields z1pt0, z2pt5 and vs30measured
  * It is now an error to specify both the sites and the site model in the
    job.ini, to avoid confusion with the precedency
  * Implemented a reader for site models in CSV format
  * Made the export_dir relative to the input directory
  * Better error message for ShakeMaps with zero stddev
  * Added a source_id-filtering feature in the job.ini
  * Added a check on non-homogeneous tectonic region types in a source group
  * Fixed the option `oq engine --config-file` that broke a few releases ago
  * Replaced `nodal_dist_collapsing_distance` and
     `hypo_dist_collapsing_distance` with `pointsource_distance` and made
     use of them in the classical and event based calculators

  [Graeme Weatherill]
  * Fixes to hmtk completeness tables for consistent rates and addition of
    more special methods to catalogue

  [Michele Simionato]
  * Restricted ChiouYoungs2008SWISS01 to StdDev.TOTAL to avoid a bug
    when computing the GMFs with inter/intra stddevs
  * Raised an error if assets are discarded because too far from the hazard
    sites (before it was just a warning)
  * Added an attribute .srcidx to every event based rupture and stored it
  * Fixed an issue with the Byte Order Mark (BOM) for CSV exposures prepared
    with Microsoft Excel
  * Reduced the site collection instead of just filtering it; this fixes
    a source filtering bug and changes the numbers in case of GMF-correlation
  * Added a command `oq prepare_site_model` to prepare a sites.csv file
    containing the vs30 and changed the engine to use it
  * Added a cutoff when storing a PoE=1 from a CSV file, thus avoiding NaNs
    in classical_damage calculations
  * Reduced the data transfer in the risk model by only considering the
    taxonomies relevant for the exposure
  * Extended `oq engine --run` to accept a list of files
  * Optimized the saving of the risk results in event based in the case of
    many sites and changed the command `oq show portfolio_loss` to show
    mean and standard deviation of the portfolio loss for each loss type

  [Marco Pagani]
  * Added a first and preliminary version of the GMM for the Canada model
    represented in an analytical form.
  * Added a modified version of Atkinson and Macias to be used for the
    calculation of hazard in NSHMP2014.
  * Added support for PGA to the Si and Midorikawa (1999).

  [Michele Simionato]
  * Made it possible to run the risk over an hazard calculation of another user
  * Worked around the OverflowError: cannot serialize a bytes object larger
    than 4 GiB in event based calculations
  * Started using Python 3.6 features
  * Fixed the check on vulnerability function ID uniqueness for NRML 0.5
  * Ruptures and GMFs are now computed concurrently, thus mitigating the
    issue of slow tasks
  * Changed the name of the files containing the disaggregation outputs:
    instead of longitude and latitude they contain the site ID now
  * If a worker runs close to out of memory, now a warning appears in the
    main log
  * 'lons' and 'lats' are now spelled 'lon' and 'lat' in
    the REQUIRES_SITES_PARAMETERS to be consistent with site_model.xml

  [Daniele Viganò]
  * Fixed a bug about 'The openquake master lost its controlling terminal'
    when running with 'nohup' from command line

  [Michele Simionato]
  * The `export_dir` is now created recursively, i.e. subdirectories are
    automatically created if needed
  * Fixed a bug with the minimum_magnitude feature and extended it to be
    tectonic region type dependent
  * Changed the rupture generation to yield bunches of ruptures, thus avoiding
    the 4GB pickle limit
  * Parallelized the splitting of the sources, thus making the preprocessing
    faster

  [Marco Pagani]
  * Implemented two additional versions of the Silva et al. 2002 GMPE
  * Added the possibility of setting rake to 'undefined'
  * Added first 'modified GMPE' implementing the site term for Canada 2015 model
  * Fixed a bug in the disaggregation calculation due to wrong binning of magnitudes

  [Michele Simionato]
  * Now the combination uniform_hazard_spectra=true and mean_hazard_curves=false
    is accepted again, as requested by Laurentiu Danciu

  [Daniele Viganò]
  * Support for Ubuntu Trusty is removed
  * Replaced supervisord with systemd in Ubuntu packages

  [Michele Simionato]
  * Changed the way the rupture geometries are stored to be consistent with
    the source geometries
  * We are now saving information about the source geometries in the datastore
    (experimentally)
  * Fixed a bug in event based with sampling causing incorrect GMFs
  * Unified all distribution mechanisms to returns the outputs via zmq
  * Added a check for inconsistent IMTs between hazard and risk
  * Replaced the forking processpool with a spawning processpool

 -- Matteo Nastasi (GEM Foundation) <nastasi@openquake.org>  Mon, 07 Jan 2019 13:51:24 +0000

python3-oq-engine (3.2.0-1~xenial01) xenial; urgency=low

  [Kendra Johnson]
  * Implemented a version of Munson and Thurber (1997) for use with the
    USGS Hawaii hazard model
  * Implemented PGA for Campbell (1997)

  [Matteo Nastasi]
  * specified 'amd64' as the only architecture supported by ubuntu packages

  [Michele Simionato]
  * Changed the source writer: now the `srcs_weights` are written in the XML
    file only if they are nontrivial
  * Changed the algorithm assigning the seeds: they are now generated before
    the source splitting; also, a seed-related bug in the splitting was fixed
  * For event based, moved the rupture generation in the prefiltering phase

  [Daniele Viganò]
  * Fixed a bug with CTRL-C when using the `processpool` distribution

  [Robin Gee]
  * Raised the source ID length limit in the validation from 60 to 75 characters
    to allow sources with longer IDs

  [Michele Simionato]
  * Introduced a `multi_node` flag in `openquake.cfg` and used it to
    fully parallelize the prefiltering in a cluster
  * Used the rupture seed as rupture ID in event based calculations
  * Changed the deprecation mechanism of GSIMs to use a class attribute
    `superseded_by=NewGsimClass`
  * Solved the pickling bug in event based hazard by using generator tasks
  * Improved the distribution of the risk tasks by changing the weight

  [Pablo Heresi]
  * Contributed the HM2018CorrelationModel

  [Michele Simionato]
  * Restored the `individual_curves` flag that for the moment is used for the
    risk curves
  * Introduced two experimental new parameters `floating_distance` and
    `spinning_distance` to reduce hypocenter distributions and nodal plane
    distributions of ruptures over the corresponding distances
  * Optimized the parsing of the logic tree when there is no "applyToSources"
  * Made the IMT classes extensible in client code
  * Reduced the hazard maps from 64 to 32 bit, to be consistent with the
    hazard curves and to reduce by half the download time

  [Graeme Weatherill]
  * Implements a fix of Montalva et al (2016) for new coefficients (now
    Montalva et al. (2017))

  [Michele Simionato]
  * Parallelized the reading of the source models
  * Optimized `oq info --report` by not splitting the sources in that case
  * Speedup the download of the hazard curves, maps and uhs
  * Honored `concurrent_tasks` in the prefiltering phase too
  * It is now legal to compute uniform hazard spectra for a single period
  * Added command `oq plot_memory`
  * Introduced a MultiGMPE concept
  * Saved the size of the datastore in the database and used it in the WebUI

  [Graeme Weatherill]
  * Adds geotechnical related IMTs

  [Michele Simionato]
  * Renamed /extract/agglosses -> /extract/agg_losses and same for aggdamages
  * Supported equivalent epicentral distance with a `reqv_hdf5` file
  * Fixed the risk from ShakeMap feature in the case of missing IMTs
  * Changed the way gmf_data/indices and ruptures are stored
  * Added experimental support for dask
  * Added 11 new site parameters for geotechnic hazard
  * Changed the SiteCollection to store only the parameters required by the
    GSIMs

  [Robin Gee]
  * The number of sites is now an argument in the method _get_stddevs()
    in the GMPE of Kanno, 2006

  [Michele Simionato]
  * Changed the serialization of ruptures to HDF5: the geometries are now
    stored in a different dataset
  * Bug fix: the asset->site association was performed even when not needed
  * Made it possible to serialize to .hdf5 multipoint sources and
    nonparametric gridded sources
  * Added a check on source model logic tree files: the uncertaintyModel
    values cannot be repeated in the same branchset
  * Added a flag `std_hazard_curves`; by setting it to `true` the user can
    compute the standard deviation of the hazard curves across realizations

  [Marco Pagani]
  * Added Thingbaijam et al. (2017) magnitude-scaling relationship

  [Michele Simionato]
  * Added an /extract/ API for event_based_mfd
  * Fixed a bug in the classical_damage calculators: multiple loss types
    were not treated correctly

  [Marco Pagani]
  * Adding tests to the method computing decimal time

  [Michele Simionato]
  * Removed the event_based_rupture calculator and three others
  * Added a field `size_mb` to the `output` table in the database and made
    it visible in the WebUI as a tooltip
  * Added a command `oq check_input job.ini` to check the input files
  * Made the loss curves and maps outputs from an event based risk calculation
    visible to the engine and the WebUI (only the stats)
  * Added a check on duplicated branchIDs in GMPE logic trees

  [Daniele Viganò]
  * Fixed a bug when reading exposure with utf8 names on systems with non-utf8
    terminals (Windows)
  * Changed the openquake.cfg file and added a dbserver.listen parameter
  * Added the hostname in the WebUI page. It can be customize by the user
    via the `local_settings.py` file

  [Michele Simionato]
  * Added a Content-Length to the outputs downloadable from the WebUI
  * Fixed a bug when extracting gmf_data from a hazard calculation with a
    filtered site collection
  * Stored an attributed `events.max_gmf_size`
  * Added a check on exposures with missing loss types
  * Added a LargeExposureGrid error to protect the user by tricky exposures
    (i.e. France with assets in the Antilles)
  * Changed the event_based_risk calculator to compute the loss curves and
    maps directly; removed the asset_loss_table
  * Changed the event_based_risk calculator to distribute by GMFs always
  * Optimized the memory consumption in the UCERF classical calculator
  * Added a parameter `minimum_magnitude` in the job.ini
  * Added an utility `utils/combine_mean_curves.py`

 -- Matteo Nastasi (GEM Foundation) <nastasi@openquake.org>  Thu, 06 Sep 2018 12:27:53 +0000

python3-oq-engine (3.1.0-1~xenial01) xenial; urgency=low

  [Marco Pagani and Changlong Li]
  * Added a version of the Yu et al. (2013) GMPE supporting Mw

  [Michele Simionato]
  * Reduced the data transfer in the UCERF calculators
  * Stored the zipped input files in the datastore for reproducibility
  * Fixed a regression when reading GMFs from an XML in absence of a sites.csv
    file

  [Robin Gee]
  * Extend `oq to_shapefile` method to also work with `YoungsCoppersmithMFD`
    and `arbitraryMFD` MFD typologies.

  [Michele Simionato]
  * Now the hazard statistics can be computed efficiently even in a single
    calculation, i.e. without the `--hc` option
  * Added a check on the Python version in the `oq` command
  * Reduced the data transfer when sending the site collection
  * Changed the default `filter_distance`

  [Daniele Viganò]
  * Fixed a bug where the PID was not saved into the database
    when using the command line interface
  * Made it impossible to fire  multiple `CTRL-C` in sequence
    to allow processes teardown and tasks revocation when Celery is used

  [Michele Simionato]
  * Used `scipy.spatial.distance.cdist` in `Mesh.get_min_distance`
  * Prefiltered sites and assets in scenario calculations
  * Made it possible to specify the `filter_distance` in the `job.ini`
  * Made rtree optional again and disabled it in macOS
  * Optimized the SiteCollection class and doubled the speed of distance
    calculations in most continental scale calculations
  * Fixed an ordering bug in event based risk from GMFs when using a
    vulnerability function with PMF
  * Replaced Rtree with KDtree except in the source filtering
  * Parallelized the source prefiltering
  * Removed the tiling feature from the classical calculator
  * Undeprecated `hazardlib.calc.stochastic.stochastic_event_set` and
    made its signature right
  * Removed the source typology from the ruptures and reduced the rupture
    hierarchy
  * Removed the mesh spacing from PlanarSurfaces
  * Optimized the instantiation of the rtree index
  * Replaced the old prefiltering mechanism with the new one

  [Daniele Viganò]
  * Managed the case of a dead controlling terminal (SIGHUP)

  [Michele Simionato]
  * Removed Decimal numbers from the PMF distribution in hazardlib
  * Fixed another tricky bug with rtree filtering across the international
    date line
  * Added a parameter `prefilter_sources` with values `rtree|numpy|no`
  * Removed the prefiltering on the workers, resulting in a huge speedup
    for gridded ruptures at the cost of a larger data transfer
  * Changed the `losses_by_event` output to export a single .csv file with
    all realizations
  * Added a `cross_correlation` parameter used when working with shakemaps
  * Now sites and exposure can be set at the same time in the job.ini
  * Introduced a `preclassical` calculator
  * Extended the scenario_damage calculator to export `dmg_by_event`
    outputs as well as `losses_by_event` outputs if there is a consequence
    model
  * Unified `region` and `region_constraint` parameters in the job.ini
  * Added a check to forbid duplicated GSIMs in the logic tree
  * Introduced some changes to the `realizations` exporter (renamed field
    `uid` -> `branch_path` and removed the `model` field)
  * Added a command `oq celery inspect`
  * Reduced the check on too many realizations to a warning, except for
    event based calculations
  * Improved the hazard exporter to exports only data for the filtered
    site collection and not the full site collection
  * Extended the BCR exporter to export the asset tags

  [Catalina Yepes]
  * Revised/enhanced the risk demos

  [Michele Simionato]
  * Added a warning about the option `optimize_same_id_sources` when the user
    should take advantage of it

  [Daniele Viganò]
  * `celery-status` script converted into `oq celery status` command
  * Removed Django < 1.10 backward compatibility
  * Updated Python dependices (numpy 1.14, scipy 1.0.1,
    Django 1.10+, Celery 4+)

  [Michele Simionato]
  * Implemented scenario_risk/scenario_damage from shakemap calculators
  * Exported the asset tags in the asset based risk outputs
  * Fixed a numeric issue for nonparametric sources causing the hazard curves
    to saturate at high intensities
  * Added an utility to download shakemaps
  * Added an XML exporter for the site model
  * Slight change to the correlation module to fix a bug in the SMTK
  * Added a distribution mechanism `threadpool`

 -- Matteo Nastasi (GEM Foundation) <nastasi@openquake.org>  Fri, 01 Jun 2018 09:02:01 +0000

python3-oq-engine (3.0.0-1~precise01) precise; urgency=low

  [Michele Simionato]
  * Fixed a bug with newlines in the logic tree path breaking the CSV exporter
    for the realizations output
  * When setting the event year, each stochastic event set is now considered
    independent
  * Fixed a bug in the HMTK plotting libraries and added the ability to
    customize the figure size
  * Fixed bug in the datastore: now we automatically look for the attributes
    in the parent dataset, if the dataset is missing in the child datastore
  * Extended extract_losses_by_asset to the event based risk calculator
  * Stored in source_info the number of events generated per source
  * Added a script utils/reduce_sm to reduce the source model of a calculation
    by removing all the sources not affecting the hazard
  * Deprecated `openquake.hazardlib.calc.stochastic.stochastic_event_set`
  * Fixed the export of ruptures with a GriddedSurface geometry
  * Added a check for wrong or missing `<occupancyPeriods>` in the exposure
  * Fixed the issue of slow tasks in event_based_risk from precomputed GMFs
    for sites without events
  * Now the engine automatically associates the exposure to a grid if
    `region_grid_spacing` is given and the sites are not specified otherwise
  * Extracting the site mesh from the exposure before looking at the site model
  * Added a check on probs_occur summing up to 1 in the SourceWriter
  * `oq show job_info` now shows the received data amount while the
    calculation is progressing

  [Daniele Viganò]
  * Removed support for Python 2 in `setup.py`
  * Removed files containing Python 2 dependencies
  * Added support for WebUI groups/permissions on the
    export outputs and datastore API endpoints

  [Michele Simionato]
  * Fixed `oq show` for multiuser with parent calculations
  * Fixed `get_spherical_bounding_box` for griddedSurfaces
  * Implemented disaggregation by source only for the case
    of a single realization in the logic tree (experimental)
  * Replaced celery with celery_zmq as distribution mechanism
  * Extended `oq info` to work on source model logic tree files
  * Added a check against duplicated fields in the exposure CSV
  * Implemented event based with mutex sources (experimental)
  * Add an utility to read XML shakemap files in hazardlib
  * Added a check on IMTs for GMFs read from CSV

  [Daniele Viganò]
  * Changed the default DbServer port in Linux packages from 1908 to 1907

  [Michele Simionato]
  * Logged rupture floating factor and rupture spinning factor
  * Added an extract API for losses_by_asset
  * Added a check against GMF csv files with more than one realization
  * Fixed the algorithm setting the event year for event based with sampling
  * Added a command `oq importcalc` to import a remote calculation in the
    local database
  * Stored avg_losses-stats in event based risk if there are multiple
    realizations
  * Better error message in case of overlapping sites in sites.csv
  * Added a an investigation time attribute to source models with
    nonparametric sources
  * Bug fix: in some cases the calculator `event_based_rupture` was generating
    too few tasks and the same happened for classical calculation with
    `optimize_same_id_sources=true
  * Changed the ordering of the epsilons in scenario_risk
  * Added the ability to use a pre-imported risk model
  * Very small result values in scenario_damage (< 1E-7) are clipped to zero,
    to hide numerical artifacts
  * Removed an obsolete PickleableSequence class
  * Fixed error in classical_risk when num_statistics > num_realizations
  * Fixed a TypeError when reading CSV exposures with occupancy periods
  * Extended the check on duplicated source IDs to models in format NRML 0.5
  * Added a warning when reading the sources if .count_ruptures() is
    suspiciously slow
  * Changed the splitting logic: now all sources are split upfront
  * Improved the splitting of complex fault sources
  * Added a script to renumber source models with non-unique source IDs
  * Made the datastore of calculations using GMPETables relocatable; in
    practice you can run the Canada model on a cluster, copy the .hdf5 on
    a laptop and do the postprocessing there, a feat previously impossible.

  [Valerio Poggi]
  * Included a method to export data directly from the Catalogue() object into
    standard HMTK format.

  [Michele Simionato]
  * Now the parameter `disagg_outputs` is honored, i.e. only the specified
    outputs are extracted from the disaggregation matrix and stored
  * Implemented statistical disaggregation outputs (experimental)
  * Fixed a small bug: we were reading the source model twice in disaggregation
  * Added a check to discard results coming from the wrong calculation
    for the distribution mode `celery_zmq`
  * Removed the long time deprecated commands
    `oq engine --run-hazard` and `oq engine --run-risk`
  * Added a distribution mode `celery_zmq`
  * Added the ability to use a preimported exposure in risk calculations
  * Substantial cleanup of the parallelization framework
  * Fixed a bug with nonparametric sources producing negative probabilities

 -- Matteo Nastasi (GEM Foundation) <nastasi@openquake.org>  Mon, 09 Apr 2018 09:52:32 +0200

python3-oq-engine (2.9.0-1~precise01) precise; urgency=low

  [Michele Simionato]
  * Deprecated the NRML format for the GMFs

  [Matteo Nastasi]
  * Debian package moved to Python 3.5

  [Graeme Weatherill]
  * Small bug fix for Derras et al (2014) GMPE when Rjb = 0.0

  [Michele Simionato]
  * Improved the .rst reports for classical calculations with tiling
  * Reduced the data transfer in the event based risk calculator by
    reading the event IDs directly from the workers
  * Integrated the gmf_ebrisk calculator inside the event based calculator
  * Improved the weighting algorithm for the sources in the event based
    rupture calculator
  * Improved error message for source model files declared as nrml/0.5 when
    they actually are nrml/0.4
  * Optimized the classical_bcr calculator for the case of many realizations
  * Extended the exposure CSV importer to manage the `retrofitted` field

  [Marco Pagani, Changlong Li]
  * Adds the Yu et al. (2013) GMPEs

  [Michele Simionato]
  * Fixed a bug in the hazard outputs: they were displayed in the WebUI even
    if they were missing
  * Implemented splitting of nonparametric sources

  [Marco Pagani]
  * Fixed the 'get_closest_points' method for the
    `openquake.hazardlib.geo.surface.gridded.GriddedSurface` class

  [Michele Simionato]
  * Now the source model paths are relative to the source model logic tree file
  * Fixed an international date line bug when using rtree for prefiltering
  * Deprecated `nrml.parse`, it is now called `nrml.to_python`
  * Improved the task distribution by splitting the AreaSources upfront
    and by improving the weighting algorithm

  [Daniele Viganò]
  * TMPDIR can be customized via the `openquake.cfg` file
  * Updated dependencies compatibility in setup.py

  [Michele Simionato]
  * If the hazard is precomputed, setting the `site_model_file`,
    `gsim_logic_tree_file` or `source_model_logic_tree_file` gives a warning
  * Removed the obsolete API `/extract/qgis-` and added `extract/hcurves`,
    `extract/hmaps`, `extract/uhs` for use with the QGIS plugin
  * Removed the deprecated GeoJSON exporters
  * Fixed a bug with `oq engine --run job.ini --exports npz`
  * Fixed the ordering of the IMTs in hazardlib
  * `oq engine --delete-calculation` now aborts the calculation first
  * Added some documentation about how to access the datastore
  * Introduced a minimum_distance for the GSIMs
  * Fixed several small issues with the UCERF calculators; now ucerf_hazard
    can be used as a precalculator of gmf_ebrisk
  * Initial support for disaggregation by source
  * Added the ability to import large exposures as CSV (experimental)
  * Changed the source weights to be proportional to the number of GSIMs
    relevant for the tectonic region type, thus improving the task distribution

  [Daniele Viganò]
  * The RPM python3-oq-engine package replaced python-oq-engine
  * RPM packages moved to Python 3.5

  [Michele Simionato]
  * Added the ability to dump a specific calculation
  * Changed the signature of the extract command to `oq extract what calc_id`,
    where `what` is a path info plus query string;

  [Graeme Weatherill]
  * Implements significant duration GMPEs of Bommer et al. (2009) and Afshari &
    Stewart (2016)
  * Adds significant duration IMT definitions to support IMTs

  [Michele Simionato]
  * Run the DbServer as a detached process
  * Improved the test coverage for event based with GMF correlation
  * Optimized the event based risk calculator from ruptures: now the ruptures
    are instantiated in the workers and not in the controller if possible
  * Exported the parameter `ses_per_logic_tree_path` in the ruptures.csv file
  * Improved the display names for the risk outputs
  * Added a /v1/:calc_id/abort route to the engine server and Abort buttons
    to the WebUI
  * Fixed the seeds properly in the case of vulnerability functions with PMFs:
    now even if the ground motion fields are all equal, the risk numbers
    will be different since there is a different seed per each field
  * Stored a rupture loss table in event based risk calculations
  * Made sure that the number of effective ruptures is stored in csm_info
  * Fixed the HMTK tests to work with numpy from 1.11 to 1.14
  * Added a command `oq shell` to open an embedded (I)Python shell
  * Turned the 'realizations' output into a dynamic output

  [Matteo Nastasi]
  * Split package from python-oq-engine to python-oq-engine,
    python-oq-engine-master and python-oq-engine-worker
  * Implemented an API `/v1/on_same_fs` to check filesystem accessibility
    between engine and a client application

  [Michele Simionato]
  * Reduced the data transfer when computing the hazard curves in postprocessing
  * Removed the FilteredSiteCollection class

  [Nick Ackerley]
  * Some improvements to the plotting routines of the HMTK

  [Michele Simionato]
  * Removed the ability to run `oq engine --run job_h.ini,job_r.ini`
  * Forbidden the site model in gmf_ebrisk calculations
  * When the option `--hc` is given the ruptures can now be read directly
    from the workers, thus saving some startup time
  * Optimized the storage of the ruptures: the site IDs are not saved anymore
  * Added a check for missing `risk_investigation_time`
  * Reduced the data transfer in the gmf_ebrisk calculator
  * Now the gmf_ebrisk calculator builds the aggregate loss curves too
  * Extended the gmf_ebrisk calculator to use the GMFs produced by an event
    based hazard calculation, both via CSV and via the --hc option
  * Fixed a performance bug in the computations of the aggregate loss curves
    by reading the full event loss table at once
  * Fixed `oq zip` to work with gmf_ebrisk calculations
  * Fixed a serious bug in the gmf_ebrisk calculator: the results were in most
    cases wrong and dependent on the number of spawned tasks
  * Now the `master_seed` controls the generation of the epsilons in all
    situations (before in event_based_risk without `asset_correlation` it was
    managed by `random_seed`)
  * Changed the management of the epsilons in the gmf_ebrisk calculator to
    be the same as in the event_based_risk calculator
  * Added a check on the input files: the listed paths must be relative paths
  * Fixed a bug when storing the disagg-bins in the case the lenghts of the
    arrays are not the same for all sites
  * In the case of a single tile the prefiltering was applied twice: fixed the
    problem and generally improved the filtering/weighting of the sources
  * Fixed the CSV exporter for disaggregation outputs when iml_disagg is set

  [Graeme Weatherill]
  * Fixed ASK14 GMPE behaviour to remove ValueError
  * Implements comprehensive suite of NGA East ground motion models for
    central and eastern United States
  * Minor modification of check_gsim functions to permit instantiated classes
    to be passed

 -- Matteo Nastasi (GEM Foundation) <nastasi@openquake.org>  Mon, 26 Feb 2018 08:53:58 +0100

python3-oq-engine (2.8.0-0~precise01) precise; urgency=low

  [Michele Simionato]
  * `iml_disagg` and `poes_disagg` cannot coexist in the job.ini file
  * Added a check on `conditional_loss_poes` in the event_based_risk calculator:
    now it requires `asset_loss_table` to be set

  [Anirudh Rao]
  * Sorted taxonomies before comparison in the BCR calculator

  [Michele Simionato]
  * Optimized the disaggregation calculation by performing the PMF extraction
    only once at the end of the calculation and not in the workers
  * Added an `oq zip` command
  * Avoided running an useless classical calculation if `iml_disagg` is given

  [Valerio Poggi]
  * Implemented subclasses for ZhaoEtAl2006Asc and AtkinsonBoore2006 to account
    for the distance filter used by SGS in their PSHA model for Saudi Arabia.
    Distance threshold is hard coded to 5km in this implementation.

  [Michele Simionato]
  * Added a warning if the aggregated probability of exceedence (poe_agg) in
    a disaggregation output is very dissimilar from poes_disagg
  * Removed the flag `split_sources`
  * Optimized the operation `arrange_data_in_bins` in the disaggregation
    calculator and reduced the data transfer by the number of tectonic
    region types
  * Improved the sending of the sources to the workers, especially for the
    MultiPointSources
  * Better error message if the user sets a wrong site_id in the sites.csv file
  * Now the distance and lon lat bins for disaggregation are built directly
    from the integration distance
  * Used uniform bins for disaggregation (before they were potentially
    different across realizations / source models)
  * Improved the error message if the user forgets both sites and sites.csv
    in a calculation starting from predetermined GMFs
  * Improved the error message if the user specifies a non-existing file in
    the job.ini
  * Change the ordering of the TRT bins in disaggregation: now they are
    ordered lexicographically
  * Added more validity checks on the job.ini file for disaggregation
  * Changed the .hdf5 format generated by `oq extract -1 hazard/rlzs`; you can
    still produce the old format by using `oq extract -1 qgis-hazard/rlzs`
  * Optimized the disaggregation calculator by instantiating
    `scipy.stats.truncnorm` only once per task and not once per rupture
  * Optimized the disaggregation calculator when `iml_disagg` is specified,
    by caching duplicated results
  * Made sure that `oq dbserver stop` also stops the zmq workers if the zmq
    distribution is enabled
  * Added a check when disaggregating for a PoE too big for the source model
  * If `iml_disagg` is given, forbid `intensity_measure_types_and_levels`
  * Fixed the disaggregation outputs when `iml_disagg` is given: the PoE has
    been removed by the name of the output and correct PoE is in the XML file
  * Fixed `oq export loss_curves/rlzs` for event_based_risk/case_master
  * Removed the obsolete parameter `loss_curve_resolution`
  * Fixed a Python 3 unicode error with `oq engine --run job.zip`
  * Added a command `oq abort <calc_id>`
  * Stored the avg_losses in classical risk in the same way as in
    event_based_risk and made them exportable with the same format
  * Removed the outputs losses_by_tag from the event based risk calculators
    and changed the default for the avg_losses flag to True
  * WebUI: now every job runs in its own process and has name oq-job-<ID>
  * Refactored the WebUI tests to use the DbServer and django.test.Client
  * Added an experimental feature `optimize_same_id_sources`
  * Fixed a bug in gmf_ebrisk when there are zero losses and added more
    validity checks on the CSV file
  * The parameter `number_of_ground_motion_fields` is back to being optional in
    scenario calculators reading the GMFs from a file, since it can be inferred
  * Removed the deprecated risk outputs dmg_by_tag, dmg_total,
    losses_by_tag, losses_total
  * Deprecated the .geojson exporters for hazard curves and maps
  * We now keep the realization weights in case of logic tree sampling (before
    they were rescaled to 1 / R and considered all equals)
  * Optimized sampling for extra-large logic trees
  * Added a check on missing `source_model_logic_tree`
  * Fix to the gmf_ebrisk calculator: the realization index in the event loss
    table was incorrect and too many rows were saved
  * Added a way to restrict the source logic model tree by setting a sm_lt_path
    variable in the job.ini (experimental)
  * Fixed the precedence order when reading openquake.cfd

 -- Matteo Nastasi (GEM Foundation) <nastasi@openquake.org>  Wed, 29 Nov 2017 14:33:05 +0100

python-oq-engine (2.7.0-0~precise01) precise; urgency=low

  [Michele Simionato]
  * Fixed the risk exporters for tags containing non-ASCII characters

  [Valerio Poggi]
  * Implemented the Pankow and Pechmann 2004 GMPE (not verified)

  [Graeme Weatherill]
  * Added Derras et al. (2014) GMPE
  * Implemented the Zhao et al. (2016) GMPE for active shallow crustal,
    subduction interface and subduction slab events
  * Adds 'rvolc' (volcanic path distance) to the distance context

  [Michele Simionato]
  * The outputs loss_curves-rlzs and loss_curves-stats are now visible again
    as engine outputs (before they were hidden)
  * Added a debug command `oq plot_assets` and fixed `oq plot_sites`
  * Added a flag `--multipoint` to the command `oq upgrade_nrml`
  * Deprecated several outputs: hcurves-rlzs, agg_loss_table, losses_total,
    dmg_by_tag, dmg_total, losses_by_tag, losses_by_tag-rlzs
  * Extended the command `oq extract job_id` to check the database
  * Optimized the scenario damage calculator by vectorizing the calculation
    of the damage states
  * Extended the FragilityFunctions to accept sequences/arrays of intensity
    levels, as requested by Hyeuk Ryu

  [Daniele Viganò]
  * Added support for groups in the WebUI/API server

  [Michele Simionato]
  * Added an experimental distribution mode of kind "zmq"
  * Implemented an API `/extract/agglosses/loss_type?tagname1=tagvalue1&...`
    with the ability to select all tagvalues (`*`) for a given tagname
  * Deprecated reading hazard curves from CSV, since it was an experimental
    features and nobody is using it
  * Changed the exporter of the event loss table to export all realizations
   into a single file

  [Graeme Weatherill]
  * Adds the Bindi et al. (2017) GMPEs for Joyner-Boore and Hypocentral
    Distance

  [Michele Simionato]
  * Made it mandatory to specify the sites for all calculators reading the
    GMFs from a CSV file
  * Tested also the case of calculators requiring a shared_dir
  * Improved the error checking when parsing vulnerability functions with PMF

  [Daniele Viganò]
  * Fixed a bug in `oq reset` command which was not stopping
    the DbServer properly

  [Michele Simionato]
  * Implemented an API `/extract/aggcurves/loss_type?tagname1=tagvalue1&...`
  * Implemented an API `/extract/aggdamages/loss_type?tagname1=tagvalue1&...`
  * Every time a new calculation starts, we check if there is a newer version
    of the engine available on GitHub
  * Changed the search logic for the configuration file `openquake.cfg`
  * Implemented an API `/extract/agglosses/loss_type?tagname1=tagvalue1&...`
  * Fixed several bugs in the gmf_ebrisk calculator, in particular in presence
    of asset correlation and missing values on some sites
  * Fixed a bug with logging configured a WARN level instead of INFO level
    if rtree was missing (affecting only `oq run`)
  * Changed the ScenarioDamage demo to use two GSIMs
  * Added a node `<tagNames>` in the exposure
  * Added a web API to extract the attributes of a datastore object
  * Fixed `oq to_shapefile` and `oq from_shapefile` to work with NRML 0.5
    (except MultiPointSources)
  * Added information about the loss units to the `agg_curve` outputs
  * `oq extract hazard/rlzs` now extracts one realization at the time
  * The rupture filtering is now applied during disaggregation
  * Changed the /extract wen API to return a compressed .npz file
  * Fixed a bug with multi-realization disaggregation, celery and no
    shared_dir: now the calculation does not hang anymore

 -- Matteo Nastasi (GEM Foundation) <nastasi@openquake.org>  Thu, 19 Oct 2017 13:53:08 +0200

python-oq-engine (2.6.0-0~precise01) precise; urgency=low

  [Michele Simionato]
  * Fixed the GMF .npz export when the GMFs are extracted from a file
  * Stored the number of nonzero losses per asset and realization in
    event_based_risk calculations with asset_loss_table=True

  [Daniele Viganò]
  * Fixed 'openquake' user creation in RPM when SELinux is in enforcing mode
  * Changed the behaviour during RPM upgrades:
    the old openquake.cfg configuration file is left untouched and the new one
    installed as openquake.cfg.rpmnew

  [Michele Simionato]
  * Added a check on `number_of_ground_motion_fields` when the GMFs are
    extracted from a NRML file
  * Added a command `oq extract` able to extract hazard outputs into HDF5 files
  * Fixed a bug when reading GMFs from a NRML file: the hazard sites were
    read from the exposure (incorrectly) and not from the GMFs
  * Fixed a bug in MultiMFDs of kind `arbitraryMFD`

  [Valerio Poggi]
  * Implemented the Atkinson (2010) GMPE as subclass `Atkinson2010Hawaii`
    of `BooreAtkinson2008`

  [Michele Simionato]
  * Used the new loss curves algorithm for the asset loss curves and loss maps
  * Added a generic `extract` functionality to the web API
  * Fixed a bug when computing the rjb distances with multidimensional meshes
  * Changed the GMF CSV exporter to export the sites too; unified it with the
    event based one

  [Daniele Viganò]
  * Changed the 'CTRL-C' behaviour to make sure that all children
    processes are killed when a calculation in interrupted

  [Michele Simionato]
  * Fixed a bug in the statistical loss curves exporter for classical_risk
  * Replaced the agg_curve outputs with losses by return period outputs
  * Turned the DbServer into a multi-threaded server
  * Used zmq in the DbServer
  * Fixed correct_complex_sources.py
  * Fixed `oq export hcurves-rlzs -e hdf5`
  * Changed the source weighting algorithm: now it is proportional to the
    the number of affected sites
  * Added a command `oq show dupl_sources` and enhances `oq info job.ini`
    to display information about the duplicated sources
  * Added a flag `split_sources` in the job.ini (default False)
  * Updated the demos to the format NRML 0.5

  [Valerio Poggi]
  * Implemented the Munson and Thurber 1997 (Volcanic) GMPE

  [Graeme Weatherill]
  * Adapts CoeffsTable to be instantiated with dictionaries as well as strings

  [Daniele Viganò]
  * Extended the 'oq reset' command to work on multi user installations

  [Michele Simionato]
  * Fixed a bug: if there are multiple realizations and no hazard stats,
    it is an error to set hazard_maps=true or uniform_hazard_spectra=true
  * Implemented aggregation by asset tag in the risk calculators
  * Fixed a small bug in the HMTK (in `get_depth_pmf`)
  * Extended the demo LogicTreeCase1ClassicalPSHA to two IMTs and points
  * Added a documentation page `oq-commands.md`
  * Removed the automatic gunzip functionality and added an automatic
    checksum functionality plus an `oq checksum` command
  * Made the demo LogicTreeCase2ClassicalPSHA faster
  * Fixed the export by realization of the hazard outputs
  * Changed the generation of loss_maps in event based risk, without the option
    `--hc`: now it is done in parallel, except when reading the loss ratios
  * Renamed `--version-db` to `--db-version`, to avoid
    confusions between `oq --version` and `oq engine -version`
  * Fixed bug in the exported outputs: a calculation cannot export the results
    of its parent
  * Extended the `sz` field in the rupture surface to 2 bytes, making it
    possible to use a smaller mesh spacing
  * Changed the ordering of the fields in the loss curves and loss maps
    generated by the event based risk calculator; now the insured fields
    are at the end, before they were intermixed with each loss type
  * Changed the format of array `all_loss_ratios/indices`
  * The size in bytes of the GMFs was saved incorrectly
  * Added an exporter gmf_scenario/rup-XXX working also for event based
  * First version of the calculator gmf_ebrisk
  * Implemented risk statistics for the classical_damage calculator
  * Added a .csv importer for the ground motion fields
  * Implemented risk statistics for the classical_bcr calculator

  [Armando Scarpati]
  * Show to the user the error message when deleting a calculation
    in the WebUI fails

  [Michele Simionato]
  * Better error message when running a risk file in absence of hazard
    calculation
  * Changed the sampling logic in event based calculators
  * Imported GMFs from external file into the datastore

  [Daniele Viganò]
  * Added the 'celery-status' script in 'utils' to check the
    task distribution in a multi-node celery setup

  [Michele Simionato]
  * Removed an excessive check from the WebUI: now if an output exists,
    it can be downloaded even if the calculation was not successful

  [Armando Scarpati]
  * Visualized the calculation_mode in the WebUI

  [Michele Simionato]
  * Made the upgrade_manager transactional again
  * Changed the storage of the GMFs; as a consequence the exported .csv
    has a different format

  [Daniele Viganò]
  * Fixed a bug introduced by a change in Django 1.10 that was causing
    the HTTP requests log to be caught by our logging system and
    then saved in the DbServer
  * Updated requirements to allow installation of Django 1.11 (LTS)

  [Michele Simionato]
  * Added two commands `oq dump` and `oq restore`
  * Added a check that on the number of intensity measure types when
    generating uniform hazard spectra (must be > 1)

 -- Matteo Nastasi (GEM Foundation) <nastasi@openquake.org>  Mon, 25 Sep 2017 15:05:45 +0200

python-oq-engine (2.5.0-0~precise01) precise; urgency=low

  [Armando Scarpati]
  * Added a confirmation dialog when trying to remove a calculation via the
    WebUI

  [Michele Simionato]
  * Hazard maps were not exposed to the engine in event based calculations
  * Fixed the check on the DbServer instance: it was failing in presence
    of symbolic links
  * Optimized MultiMFD objects for the case of homogeneous parameters
  * Added an .npz exporter for the scenario_damage output `dmg_by_asset`
  * Removed the pickled CompositeSourceModel from the datastore
  * Improved the error message when the rupture mesh spacing is too small
  * Unified the versions of baselib, hazardlib and engine
  * Raised a clear error if the user does not set the `calculation_mode`
  * Made it is possible to pass the hdf5 full path to the DataStore class
  * Made it possible to use CELERY_RESULT_BACKEND != 'rpc://'

  [Michele Simionato, Daniele Viganò]
  * Merged the `oq-hazardlib` repository into `oq-engine`.
    The `python-oq-hazardlib` package is now provided by `python-oq-engine`

  [Michele Simionato]
  * Added CSV exports for the agg_curve outputs
  * Fixed a bug in `oq export hcurves-rlzs --exports hdf5`
  * Restored the parameter sites_per_tile with a default of 20,000, i.e.
    tiling starts automatically if there are more than 20,000 sites
  * Better error message for invalid exposures
  * Removed the deprecated XML outputs of the risk calculators
  * Added an end point `v1/calc/XXX/oqparam` to extract the calculation
    parameters as a JSON dictionary
  * Fixed the excessive logic tree reduction in event based calculators
  * Improved the command `oq db`
  * Fixed an encoding bug when logging a filename with a non-ASCII character
  * Fixed a bug when exporting a GMF with `ruptureId=0`
  * Added a parameter `disagg_outputs` to specify the kind of disaggregation
    outputs to export
  * Raised an early error if the consequence model is missing some taxonomies
  * Restored the tiling functionality in the classical calculator; to enable
    it, set `num_tiles` in the job.ini file
  * If there are no statistical hazard curves to compute, do not transfer
    anything
  * Fixed a small bug in `oq plot` and added a test

  [Daniele Viganò]
  * Added `collectstatic` and `createsuperuser` subcommands to the
    `oq webui` command
  * Added a `local_settings.py.pam` template to use PAM as the authentication
    provider for API and WebUI
  * Now the command `oq webui start` tries to open a browser tab
    with the WebUI loaded

 -- Daniele Viganò (GEM Foundation) <daniele@openquake.org>  Wed, 14 Jun 2017 10:32:28 +0200

python-oq-engine (2.4.0-0~precise01) precise; urgency=low

  [Michele Simionato]
  * Now the command `oq export loss_curves/rlz-XXX` works both for the
    `classical_risk` calculator and the `event_based_risk` calculator

  [Daniele Viganò]
  * Remove the default 30 day-old view limit in the WebUI calculation list

  [Michele Simionato]
  * Fixed a broken import affecting the command `oq upgrade_nrml`
  * Made it possible to specify multiple file names in <uncertaintyValue/>
    in the source_model_logic_tree file
  * Reduced the data transfer in the object `RlzsAssoc` and improved the
    postprocessing of hazard curves when the option `--hc` is given
  * Changed the `ruptures.xml` exporter to export unique ruptures
  * Fixed a bug when downloading the outputs from the WebUI on Windows
  * Made `oq info --report` fast again by removing the rupture fine filtering
  * Improved the readibility of the CSV export `dmg_total`
  * Removed the column `eid` from the CSV export `ruptures`; also
    renamed the field `serial` to `rup_id` and reordered the fields
  * Changed the event loss table exporter: now it exports an additional
    column with the `rup_id`
  * Changed scenario npz export to export also the GMFs outside the maximum
    distance
  * Fixed scenario npz export when there is a single event
  * Replaced the event tags with numeric event IDs
  * The mean hazard curves are now generated by default
  * Improved the help message of the command `oq purge`
  * Added a `@reader` decorator to mark tasks reading directly from the
    file system
  * Removed the .txt exporter for the GMFs, used internally in the tests
  * Fixed a bug with relative costs which affected master for a long time,
    but not the release 2.3. The insured losses were wrong in that case.
  * Added an .hdf5 exporter for the asset loss table
  * Loss maps and aggregate losses are computed in parallel or sequentially
    depending if the calculation is a postprocessing calculation or not
  * Deprecated the XML risk exporters
  * Removed the .ext5 file
  * Restored the parameter `asset_loss_table` in the event based calculators
  * Added a full .hdf5 exporter for `hcurves-rlzs`
  * Removed the `individual_curves` flag: now by default only the statistical
    hazard outputs are exported
  * Saved *a lot* of memory in the computation of the hazard curves and stats
  * Renamed the parameter `all_losses` to `asset_loss_table`
  * Added an experimental version of the event based risk calculator which
    is able to use GMFs imported from an external file
  * Added a `max_curve` functionality to compute the upper limit of the
    hazard curves amongst realizations
  * Raised an error if the user specifies `quantile_loss_curves`
    or `conditional_loss_poes` in a classical_damage calculation
  * Added a CSV exporter for the benefit-cost-ratio calculator
  * The classical_risk calculator now reads directly the probability maps,
    not the hazard curves
  * Turned the loss curves into on-demand outputs
    for the event based risk calculator
  * The loss ratios are now stored in the datastore and not in an
    external .ext5 file
  * The engine outputs are now streamed by the WebUI
  * Used a temporary export directory in the tests, to avoid conflicts
    in multiuser situations
  * Added an .npz exporter for the loss maps
  * Raised an error early when using a complex logic tree in scenario
    calculations
  * Changed the CSV exporter for the loss curves: now it exports all the
    curves for a given site for the classical_risk calculator
  * Fixed the save_ruptures procedure when there are more than 256
    surfaces in the MultiSurface
  * Renamed the `csq_` outputs of the scenario_damage to `losses_`
  * Changed the way scenario_damage are stored internally to be more
    consistent with the other calculators
  * Removed the GSIM from the exported file name of the risk outputs
  * New CSV exporter for GMFs generated by the event based calculator
  * The event IDs are now unique and a constraint on the maximum
    number of source groups (65,536) has been added
  * Added an output `losses_by_event` to the scenario_risk calculator
  * Changed the output `ruptures.csv` to avoid duplications
  * Added an output `losses_by_taxon` to the scenario_risk calculator
  * Fixed a performance bug in `get_gmfs`: now the scenario risk and damage
    calculators are orders of magnitude faster for big arrays
  * Added an export test for the event loss table in the case of multiple TRTs
  * Removed the experimental `rup_data` output
  * Added an .npz export for the output `losses_by_asset`
  * Exported the scenario_risk aggregate losses in a nicer format

  [Daniele Viganò]
  * The 'oq webui' command now works on a multi-user installation
  * Splitted RPM packages into python-oq-engine (single node)and
    python-oq-engine-master/python-oq-engine-worker (multi-node)

  [Paolo Tormene]
  * The 'Continue' button in the Web UI is now available also for risk
    calculations

  [Michele Simionato]
  * Fixed a Python 3 bug in the WebUI when continuing a calculation: the
    hazard_calculation_id was passed as a string and not as an integer
  * Changed to rupture storage to use variable length-arrays, with a speedup
    of two orders of magnitude
  * Avoided storing twice the rupture events
  * Optimized the serialization of ruptures on HDF5 by using a `sids` output
  * Changed the Web UI button from "Run Risk" to "Continue"
  * The `avg` field in the loss curves is computed as the integral of the curve
    again, and it is not extracted from the avg_losses output anymore
  * Made the `fullreport` exportable
  * Fixed the `rup_data` export, since the boundary field was broken
  * Restored the output `losses_by_taxon` in the event_based_risk calculator
  * Fixed the calculator event based UCERF so that average losses can
    be stored

  [Daniele Viganò]
  * Added a check to verify that an 'oq' client is talking to the
    right DbServer instance
  * Introduced an optional argument for 'oq dbserver' command line
    to be able to override its default interface binding behaviour

  [Michele Simionato]
  * Optimized the event based calculators by reducing the number of calls
    to the GmfComputer and by using larger arrays
  * Added a check on missing vulnerability functions for some loss type
    for some taxonomy
  * Now we save the GMFs on the .ext5 file, not the datastore
  * Fixed bug in event_based_risk: it was impossible to use vulnerability
    functions with "PM" distribution
  * Fixed bug in event_based_risk: the ebrisk calculator is required as
    precalculator of event_based_risk, not others
  * Fixed bug in scenario_risk: the output `all_losses-rlzs` was aggregated
    incorrectly
  * Now the ucerf_risk calculators transfer only the events, not the ruptures,
    thus reducing the data transfer of several orders of magnitude
  * Added a view `get_available_gsims` to the WebUI and fixed the API docs
  * Introduced a configuration parameter `max_site_model_distance` with default
    of 5 km
  * Implemented sampling in the UCERF event based hazard calculator

  [Daniele Viganò]
  * Use threads instead of processes in DbServer because SQLite3
    isn't fork-safe on macOS Sierra

  [Michele Simionato]
  * Fixed a TypeError when deleting a calculation from the WebUI
  * Extended the command `oq to_hdf5` to manage source model files too
  * Improved significantly the performance of the event based calculator
    when computing the GMFs and not the hazard curves
  * Stored information about the mean ground motion in the datastore
  * Saved the rupture mesh with 32 floats instead of 64 bit floats
  * Raised the limit on the event IDs from 2^16 to 2^32 per task
  * Fixed classical_risk: there was an error when computing the statistics
    in the case of multiple assets of the same taxonomy on the same site
  * Changed the UCERF event based calculators to parallelize by SES
  * Fixed a site model bug: when the sites are extracted from the site model
    there is no need to perform geospatial queries to get the parameters
  * Added a command `oq normalize` to produce good `sites.csv` files
  * Introduced a `ses_seed` parameter to specify the seed used to generate
    the stochastic event sets; `random_seed` is used for the sampling only
  * Changed the `build_rcurves` procedure to read the loss ratios directly from
    the workers

 -- Matteo Nastasi (GEM Foundation) <nastasi@openquake.org>  Tue, 23 May 2017 10:46:56 +0200

python-oq-engine (2.3.0-0~precise01) precise; urgency=low

  [Michele Simionato]
  * `oq info --report` now filters the ruptures and reports the correct
    number of effective ruptures even for classical calculators
  * Stripped the TRT information from the event loss table CSV export
    and optimized its performance
  * Fixed a bug when storing the GMPE logic tree file in the datastore
  * Added a command `oq run_tiles` (experimental)
  * Fixed the event based calculator so that it can run UCERF ruptures
  * Fixed a bug in the scenario_risk calculator in case of multiple assets
    of the same taxonomy on the same site with no insurance losses
  * Now the event IDs are generated in the workers in the event based calculator
    and there is a limit of 65536 tasks with 65536 ruptures each
  * Changed the UCERF classical calculators to compute one branch at the time
  * Fixed the header `occupants:float32` in the CSV risk exports involving
    occupants
  * Fixed the name of the zipped files downloaded by the Web UI: there
    was a spurious dot
  * Fixed the UCERF classical calculator in the case of sampling
  * Reduced the size of the event tags in the event based calculators, thus
    saving GB of disk space in UCERF calculations
  * Fixed the name of the files downloaded by the Web UI: they must not
    contain slashes
  * Now deleting a calculation from the Web UI really deletes it, before
    if was only hiding it

  [Daniele Viganò]
  * Moved the OpenQuake Engine manual sources inside doc/manual

  [Michele Simionato]
  * Introduced an experimental classical time dependent UCERF calculator
  * Added a dynamic output for source group information
  * Changed the UCERF rupture calculator to fully store the ruptures
  * Fixed a bug in `combine_maps`: realizations with zero probability were
    discarded, thus breaking the computation of the statistics
  * Added a command `oq reset` to reset database and datastores
  * Reduced the data transfer back and disk space occupation for UCERF
    event based risk calculations
  * Tasks meant to be used with a shared directory are now marked with a
    boolean attribute `.shared_dir_on`
  * Added a warning when running event based risk calculations with sampling
  * Made sure that the openquake.cfg file is read only once

  [Daniele Viganò]
  * Moved the openquake.cfg config file inside the python package
    under openquake/engine/openquake.cfg
  * Removed support to OQ_LOCAL_CFG_PATH and OQ_SITE_CFG_PATH vars;
    only the OQ_CONFIG_FILE enviroment variable is read

  [Michele Simionato]
  * If there is a single realization, do not compute the statistics
  * Changed the separator from comma to tab for the output `ruptures`
  * If there are no conditional_loss_poes, the engine does not try to
    export the loss maps anymore
  * Fixed `oq engine --make-html-report` when using Python 3
  * Fixed bug when running `oq info job.ini` with NRML 0.5 source models

 -- Matteo Nastasi (GEM Foundation) <nastasi@openquake.org>  Thu, 23 Feb 2017 14:37:44 +0100

python-oq-engine (2.2.0-0~precise01) precise; urgency=low

  [Michele Simionato]
  * Fixed an HDF5 bug by not using a `vstr` array for the asset references
  * Fixed a wrong error message generated by `oq purge`
  * Added information about the rupture in the event loss table exports
  * Fixed a bug and added a test calculation with nonparametric sources
  * Fixed the classical UCERF calculator when there is more than one branch
  * Added .npz exporter for gmf_data for event based calculations

  [Daniele Viganò]
  * Port WebUI/API server to Django 1.9 and 1.10
  * Add dependencies to setup.py
  * Update Copyright to 2017

  [Michele Simionato]
  * Increased the splitting of ComplexFaultSources
  * Added a way to reuse the CompositeSourceModel from a previous computation
  * Turned the loss maps into dynamically generated outputs
  * Extended the source model writer to serialize the attributes
    src_interdep, rup_interdep, srcs_weights
  * Fixed a bug when exporting the uniform hazard spectra in presence of
    IMTs non spectral acceleration
  * Fixed a bug when computing the loss maps in presence of insurance,
    temporarily introduced in master
  * Made the datastore for event based risk calculations much lighter
    by computing the statistical outputs at export time
  * Now it is possible to post process event based risk outputs with the
    `--hc` option
  * Added a command `oq to_hdf5` to convert .npz files into .hdf5 files
  * Moved commonlib.parallel into baselib
  * Merged the experimental calculator ebrisk into event_based_risk and
    used correctly the random_seed for generating the GMFs (not the master_seed)
  * Added a flag `ignore_covs` to ignore the coefficients of variation
  * Changed the GMF scenario exporter to avoid generating composite arrays with
    a large number of fields
  * Exporting in .npz format rather than HDF5
  * Introduced a `shared_dir` parameter in openquake.cfg
  * Fixed a serialization bug for planar surfaces
  * Removed the flag `asset_loss_table`: the loss ratios are
    saved if and only if the `loss_ratios` dictionary is non-empty
  * Added a CSV exporter for the GMFs in the event based calculator
  * Added a CSV exporter for the rup_data output
  * Added a CSV exporter for the disaggregation output
  * Stored the disaggregation matrices directly (no pickle)
  * Turned the CompositeRiskModel into a HDF5-serializable object
  * Fixed all doctests for Python 3

  [Daniele Viganò]
  * Removed the 'oq-engine' wrapper (command already deprecated)

  [Michele Simionato]
  * Assigned a year label to each seismic event in the event based calculator
  * Now the ebrisk calculator supports the case of asset_correlation=1 too
  * Made it possible to export the losses generated by a specific event
  * Lowered the limit on the length of source IDs to 60 chars
  * Fixed excessive strictness when validating `consequenceFunction.id`
  * Added an `ucerf_rupture` calculator able to store seismic events and
    rupture data and reduced the data transfer

  [Daniele Viganò]
  * MANIFEST now includes all files, with any extension located in the
    tests folders. It is now possible to run tests from an installation
    made with packages

  [Michele Simionato]
  * Improved error message when the user gives a source model file instead of
    a source model logic tree file
  * Fixed the management of negative calculation IDs
  * Relaxed the tolerance so that the tests pass on Mac OS X
  * Implemented csv exporter for the ruptures
  * Optimized the epsilon generation in the ebrisk calculator for
    asset_correlation=0
  * Improved the performance of the scenario risk calculators
  * Now by default we do not save the ruptures anymore
  * Fixed a memory leak recently introduced in parallel.py
  * Simplified classical_risk (the numbers can be slightly different now)
  * Serialized the ruptures in the HDF5 properly (no pickle)
  * Introduced a parameter `iml_disagg` in the disaggregation calculator
  * Fixed `oq reduce` to preserve the NRML version
  * Fixed a bug when splitting the fault sources by magnitude

 -- Matteo Nastasi (GEM Foundation) <nastasi@openquake.org>  Mon, 23 Jan 2017 14:36:48 +0100

python-oq-engine (2.1.0-0~precise01) precise; urgency=low

  [Michele Simionato]
  * There is now a flag `save_ruptures` that can be turned off on demand;
    by default the ruptures are always saved in the event based calculators
  * Optimized the memory consumption when using a ProcessPoolExecutor (i.e
    fork before reading the source model) by means of a `wakeup` task
  * Reduced the splitting of the fault sources
  * Added a view `task_slowest` displaying info about the slowest task
    (only for classical calculations for the moment)
  * concurrent_tasks=0 disable the concurrency
  * Optimized the saving time of the GMFs
  * Changed the default number of concurrent tasks and increased the
    relative weight of point sources and area sources
  * Fixed the UCERF event loss table export and added a test for it
  * Optimized the computation of the event loss table
  * Introduced two new calculators ucerf_risk and ucerf_risk_fast

  [Paolo Tormene]
  * Added to the engine server the possibility to log in and out
    programmatically by means of HTTP POST requests

  [Michele Simionato]
  * Optimized the memory consumption of the event based risk calculators
  * Extended the `oq show` command to work in a multi-user environment
  * Improved the test coverage of the exports in the WebUI
  * Removed the SourceManager: now the sources are filtered in the workers
    and we do not split in tiles anymore
  * Made the full datastore downloadable from the WebUI
  * Added a command "oq db" to send commands the engine database
    (for internal usage)
  * By default the WebUI now displays only the last 100 calculations
  * Added more validity checks to the disaggregation parameters; split the
    sources even in the disaggregation phase
  * Added an optimized event based calculator computing the total losses by
    taxonomy and nothing else
  * Filtered the sources up front when there are few sites (<= 10)
  * Reduced the number of tasks generated when filter_sources is False
  * Saved engine_version and hazardlib_version as attributes of the datastore
  * Avoided saving the ruptures when ground_motion_fields is True
  * Finalized the HDF5 export for hazard curves, hazard maps and uniform
    hazard spectra
  * Restored a weight of 1 for each rupture in the event based calculator
  * Removed the MultiHazardCurveXMLWriter
  * Improved the saving of the ruptures in event based calculations
  * Reduced the data transfer due to the `rlzs_by_gsim` parameter
  * Added an HDF5 export for scenario GMFs
  * If `filter_sources` if false, the light sources are not filtered, but the
    heavy sources are always filtered
  * Now the dbserver can be stopped correctly with CTRL-C
  * Parallelized the splitting of heavy sources
  * Changed the event loss table exporter: now a single file per realization
    is exported, containing all the loss types
  * Removed the dependency from the Django ORM
  * Now the WebUI restarts the ProcessPoolExecutor at the end of each job,
    to conserve resources
  * Optimized the computation of hazard curves and statistics, especially
    for the memory consumption
  * Reduced the data transfer due to the `rlzs_assoc` and `oqparam` objects
  * Fixed a bug in the disaggregation calculator when a source group has
    been filtered away by the maximum distance criterium
  * Fixed an encoding error in the reports when the description contains a
    non-ASCII character
  * Changed the distribution framework: celery is supported in a way more
    consistent with the other approaches; moreover, ipyparallel is supported
  * Hazard maps are now a fake output, dynamically generated at export time
  * Made the number of produced tasks proportional to the number of tiles
  * Raised an error for event_based_risk producing no GMFs
  * Added a view for the slow sources
  * Transmitted the attributes of a SourceGroup to the underlying sources
  * Fixed the names of exported files for hazard maps in .geojson format
  * Added an header with metadata to the exported hazard curves and maps
  * Avoid storing filtered-away probability maps, thus fixing a bug
  * Restored the precalculation consistency check that was disabled during the
    transition to engine 2.0
  * Fixed a bug with `oq engine --delete-calculation`
  * Hazard curves/maps/uniform spectra can now be recomputed
  * Restored the early check on missing taxonomies
  * Raise an early error if an user forget the `rupture_mesh_spacing` parameter
  * Fixed a bug while deleting jobs from the db in Ubuntu 12.04
  * Ported the shapefile converter from the nrml_converters
  * Added source model information in the file `realizations.csv`
  * `oq engine --run job.ini --exports csv` now also exports the realizations
  * Introduced the format NRML 0.5 for source models
  * Added a check on the version in case of export errors
  * Extended `oq purge` to remove calculations from the database too
  * Fixed `--make-html-report`: the view task_info was not registered
  * Stored several strings as HDF5-variable-length strings
  * Fixed an export bug for the hazard curves in .geojson format
  * Removed the array cost_types from the datastore
  * Taxonomies with chars not in the range a-z0-9 were incorrectly rejected
  * Improved the XML parsing utilities in speed, memory, portability and
    easy of use
  * Forbidden the reuse of exposure because is was fragile and error prone
  * Fixed a bug with the `realizations` array, which in hazard calculations
    was empty in the datastore

 -- Matteo Nastasi (GEM Foundation) <nastasi@openquake.org>  Fri, 14 Oct 2016 11:07:26 +0200

python-oq-engine (2.0.0-0~precise01) precise; urgency=low

  [Michele Simionato]
  * Quoted the taxonomies in the CSV exports
  * Fixed a bug in classical_damage and added a master test for it
  * Fixed the escaping of the taxonomies in the datastore
  * Fixed the names of the exported risk files
  * Fixed a segfault in the WebUI when exporting files with h5py >= 2.4
  * Added a command `oq dbserver` to start/stop the database server
  * The engine exports the hazard curves one file per IMT
  * Exported lon and lat with 5 digits after the decimal point
  * Added a command `oq info --build-reports`
  * Introduced experimental support for exporting .hdf5 files

  [Daniele Viganò]
  * Reworked substantially the engine documentation: removed obsolete pages,
    updated to engine 2.0 and added instructions for Windows and Mac OS X
  * Remove oq_create_db script, db is created by the DbServer
  * Move oq_reset_db into utils and clean old code

  [Michele Simionato]
  * Now the DbServer automatically upgrades the database if needed
  * Renamed oq-lite -> oq and added a subcommand `oq engine`
  * Added a CSV reader for the hazard curves
  * Having time_event=None in the hazard part of a calculation is now valid
  * Added an exporter for the rupture data, including the occurrence rate
  * Refactored the CSV exporters
  * Moved celeryconfig.py; now celery must be started with
    `celery worker --config openquake.engine.celeryconfig`
  * Added a default location `~/oqdata/dbserver.log` for the DbServer log
  * Added an early check on the SA periods supported by the GSIMs
  * Now the gsim_logic_tree file is parsed only once
  * Added a document about the architecture of the engine
  * The realizations are now exported as a CSV file
  * Escaped taxonomies in the datastore
  * The Web UI log tool is now escaping the HTML
  * Moved openquake.commonlib.commands -> openquake.commands and
    openquake.commonlib.valid -> openquake.risklib.valid to have a
    linear tower of internal dependencies
  * Supported all versions of Django >= 1.5
  * Provided a better error message in the absence of openquake.cfg
  * Removed the check on the export_dir when using the WebUI
  * Reduce the data transfer of the realization association object
  * If uniform_hazard_spectra is true, the UHS curves are generated
    even if hazard_maps is false; the hazard maps are not exported
  * Optimized the filtering of PointSources
  * Initial work on the UCERF event based hazard calculator
  * Added a test calculation crossing the International Date Line (Alaska)

  [Daniele Viganò]
  * Remove the dependency from the python 'pwd' package which is not
    available on Windows
  * Supervisord init scripts are now provided for the dbserver, celery
    and the webui. Celery is not started by default, other two are.

  [Michele Simionato]
  * Another export fix: made sure it is run by the current user
  * Fixed the export: if the export directory does not exist, it is created
  * Introduced the configuration variable `multi_user`, false for source
    installations and true for package installations
  * Fixed the WebUI export
  * Removed the .txt outputs from the WebUI page engine/<output_id>/outputs
    (they are useful only internally)
  * Fixed the export: first the xml exporter is tried and then the csv exporter;
    if both are available, only the first is used, not both of them
  * Optimized the case when the epsilons are not required, i.e. all the
    covariance coefficients are zero in the vulnerability functions
  * Added another test for event based risk (`case_miriam`)
  * Revisited the distribution mechanism and refined the weight of the
    ruptures in the event based calculators to avoid generating slow tasks
  * Added an automatic help for the subcommands of oq-lite and managed
    --version correctly
  * The event based risk calculator now use different seeds for different
    realizations; also, the performance has been substantially improved
  * Improved the .rst reports with data transfer information
  * Removed the RlzsAssoc object from the datastore
  * Fixed the number of tasks generated by the risk calculators
  * Refactored the serialization of CompositionInfo instances to HDF5
  * Used exponential notation with 5 decimal digits in most exported XML files
  * Refactored the sampling mechanics in the event based calculators
  * The event_based_risk calculator infers the minimum intensity of the GMFs
    from the vulnerability functions (if not specified in the job.ini)
  * Fixed the `avg_losses-stats`: they were not generated in absence of
    loss curves
  * Added a command `oq-lite info --exports`
  * Added filtering on the mininum intensity also in the event based
    hazard calculator; improved the performance and memory occupation
  * Added a view displaying the calculation times by source typology
  * Fixed the test of GMPETable after the correction in hazardlib
  * Optimized the saving of the asset loss table
  * Optimized the case of multiple assets of the same taxonomy on the
    same point and introduced a datastore view `assets_by_site`
  * Fixed HDF5 segmentation faults in the tests for Ubuntu 16.04

  [Daniele Viganò]
  * Add support for Ubuntu 16.04 (xenial) packages
  * Removed the openquake_worker.cfg file because it is not used anymore

  [Michele Simionato]
  * Replaced PostgreSQL with SQLite
  * Introduced a dbserver to mediate the interaction with the database
  * Restored the signal handler to manage properly `kill` signals so that
    the workers are revoked when a process is killed manually
  * Fixed in a more robust way the duplicated log bug
  * Made more robust the killing of processes by patching concurrent.futures
  * Fixed a critical bug with celery not being used even when `use_celery`
    was true.
  * Improved the validation of NRML files
  * Added a command `oq-engine --show-log <job_id>`

  [Daniele Viganò]
  * Use the 'postgresql' meta package as dependency of the .deb
    package to support newer versions of Postgres; this makes
    Trusty package installable on Ubuntu 16.04 and Debian 8

  [Daniele Viganò, Michele Simionato]
  * Fixed a bug in `oq-engine --export-outputs`

  [Daniele Viganò, Matteo Nastasi]
  * Allow installation of the binary package on Ubuntu derivatives

  [Matteo Nastasi]
  * Backport of libhdf5 and h5py for ubuntu 'precise' serie

  [Michele Simionato]
  * Removed openquake/engine/settings.py
  * Made the dependency on celery required only in cluster installations
  * Integrated the authentication database in the engine server database
  * Fixed the description in the Web UI (before it was temporarily set to
    the string "A job").
  * Introduced filtering on the minimum intensity of the ground shaking
  * Solved the issue of serializing large SES collections, over the HDF5 limit
  * The loss maps and curves XML exporters now export the coordinates
    of the assets, not the coordinates of the closest hazard site
  * Stored the job.ini parameters into a table in the datastore
  * Added a check on the IMTs coming from the risk models
  * Changed the aggregate loss table exporter to export the event tags,
    not the event IDs
  * Fixed a bug with the CSV export of the ground motion fields
  * Fixed a bug with the export of UHS curves with `--exports=xml`
  * Reduced substantially the data transfer and the memory occupation
    for event based calculations with a large number of assets: we
    can run the California exposure with half million assets now
  * Fixed a bug in the SESCollection exporter
  * Changed the asset<->epsilons association: before for a given taxonomy the
    assets were ordered by `asset_ref`, now they are ordered by `id`. This
    has a minor impact on the numbers sensitive to the epsilons, akin to a
    change of seeds
  * Added a test on the ordering of the epsilons
  * Accepted `.` and `|` as valid characters for source IDs
  * Changed the GMF calculator to use a single seed per unique rupture
  * Changed the SESCollection exporter: now a single file is exported, before
    we were exporting one file per source model path per tectonic region model
  * Changed the event based calculators to avoid duplicating ruptures
    occurring more than once
  * Changed the risk calculators to work in blocks of assets on the same site
  * Made it possible to set different integration distances for different
    tectonic region types
  * Optimized the aggregation by asset in the event based risk calculator
  * Reporting the source_id when the filtering fails

 -- Matteo Nastasi (GEM Foundation) <nastasi@openquake.org>  Tue, 21 Jun 2016 14:17:03 +0200

python-oq-engine (1.9.1-0~precise01) precise; urgency=low

  [Michele Simionato]
  * Fixed a bug in the Web UI when running a risk calculation starting
    from a previous calculation

 -- Matteo Nastasi (GEM Foundation) <nastasi@openquake.org>  Mon, 07 Mar 2016 11:11:59 +0100

python-oq-engine (1.9.0-0~precise01) precise; urgency=low

  [Michele Simionato]
  * Fixed a bug such that in some circumstances the logging stream handler
    was instantiated twice, resulting in duplicated logs
  * Changed the default job status to 'executing' (was 'pre_executing')
  * Fixed the ordering of the logs in the Web UI
  * Removed the dependency from PostGIS
  * Restored the monitoring which was accidentally removed
  * Removed the obsolete option `--hazard-output-id`
  * Printed the names of the files exported by the engine, even when there
    are multiple files for a single output
  * Introduced four new tables job, output, log, performance: all the other
    60+ database tables are not used anymore

 -- Matteo Nastasi (GEM Foundation) <nastasi@openquake.org>  Wed, 02 Mar 2016 14:33:38 +0100

python-oq-engine (1.8.0-0~precise01) precise; urgency=low

  [Michele Simionato]
  * Removed two `oq-engine` switches (`--export-stats` and `--list-inputs`)
    and fixed `--show-view`; unified `--delete-hazard-calculation` and
    `--delete-risk-calculation` into a single `--delete-calculation`
  * Updated `make_html_report.py` to extract the full report from the
    datastore
  * If `use_celery` is true, use celery to determine a good default for
    the parameter `concurrent_tasks`
  * Made celery required only in cluster situations
  * Fixed the duplication of exported result in the classical_damage
    calculator when there is more than one realization
  * Removed several obsolete or deprecated switches from the `oq-engine` command
  * Replaced all classical calculators with their lite counterparts
  * Fixed the site-ordering in the UHS exporter (by lon-lat)

  [Paolo Tormene]
  * Added API to validate NRML

  [Michele Simionato]
  * The engine can now zip files larger than 2 GB (used in the export)
  * Now the loss maps and curves are exported with a fixed ordering: first
    by lon-lat, then by asset ID
  * Replaced the old disaggregation calculator with the oq-lite one

 -- Matteo Nastasi (GEM Foundation) <nastasi@openquake.org>  Mon, 15 Feb 2016 12:06:54 +0100

python-oq-engine (1.7.0-0~precise01) precise; urgency=low

  [Michele Simionato]
  * Fixed an encoding bug in --lhc
  * Fixed an export bug: it is now possible to export the outputs generated
    by another user, if the read permissions are set correctly

 -- Matteo Nastasi (GEM Foundation) <nastasi@openquake.org>  Mon, 14 Dec 2015 10:40:26 +0100

python-oq-engine (1.6.0-0~precise01) precise; urgency=low

  [Daniele Viganò]
  * Added the oq_reset_db script. It removes and recreates the database and
    the datastore

  [Matteo Nastasi]
  * Demos moved to /usr/share/openquake/risklib

  [Michele Simionato]
  * Removed the 'view' button from the Web UI
  * Removed the epsilon_sampling configuration parameter
  * Made customizable the display_name of datastore outputs (before it was
    identical to the datastore key)
  * The zip files generated for internal use of the Web UI are now hidden
  * Made visible to the engine only the exportable outputs of the datastore
  * Closed explicitly the datastore after each calculation
  * Replaced the old scenario calculators with the HDF5-based calculators
  * Fixed a very subtle bug in the association queries: some sites outside
    of the region constraint were not discarded in some situations
  * Removed the self-termination feature `terminate_job_when_celery_is_down`
  * Removed the epsilon sampling "feature" from the scenario_risk calculator
  * Replaced the event based calculators based on Postgres with the new ones
    based on the HDF5 technology

 -- Matteo Nastasi (GEM Foundation) <nastasi@openquake.org>  Tue, 17 Nov 2015 11:29:47 +0100

python-oq-engine (1.5.1-0~precise01) precise; urgency=low

  [Michele Simionato]
  * Fixed a bug affecting exposures with multiple assets on the same site

 -- Matteo Nastasi (GEM Foundation) <nastasi@openquake.org>  Fri, 25 Sep 2015 14:22:08 +0200

python-oq-engine (1.5.0-0~precise01) precise; urgency=low

  [Michele Simionato]
  * The event based calculators in the engine are now officially deprecated
    and they raise a warning when used
  * Optimization: we do not generate the full epsilon matrix if all
    coefficients of variation are zero
  * Fixed two subtle bugs in the management of the epsilons: it means that
    all event based risk calculations with nonzero coefficients of variations
    will produce slightly different numbers with respect to before
  * Removed excessive checking on the exposure attributes 'deductible' and
    'insuredLimit' that made it impossible to run legitimate calculations
  * Changed the meaning of 'average_loss' for the aggregated curves: now it
    is the sum of the aggregated losses in the event loss table,
    before it was extracted from the aggregated loss curve
  * Changed the way the average losses (and insured average losses) are
    computed by the event based risk calculator: now they are extracted
    from the event loss table, before they were extracted from the loss curves
  * Set to NULL the stddev_losses and stddev_insured_losses for the event based
    risk calculator, since they were computed incorrectly
  * Introduced a new experimental command
    'oq-engine --show-view CALCULATION_ID VIEW_NAME'; the only view available
    for the moment is 'mean_avg_losses'
  * Negative calculation IDs are interpreted in a Pythonic way, i.e. -1
    means the last calculation, -2 the calculation before the last one, etc.
  * If a site parameter is more distant than 5 kilometers from its closest
    site, a warning is logged
  * Changed the splitting of fault sources to reduce the number of generated
    sources and avoid data transfer failures if rupture_mesh_spacing is too
    small
  * Changed the event loss table export: now the CSV file does not contain
    the magnitude and the rows are ordered by rupture tag first and loss second
  * Removed the calculator EventBasedBCR
  * Longitude and latitude are now rounded to 5 digits
  * Fixed a very subtle bug in the vulnerability functions, potentially
    affecting calculations with nonzero coefficients of variation and nonzero
    minIML; the numbers produced by the engine were incorrect; see
    https://bugs.launchpad.net/oq-engine/+bug/1459926
  * 'investigation_time' has been replaced by 'risk_investigation_time' in
    risk configuration files
  * Initial support for Django 1.7

  [Daniele Viganò]
  * Removed the bin/openquake wrapper: now only bin/oq-engine is
    available

  [Michele Simionato]
  * Added parameter parallel_source_splitting in openquake.cfg

  [Daniele Viganò]
  * setup.py improvements
  * Added MANIFEST.in
  * celeryconfig.py moved from /usr/openquake/engine to
    /usr/share/openquake/engine

  [Matteo Nastasi]
  * Packaging system improvement

 -- Matteo Nastasi (GEM Foundation) <nastasi@openquake.org>  Wed, 23 Sep 2015 15:48:01 +0200

python-oq-engine (1.4.1-0~precise01) precise; urgency=low

  [Michele Simionato]
  * Added a new 'ebr' hazard/risk calculator
  * Fixed the engine core export: now it can export datastore outputs as
    zip files
  * Now the parameter concurrent_tasks is read from the .ini file
  * Parallelized the source splitting procedure
  * Fixed a bug in the hazard calculators which were not using the parameter
    concurrent_tasks from the configuration file

 -- Matteo Nastasi (GEM Foundation) <nastasi@openquake.org>  Fri, 15 May 2015 10:06:26 +0200

python-oq-engine (1.4.0-2~precise01) precise; urgency=low

  [Daniele Viganò]
  * Fixed debian/control: add missing lsb-release to build deps

 -- Matteo Nastasi (GEM Foundation) <nastasi@openquake.org>  Fri, 08 May 2015 14:33:26 +0200

python-oq-engine (1.4.0-1~precise01) precise; urgency=low

  [Matteo Nastasi, Daniele Viganò]
  * Fixed dependencies version management

 -- Matteo Nastasi (GEM Foundation) <nastasi@openquake.org>  Thu, 07 May 2015 14:14:09 +0200

python-oq-engine (1.4.0-0~precise01) precise; urgency=low

  [Matteo Nastasi, Daniele Viganò]
  * Add binary package support for both Ubuntu 12.04 (Precise)
    and Ubuntu 14.04 (Trusty)

  [Michele Simionato]
  * Removed the SiteModel table: now the association between the sites and the
    site model is done by using hazardlib.geo.geodetic.min_distance

  [Daniele Viganò]
  * added authentication support to the 'engineweb' and the 'engineserver'

  [Michele Simionato]
  * the aggregate loss curves can be exported in CSV format

  [Matteo Nastasi]
  * added 'outtypes' attribute with list of possible output types for
    each output item in outputs list API command
  * added '/v1/calc/<id>/status' API command
  * added 'engineweb' django application as local web client for oq-engine

  [Michele Simionato]
  * Renamed the maximum_distance parameter of the risk calculators to
    asset_hazard_distance, to avoid confusion with the maximum_distance
    parameter of the hazard calculators, which has a different meaning;
    is it an error to set the maximum_distance in a job_risk.ini file
  * Added to the API an URL /v1/calc/:calc_id/remove to hide jobs
  * A new key is_running is added to the list of dictionaries returned by
    the URL /v1/calc/list
  * Replaced the mock tests for the engine server with real functional tests
  * Added a resource /v1/calc/:calc_id/traceback to get the traceback of a
    failed calculation
  * Now the logs are stored also in the database, both for the controller node
    and the worker nodes
  * Bypassed Django when deleting calculations from the database: this avoids
    running out of memory for large calculations
  * Fixed an issue in the scenario calculator: the GMFs were not filtered
    according to the distance to the rupture
  * Now critical errors appear in the log file
  * Added a --run command to run hazard and risk together
  * Fixed bug in the event based calculator; in the case
    number_of_logic_tree_samples > 0 it was generating incorrect hazard curves.
    Also improved (a lot) the performance in this case.
  * Fixed a tricky bug happening when some tectonic region type are filtered
    away.
  * The event based risk calculator now save only the non-zero losses in
    the table event_loss_asset.
  * Added a CSV exporter for the Stochastic Event Sets, for debugging purposes.
  * The GMF CSV exporter now sorts the output by rupture tag.

  [Matteo Nastasi]
  * Each pull request must be accompanied by an update of the debian
    changelog now.

 -- Matteo Nastasi (GEM Foundation) <nastasi@openquake.org>  Thu, 07 May 2015 11:33:24 +0200

python-oq-engine (1.3.0-1) precise; urgency=low

  [Matteo Nastasi]
  * gunzip xml demos files after copied into /usr/openquake/engine directory

 -- Matteo Nastasi (GEM Foundation) <nastasi@openquake.org>  Thu, 26 Feb 2015 16:35:20 +0100

python-oq-engine (1.3.0-0) precise; urgency=low

  [Michele Simionato]
  * Updated python-django dependency >= 1.6.1, (our repository already
    includes a backported version for Ubuntu 'precise' 12.04); this change
    makes unnecessary "standard_conforming_strings" postgresql configuration
    variable setting
  * The event based risk calculator is able to disaggregate the event loss
    table per asset. To enable this feature, just list the assets you are
    interested in in the job.ini file: "specific_assets = a1 a2 a3"
  * We have a new hazard calculator, which can be invoked by setting in the
    job.ini file: "calculation_mode = classical_tiling"
    This calculators is the same as the classical calculator (i.e. you will
    get the same numbers) but instead of considering all the hazard sites at
    once, it splits them in tiles and compute the hazard curves for each tile
    sequentially. The intended usage is for very large calculations that
    exceed the available memory. It is especially convenient when you have
    very large logic trees and you are interested only in the statistics (i.e.
    mean curves and quantile curves). In that case you should use it with the
    option individual_curves=false. Notice that this calculator is still in
    an experimental stage and at the moment is does not support UHS curves.
    Hazard maps and hazard curves are supported.
  * We have a new risk calculator, which can be invoked by setting in the
    job.ini file: "calculation_mode = classical_damage"
    This calculator is able to compute the damage distribution for each asset
    starting from the hazard curves produced by the classical
    (or classical_tiling) calculator and a set of fragility functions. Also
    this calculator should be considered in experimental stage.
  * A significant change has been made when the parameter
    number_of_logic_tree_samples is set to a non-zero value. Now, if a branch
    of the source model logic tree is sampled twice we will generate the
    ruptures twice; before the ruptures were generated once and counted twice.
    For the classical calculator there is no effect on the numbers (sampling
    the same branch twice will produce two copies of identical ruptures);
    however, for the event based calculator, sampling the same branch twice
    will produce different ruptures. For instance, in the case of a simple
    source model with a single tectonic region type, before we would have
    generated a single file with the stochastic event sets, now we generate
    number_of_logic_tree_samples files with different stochastic event sets.
    The previous behavior was an optimization-induced bug.
  * Better validation of the input files (fragility models, job.ini)
  * The ability to extract the sites from the site_model.xml file
  * Several missing QA tests have been added
  * The export mechanism has been enhanced and more outputs are being exported
    in CSV format
  * New parameter complex_fault_mesh_spacing
  * Some error messages have been improved
  * A lot of functionality has been ported from the engine to oq-lite,
    i.e.  a lite version of the engine that does not depend on
    PostgreSQL/PostGIS/Django nor from RabbitMQ/Celery. This version is
    much easier to install than the regular engine and it is meant for
    small/medium computation that do not require a cluster. The engine
    demos, have been moved to the oq-risklib repository, so that they can
    be run via the oq-lite command without installing the full engine.
  * Currently the following calculators have been ported (all are to be
    intended as experimental): classical hazard, classical tiling, event
    based hazard, scenario hazard, classical risk, scenario damage,
    classical damage.

 -- Matteo Nastasi (GEM Foundation) <nastasi@openquake.org>  Thu, 26 Feb 2015 10:44:03 +0100

python-oq-engine (1.2.2-0) precise; urgency=low

  * consistency in version management between debian/ubuntu package and
    library from git sources

 -- Matteo Nastasi (GEM Foundation) <nastasi@openquake.org>  Thu, 18 Dec 2014 16:25:05 +0100

python-oq-engine (1.2.1-2) precise; urgency=low

  * Fixed custom dependencies versions (again)

 -- Matteo Nastasi (GEM Foundation) <nastasi@openquake.org>  Tue, 16 Dec 2014 10:48:19 +0100

python-oq-engine (1.2.1-1) precise; urgency=low

  * Fixed custom dependencies versions

 -- Matteo Nastasi (GEM Foundation) <nastasi@openquake.org>  Tue, 16 Dec 2014 09:48:19 +0100

python-oq-engine (1.2.1-0) precise; urgency=low

  * Fixed the logging handler

 -- Matteo Nastasi (GEM Foundation) <nastasi@openquake.org>  Mon, 15 Dec 2014 10:17:30 +0100

python-oq-engine (1.2.0-3) precise; urgency=low

  * Add constraint on python-django dependency version

 -- Matteo Nastasi (GEM Foundation) <nastasi@openquake.org>  Thu, 11 Dec 2014 10:04:45 +0100

python-oq-engine (1.2.0-2) precise; urgency=low

  * More precise exception message

 -- Matteo Nastasi (GEM Foundation) <nastasi@openquake.org>  Wed, 10 Dec 2014 16:21:06 +0100

python-oq-engine (1.2.0-1) precise; urgency=low

  * Bugs fixed in 1.2 release: http://goo.gl/GjbF2r
  * Replace a reference to the 'openquake' command with 'oq-engine'
  * Moved the expected outputs of the ScenarioDamage QA tests in qa_tests_data
  * Moved the logic tree realizations into commonlib
  * It is now possible to compute the uniform spectra even when
    individual_curves is false
  * Reduced the precision when exporting GMFs to XML
  * Fixed test_job_from_file
  * Delayed the OqParam validation
  * Simplified the monitoring
  * Extract the QA tests data from the engine
  * Renamed commonlib.general -> baselib.general
  * Removed the dependency from oq-commonlib
  * Avoid warning no XML exporter for event_loss
  * Update packager and postinst to use the openquake2 db (new default one)
  * Use shallow-clone to improve CI builds speed
  * Download calculation results as files
  * Added an API to retrieve the engine version
  * Unified the export framework for hazard and risk
  * Fast export of the GMFs
  * Fast scenario export
  * Fixed test_is_readable_all_files_lack_permissions when run as root
  * Now 'test_script_lower_than_current_version' does not require an Internet
    connection
  * Warn the user if she asks for statistical outputs but using a single hazard
    output
  * Move the calculation of input/output weights into commonlib
  * Changed the export_dir in several tests
  * Now the packagers makes a HTML report with the performances of the demos
  * Remove hardcoded references to openquake2 in oq_create_db
  * Move JobStats creation inside job_from_file
  * Fixed precision
  * Align openquake_worker.cfg with openquake.cfg
  * Implement memory hard limit control
  * Using commonlib.readinput.get_source_models
  * Check that the hazard calculation mode is consistent with risk calculation
    mode
  * Rollback only if a transaction is on
  * Fixed a bug in export_risk
  * Daily html report
  * Reflected the API change in commonlib.readinput.get_oqparam
  * Updated the engine to cope with the changes in risklib and commonlib
  * Fixed the name of the SES file
  * Changed some hard-coded weights in general.py
  * Changed the import of the calc module
  * Drop risk calculation table
  * Simplified the risk calculators
  * Reflected the API change in hazardlib.calc.gmf.GmfComputer
  * Added a test for duplicated tags in import_gmf_scenario.py
  * Implemented losses per event per asset
  * Dependency check
  * Removed more risk unit tests
  * Removed another couple of redundant tests
  * Remove check on setup.py version since now it's taken from init
  * Fixed _calc_to_response_data
  * Fixed bug when running risk calculations from the platform
  * openquake wrapper script
  * Changed version number in setup.py too
  * Updated version to 1.2
  * Renamed nrml_version->commonlib_version
  * Fixed a bug in the engine server (wrong calculation_id)
  * Fix oq-engine command name in output list
  * Removed the dependency from nrmllib
  * Fixed two merge errors
  * Important fixes pre-2.0 copied from the better-risk branch
  * Renamed the command openquake->oq-engine
  * Change ses collection
  * Fixed the migration script 0007
  * Fixed a bug with the quantile_hazard_curves attribute
  * Removed EventBasedHazardCalculatorTestCase
  * Remove the hazard_calculation table
  * correct complex source for wrong order in edges points
  * missing file open fixed
  * Removed routing tests
  * Added the script correct_complex_sources
  * Complex surf validation
  * Insert the IMT in the db, if not already there
  * The intensity measure types are now sorted also in the scenario calculator
  * Simplified the QA test scenario_damage/case_4
  * Enable 'set -x' when $GEM_SET_DEBUG is true
  * Remove a try finally in engine server task.py
  * Simplification because now the maximum_distance is mandatory
  * Fixed a wrong source model used in the Event Based export test
  * Fixed the what_if_I_upgrade check
  * Added a table imt_taxonomy
  * Fixed the management of missing db upgrades
  * Now the engine is using the new validation mechanism for the hazard sources
  * Fixed the name of a field (risk_job_id->job_id)
  * Special case when the hazard is known at the exact sites of the assets
  * Moved the epsilons from the getters to the database
  * Update the database name in openquake_worker.cfg
  * Removed the old validation mechanism
  * The parameter concurrent_tasks must be available to the workers too
  * Solved the problem with UHS
  * Fixed master https://ci.openquake.org/job/master_oq-engine/1208
  * If individual_curves is set, multi-imt curves must not be generated
  * --what-if-I-upgrade functionality
  * Stats only
  * Short output summary
  * Removed task_no
  * Hazard curves from gmfs
  * Fixed a critical bug with --hazard-output-id
  * Fix the test check_limits_event_based
  * Changed the output_weight for the event based calculator
  * Introduced --hazard-job-id and made it possible to reuse exposures imported
    in the hazard part of the computation
  * Replaced the ScenarioGetter with the GroundMotionFieldGetter
  * Return loss matrix
  * Removed --schema-path from oq_create_db
  * Calculation limits
  * Fixed a bug on tablespace permissions
  * Make the event based calculator more debuggable
  * Added the column uniq_ruptures to the table source_info
  * Db migrations
  * Db migrations 2
  * Saved more sources in source_info
  * Perform means and quantiles in memory
  * Parallel filtering
  * Reintroduce the 'terminate_job_when_celery_is_down' config option
  * Fix risk disaggregation
  * Ordering the sources after filtering-splitting
  * Source ordering
  * Gmf from ruptures
  * Fixed a stupid bug with OQ_TERMINATE_JOB_WHEN_CELERY_IS_DOWN
  * Introduced a variable OQ_TERMINATE_JOB_WHEN_CELERY_IS_DOWN
  * The random seeds have now a default value of 42
  * Added a check for invalid quantile computations
  * Now hazard calculations can be deleted safely
  * Add a file openquake_worker.cfg to be read in the workers
  * Simplified the LOG_FORMAT by removing the name
  * Avoid an ugly error when no tasks are spawned
  * Added a view on the event loss table for convenience of analysis
  * Epsilon sampling feature
  * Distribute-by-rupture phase 2
  * Restored distribution-by-rupture in the event based calculator
  * Provide a good error message when a source model contains GSIMs not in the
    file gsim_logic_tree
  * Moved parse_config from the engine to commonlib
  * Added a test checking the existence of the __init__.py files and fixed the
    QA test classical/case_15
  * Refactored initialize_realizations and added a warning when
    num_samples > num_realizations
  * Fixed a missing import
  * Saving the rupture hypocenter fully into the database
  * Removed an offending ALTER OWNER
  * Source info table
  * Added a test for sampling a large source model logic tree
  * Hazard curves from gmfs
  * Removed num_sites and num_sources from job_stats
  * Removed redundant tests
  * Retrieved the correct output directly, not via an order by
  * Making use of commonlib.parallel in the engine
  * Enhanced qatest_1, so that it subsumes regression_1 and regression_2
  * Taking advantage of the new riskloaders in commonlib
  * Added a missing integer cast
  * Changed disagg/case_1 to use full enumeration
  * Fixed the ordering of the ruptures in the event based calculator
  * Fixed a bug in the GroundMotionValuesGetter
  * Reflected the API change in refactor-risk-model
  * Sent the tectonic region types with less sources first, and fixed
    an ordering bug in a QA test
  * Turn AMQPChannelExceptions into warnings
  * Hide the SES output from a scenario calculator
  * Add a debug flag to enable set -x in packager.sh
  * Better task spawning
  * Reflected the changes to the GmfComputer in hazardlib
  * Fixed the bug in the risk event based calculator with multiple realizations
  * Fix gmf duplication
  * Removed the need for logictree.enumerate_paths
  * Fixed a small bug
  * Removed a commonlib dependency breaking the oqcreate script
  * Now the indices of the filtered sites are stored in the
    ProbabilisticRupture table
  * Fixed another import
  * Fixed a wrong import
  * Moved logictree to commonlib and fixed all the tests
  * Removed the obsolete table hzrdr.ses and small refactoring
  * Tasks with fewer assets are submitted first
  * Better parallelization of the risk calculators
  * Reducing the celery timeout from 30s to 3s
  * Fixed a tricky bug in the scenario calculator with duplicate imts
  * Fixed the ScenarioExportTestCase by changing the position of the points
  * The scenario calculator is now block-size independent
  * Use only the relevant tectonic region types to build the GMPE logic tree
  * Fixed a broadcasting in the classical calculator
  * Saving memory on the controller node
  * Restored the source model sampling feature
  * Complex logic tree test
  * Solved the block size dependence in the risk calculators
  * Fixed a critical ordering bug
  * Changed the _do_run_calc signature
  * Avoid returning duplicated data in the classical calculator
  * Changed the order of the statements in 01-remove-cnode_stats.sql
  * Added a cache on the GSIMs for the probabilities of no exceedence in the
    classical calculator
  * Fix the export of GmfSets in the case of multiple source models
  * Fixed underflow error in postgres
  * Fixed a bug with celery ping
  * Avoid errors on signals when the engine is run through the server
  * Errors in a task are converted into a RuntimeError
  * Remove calculation unit
  * The IML must be extrapolated to zero for large poes
  * Log a warning when more than 80% of the memory is used
  * Refactored the hazard getters
  * Removed the SES table
  * Added a nice error message for far away sources
  * Add support in the engine for a local_settings.py
  * Send the site collection via rabbitmq, not via the database
  * Improvements to the CeleryNodeMonitor
  * Minimal tweaks to the risk calculators
  * Save the number of sites in JobStats as soon as it is available
  * Fix branch var to be compliant within the new CI git plugin
  * Restored the lost fine monitoring on the hazard getters
  * Cluster monitor
  * Celery check
  * Removed the obsolete table uiapi.cnode_stats
  * Make use of the light site collection introduced in hazardlib
  * Optimize the disaggregation calculator
  * Fix a memory leak of celery
  * Remove python-gdal and fix issue with postinst
  * Manual pickling/unpickling
  * Updates Copyright to 2014
  * The rupture tag must be unique
  * Turn SIGTERM into SIGINT
  * Remove another engine-server test script from pylint
  * Removed the dependency on the current working directory from
    utils_config_test
  * Replace README.txt with README.md in the packager script
  * Increase the tolerance in the disaggregation test
  * Readme merge
  * Avoid storing copies of the ruptures
  * Untrapped exceptions in oqtask give ugly error messages
  * Support for posting zipfiles to the engine-server
  * Using iter_native in celery
  * Added test for the loss_fraction exporter
  * Fixed a missing loss_type in export_loss_fraction_xml
  * Merging the engine server inside the engine repository
  * Removing ruptures phase 2
  * Restored qatest 1
  * Added tests for failing computations
  * Removed the progress handler from the engine
  * Better error and logging management
  * Exclude tests folder from pylint check
  * Fixing the build master_oq-engine #790
  * Ruptures are not read from the database anymore, only written
  * In development mode celery is automatically started/stopped together with
    the engine server
  * Remove common directory from risk demos
  * Remove duplication hazard risk
  * Removing the duplication run_hazard/run_risk in engine.py
  * Renamed directories and packages to be consistent with GEM conventions
  * Fixed test_initialize_sources
  * Getting a more uniform distribution of the tasks
  * Remove celery
  * Remove time_span from disaggregation calculator
  * Return the traceback from celery to the controller node
  * If there are no GMVs within the maximum distance for the given assets, the
    computation should not fail with an ugly error but print a warning
  * Better error management
  * Fixed a stupid error in compute_hazard_curves
  * Support for non-parametric sources
  * Fixed the issue of slow sources
  * Fixed the two upgrade scripts breaking the migration from 1.0 to 1.1
  * Add --export-hazard-outputs and --export-risk-outputs switches; also add
    geojson export for hazard curves
  * Light monitor
  * Set CELERY_MAX_CACHED_RESULTS = 1
  * Changed from relative path to full path
  * Fix the feature "import gmf scenario data from file"
  * version: remove warning for pkg install + git program installed case
  * Remove block_size and point_source_block_size
  * Move the unit tests inside the openquake.engine directory
  * Version visualization improvement
  * Added missing CASCADE on a DB migration script
  * Raised the tolerance in ClassicalHazardCase13TestCase
  * In the event based calculator split by ruptures, not by SES
  * BROKER_POOL_LIMIT is causing problem so set it to none
  * Split area sources
  * Force BROKER_POOL_LIMIT to 10
  * Fixed an upgrade script
  * Prefiltering sources in all calculators
  * Savaged the easy part of the work on the decouple-logic-trees branch
  * Changed the way hazard map are interpolated
  * Fixed a bug with static urls
  * Remove database related code
  * Removed hazard curve progress
  * Improved the IMT management in the engine by leveraging the new
    functionality in hazardlib
  * Configuration file for storing oq-platform connection parameters
  * Add loss type to risk outputs
  * Remove parsed source
  * Fix remove demos symlinks
  * gmf.lt_realization_id can be NULL
  * Fixed the _prep_geometry feature of Risk and Hazard calculations
  * Remove a reference to the removed view hzrdr.gmf_family
  * Engine-Server: support for multiple platform installations
  * Removed the complete_logic_tree flags
  * Fixed setup.py
  * Removed the SourceProgress table
  * New risk demos
  * Run a risk calculation
  * Remove validation on site models
  * Removed the rest of the stuff related to the supervisor
  * Removed the supervisor, redis, kombu and related stuff
  * Removed a wrong import
  * An import ordering issue is breaking Jenkins
  * Various small fixes for oq_create_db script
  * Do not register a progress handler if it is not passed
  * Engine Unit test fix
  * Geonode integration
  * Progress Bar support
  * Finally fixed the dependency from the blocksize in the event based
    calculator
  * A simple fix for engine_test.py
  * Replace numpy arrays with postgres array fields in output tables
  * Dump and restore Stochastic Event Set
  * Removed the old distribution and used parallelize as default distribution
    mechanism everywhere
  * Change the distribution in the risk calculators
  * Save in job_stats how much the database increased during the current
    computation
  * Removed calc_num task properly
  * Change dist classical
  * Improve the table job_stats
  * Now the CacheImporter infers the fields from the database, in the right
    order
  * Removed parsed_rupture_model from the db
  * The revoke command should not terminate the workers
  * Remove JobCompletedError
  * Override hazard investigation time in risk event based calculator
  * Companion of https://github.com/gem/oq-engine/pull/1298/
  * Companion of https://github.com/gem/oq-nrmllib/pull/116
  * Simplify schema
  * Filter the sources before storing them in the database
  * Improve the parallelize distribution
  * Fix disaggregation
  * Changed the distance in hazardlib
  * Improve memory consumption in the GMF calculation
  * The file with the exported disagg matrix must contain the poe in the name
  * The multiple sites QA test (classical/case_13) broke
  * Solve the dependency from the parameter concurrent_tasks
  * QA test for multiple sites
  * Cross domain ajax fix for view methods [r=matley] [f=*1234765]
  * Tweaks to make platform calcs work [r=matley] [f=*1234765]
  * Create job and calculation objects in a transaction
  * Make test fixtures optional
  * Get the list of the available magnitude scaling relationships at runtime
  * Save memory when exporting the GMF
  * Fixed a typo in an ordering query
  * Insured loss curves statistics
  * When exporting the GMF, we need to export the rupture tags, not the ids
  * Hazard Curve Parser import update [r=micheles] [f=*trivial]
  * To save space in the db and to avoid running into the text field size
    limit, change model_content.raw_content to store gzipped content
  * Add a tag to the ruptures
  * Change the dump/restore procedures to work with directories, not tarfiles
  * Fix risk QA tests fixtures
  * Documentation for the REST API
  * Fix hazard_curve_multi export path
  * Revise insured losses algorithm
  * Post-calculation migration
  * Correction of baseline DB revision
  * Review Risk demos
  * A couple of fixes to scenario tests
  * Compute standard deviation of losses
  * Validate time_event
  * Add 404 responses in the case of non-existent artifacts
  * Run calcs, part 2
  * Minor loss map export fix
  * Fix for installing source code via pip/git
  * Remove cache from HazardCurveGetterPerAsset
  * Changed an import from nrmllib
  * Pyflakes fixes to the calculators and engine module
  * Reading logic trees from DB - follow up (fix for a careless refactoring
    error)
  * Raise an error when no gmvs are available in a scenario computation
  * Small fix in dump_hazards.py: the filenames list contained duplicates
  * Add 'engine' functionality to disable the job supervisor
  * Read logic trees from DB (instead of the filesystem)
  * Extend forms.CharField to allow null values
  * Small fixes to the script restore_hazards.py
  * Update test fixtures used for risk scenario calculations
  * Trivial: Some small tweaks/cleanups
  * File parsing fix
  * Risk BaseCalculator refactoring
  * Run calculations via REST API (initial sketch)
  * Better input loading (update to 'engine' API)
  * Update Risk Event Based QA test
  * Fixed a very subtle bug with the ordering of sites
  * Added index to hzrdi.hazard_site
  * Updated tests to the new interface
    of 'openquake.engine.db.models.SiteCollection'
  * Compute ground motion values from Stochastic Event Set
    in a risk calculation
  * "List calc results" views
  * Misc. engine fixes to stabilize the build
  * Record all OQ software versions in oq_job
  * Export to path or file (not just path)
  * Minor fix to risk QA test collection
  * Engine API improvements
  * Hazard map GeoJSON export
  * Refactoring: moved risk calculation logic to risklib
  * GeoJSON loss map support
  * GeoJSON export prep
  * Include API version in URLs
  * 'calc info' views
  * Rough sketch of the 'list calculations' views
  * Export loss_fraction quantile fix
  * Fix 'hazard_curve_multi' export
  * Fix Risk QA test collection (nosetests)
  * Remove site_collection column from the database
  * Pack and risk demos LP: #1197737
  * Added more monitoring to the hazard calculators

 -- Matteo Nastasi (GEM Foundation) <nastasi@openquake.org>  Wed, 10 Dec 2014 11:17:03 +0100

python-oq-engine (1.0.0-1) precise; urgency=low

  * 'occupants' is now a float
  * Hazard curve import tool: updated NRML hazard curve parser
  * Made sure that the task_ids are stored in the performance table soon enough
    (LP: #1180271)
  * Added fixtures for risk tests
  * Some support to compute avg and std for the GMFs (LP: #1192413)
  * Renamed the GMF tables (LP: #1192512)
  * Kill running celery tasks on job failure (LP: #1180271)
  * Removed 'patches' folder
  * Event loss csv: fix delimiting character (LP: #1192179)
  * Fixed restore_hazards_test.py (LP: #1189772)
  * Fix restore hazards (LP: #1189772)
  * Fix risk/classical/case_3 (LP: #1190569)
  * Fix get_asset_chunk unit test
  * Added dumping of ses_collection/ses/ses_rupture (LP: #1189750)
  * Fixed the issue with sequences in restore_hazards.py (LP: #1189772)
  * Risk Probabilistic Event Based Calculator - QA Test
  * Fix the GMF export and tables (LP: #1169078,#1187413)
  * Some work to fix qa_tests/risk/event_based_bcr (LP: #1188497)
  * Run risk demos to test the package (LP: #1188117)
  * Update risk demos
  * renamed units -> number_of_units. Support for asset_category == "population"
    (LP: #1188104)
  * Fixed the z1pt0<->z2pt5 inversion problem (LP: #1186490)
  * Removed the special case for gmf_scenario
  * Exposure DB schema update (LP: #1185488)
  * Fix the site_data table to store one site per row; change gmf_agg to point
    to site_data (LP: #1184603)
  * Fix export of Benefit Cost Ratio calculator outputs. (LP: #1181182)
  * Inserted the GMFs with the CacheInserter instead of the BulkInserter
    (LP: #1184624)
  * Added better instrumentation to the hazard getters
  * Make the engine smart enough to infer the right block size (LP: #1183329)
  * New risk demos (LP: #1180698,#1181182)
  * Time event validation fix (LP: #1181235)
  * Unicode list cast fix
  * Implement distribution by SES in the event based hazard calculator
    (LP: #1040141)
  * Remove gmf scenario (LP: #1170628)
  * Purge gmf table (LP: #1170632)
  * Parallelize the queries of kind "insert into gmf agg" by using the standard
    mechanism (LP: #1178054)
  * Skipped hazard/event_based/case_4/test.py (LP: #1181908)
  * Remove the dependency from the gmf/gmf_set tables in the XML export
    procedure (LP: #1169078)
  * Saved memory in the hazard getters by returning only the distinct GMFs
    (LP: #1175941)
  * Fixed the case of no gmfcollections and cleaned up the post processing
    mechanism (LP: #1176887)
  * Filter the ruptures according to the maximum_distance criterium
    (LP: #1178571)
  * New hazard demos (LP: #1168756)
  * Parallelize insert into gmf_agg table (LP: #1178054)
  * Removed some verbose logs in debug mode (LP: #1170938)
  * lxc sandbox - improved CI with sandboxed source tests (LP: #1177319)
  * Report "calculation", not the job (LP: #1178583)
  * Fix performance_monitor_test.py on Mac OS X (LP: #1177403)
  * Remove config.gem files from demos
  * Vulnerability functions for contents, occupants and non-structural damage
    (LP: #1174231)
  * Improved the memory profiling (LP: #1175941)
  * Cleanup of the hazard getters and small improvements to help the performance
    analysis of risk calculators (LP: #1175941)
  * Add a facility to import hazard_curves from XML files (LP: #1175452)
  * Refactoring of risk calculators (LP: #1175702)
  * Added references to RiskCalculation model
  * --config-file option (LP: #1174316)
  * Update calls to risklib to the latest interface (LP: #1174301)
  * Event-Based Hazard: Better hazard curve / GMF validation (LP: #1167302)
  * Improved hazard doc
  * CONTRIBUTORS.txt
  * DB cleanup
  * --optimize-source-model pre-processing option (LP: #1096867)
  * Relax validation rules on interest rate for benefit-cost ratio analysis
    (LP: #1172324)
  * Support non-unique taxonomy -> IMT association across different
    vulnerability files (LP: #1171782)
  * Point source block size (LP: #1096867)
  * Use "hazard curve multi imt" also when all the realizations are considered
    (LP: #1171389)
  * Fix aggregate loss curve computation (LP: #1171361)
  * Add instrumentation via the EnginePerformanceMonitor to all the calculators
    (LP: #1171060)
  * Replaced run_job_sp with run_hazard_job (LP: #1153512)
  * Cleanup input reuse
  * Simplify hazard getter query
  * Add a forgotten constrain ON DELETE CASCADE on the table gmf_agg
    (LP: #1170637)
  * Mean loss curve computation updated (LP: #1168454,#1169886,#1170630)
  * Changed the generation of hazard_curves to use the gmf_agg table
    (LP: #1169703)
  * Add geospatial index on gmf_agg
  * Fix hazard map and UHS export filenames (include PoE) (LP: #1169988)
  * Lower the parameter ses_per_logic_tree_path in the event_based QA tests to
    make them much faster (LP: #1169883)
  * Fix Event based mean loss curve computation (LP: #1168454)
  * An attempt to solve the memory occupation issue for the event_based risk
    calculator (LP: #1169577)
  * Update event based mean/quantile loss curve computation (LP: #1168454)
  * Fix disagg export file name (LP: #1163276)
  * Include 'investigation_time' in exported UHS XML (LP: #1169106)
  * Raise warnings when invalid/unknown/unnecessary params are specified
    (LP: #1164324)
  * Fix characteristic fault rupture serialization (LP: #1169069)
  * Fixed a bug in event_based/core_test.py due to the version of mock used
    (LP: #1167310)
  * Make sure the generated XML are valid according to NRML (LP: #1169106)
  * Fix the tests of the event_based depending on random number details
    (LP: #1167310)
  * Scenario risk is using "default" connection on a cluster (LP: #1167969)
  * Add a mechanism to populate the db from CSV files, without the need to run
    a fake calculation (LP: #1167310,#1167693)
  * Source model NRML to hazardlib conversion now throws useful error messages
    (LP: #1154512)
  * Organization of hazard exports (LP: #1163276)
  * Some trivial optimizations in Risk Event Based calculator
  * Do not use 'default' user on raw cursors. (LP: #1167776)
  * Removed a bunch of old test fixtures
  * release updated
  * hazard curves in multiple imts (LP: #1160427)
  * Critical fix to disaggregation interpolation (LP: #1167245)
  * Fix setup.py version number
  * Fix char source logic tree validation (LP: #1166756)
  * Update version to 1.0
  * Reflect latest interface changes in risklib (LP: #1166252)
  * Event base performance (LP: #1168233)
  * Fix a "reproducibility" issue when getting hazard sites from exposure
    (LP: #1163818)
  * Disaggregation in event based risk calculator (LP: #1160993)
  * Read 'sites' from 'sites_csv' (LP: #1097618)
  * add debconf tool to manage postgresql.conf file modification
  * Issue 1160993 (LP: #1160993,#1160845)
  * Importing GMF from XML: step 2 (LP: #1160398)
  * Disaggregation of losses by taxonomy (LP: #1160845)
  * Vulnerability model validation (LP: #1157072)
  * Big docs cleanup
  * Mean and quantile Loss map support (LP: #1159865)
  * Event-Based Hazard: Save multi-surface ruptures (LP: #1144225)
  * Fix loss curve export (LP: #1157072)
  * Fix an incorrect parameter in event-based hazard QA tests, cases 2 and 4
  * end-to-end qa tests for Scenario Risk and Scenario Damage
  * Trivial fix for setup.py
  * New E2E regression tests
  * Updated QA tests due to change in risklib
  * Engine cleanup
  * Characteristic source logic tree support (LP: #1144225)
  * Added a script to dump the hazard outputs needed for the risk (LP: #1156998)
  * Remove complete logic tree flags when redundant (LP: #1155904)
  * Do not read risk inputs from fylesystem but from ModelContent
  * Remove --force-inputs feature (LP: #1154552)
  * UHS Export (LP: #1082312)
  * UHS post-processing (LP: #1082312)
  * Fragility model using structure dependent IMT (LP: #1154549)
  * Correct bin/openquake help string for --log-level
  * Hazard post-processing code cleanup (LP: #1082312)
  * Allow Event-Based hazard post-processing to run without celery
  * More event-based hazard QA tests (LP: #1088864)
  * Real errors are masked in the qa_test since the real computation runs in a
    subprocess (LP: #1153512)
  * Minor simplification of the hazard_getter query
  * Correlation model qa tests (LP: #1097646)
  * Vulnerability model using structure dependent intensity measure types
    (LP: #1149270)
  * Fix a broken scenario hazard export test
  * Support for Characteristic Fault Sources (LP: #1144225)
  * Added a missing KILOMETERS_TO_METERS conversion in the hazard_getters
  * Average Losses (LP: #1152237)
  * Improved the error message for unavailable gsims
  * Companion changes to https://github.com/gem/oq-risklib/pull/38
  * Fix 1144741 (LP: #1144741)
  * Fix 1144388 (LP: #1144388)
  * Fixed ordering bug in the XML export of gmf_scenario (LP: #1152172)
  * Don't save hazard curves to the DB which are all zeros (LP: #1096926)
  * Add hazard nose attribute to the hazard QA test
  * Avoid fully qualified name in the XML <uncertaintyModel> tag (LP: #1116398)
  * Fix Scenario Risk calculator
  * New CLI functionality: delete old calculations (LP: #1117052)
  * DB security cleanup (LP: #1117052)
  * Event-Based Hazard Spatial Correlation QA tests (LP: #1099467)
  * Correct OQ engine version in db script
  * Preloaded exposure (LP: #1132902)
  * 1132708 and 1132731 (LP: #1132731)
  * Stabilize classical hazard QA test case 11
  * DB schema bootstrap script now runs silently by default
  * Fix aggregate loss export test
  * Fix a broken disagg/core test
  * Easy hazard getters optimization (LP: #1132708)
  * Fix progress risk
  * Event loss tables (LP: #1132699)
  * Fix the memory occupation issue for the scenario_risk calculator
    (LP: #1132018,#1132017)
  * Performance monitor to measure times and memory occupation of bottleneck
    code (LP: #1132017)
  * Scenario insured losses
  * Version fix (already present fix in master, add a test to verify it)
  * Classical Hazard QA test, SA IMT case (LP: #1073591)
  * Optimize hazard curve insertion (LP: #1100332)
  * updates due to the latest risklib api changes
  * Fixed the bug introduced by change the location field from Geometry to
    Geography
  * "openquake --version broked" fix
  * Fixed bug in the distribution of the realizations logic
  * Simplified the hazard getters so that they are pickleable without effort
  * Update to disaggregation equation (LP: #1116262)
  * Scenario Aggregated Loss
  * Risk maximum distance (LP: #1095582)
  * Add timestamps to calculation summary output (LP: #1129271)
  * More efficient hazard curve update transactions. (LP: #1121825)
  * Scenario risk tests
  * Added parameter taxonomies_from_fragility_model (LP: #1122817)
  * Add a check for missing taxonomies in the scenario_damage calculator
    (LP: #1122817)
  * Add '_update_progress' for clearer profiling (LP: #1121825)
  * Removed many global dictionaries and adopted a convention-over-configuration
    approach
  * Generation of ground motion fields only within a certain distance from the
    rupture (LP: #1121940)
  * Link between Rupture / Stochastic Event Set and Ground motion field outputs
    (LP: #1119553)
  * Fixed the qa_test for scenario_damage
  * Fix HazardCalculation.get_imts()
  * Donot save absolute losses (LP: #1096881)
  * Scenario hazard: fix a reference to the site collection
  * Fixes scenario hazard correlation
  * Scenario risk
  * Changed DmgState to have a foreign key to OqJob, not to Output; also removed
    the CollapseMap special treatment (LP: #1100371)
  * Drop upload table
  * Remove several global dictionaries from the engine
  * Mean and quantile Loss curve computation (LP: #1101270)
  * Cache the SiteCollection to avoid redundant recreation (LP: #1096915)
  * Scenario hazard correlation model (LP: #1097646)

 -- Matteo Nastasi (GEM Foundation) <nastasi@openquake.org>  Mon, 24 Jun 2013 17:39:07 +0200

python-oq-engine (0.9.1-1) precise; urgency=low

  * upstream release

 -- Matteo Nastasi (GEM Foundation) <nastasi@openquake.org>  Mon, 11 Feb 2013 11:00:54 +0100

python-oq-engine (0.8.3-3) precise; urgency=low

  * Add missing monitor.py source

 -- Muharem Hrnjadovic <mh@foldr3.com>  Tue, 23 Oct 2012 10:16:18 +0200

python-oq-engine (0.8.3-2) precise; urgency=low

  * Use arch-independent JAVA_HOME env. variable values (LP: #1069804)

 -- Muharem Hrnjadovic <mh@foldr3.com>  Mon, 22 Oct 2012 15:30:39 +0200

python-oq-engine (0.8.3-1) precise; urgency=low

  * upstream release

 -- Muharem Hrnjadovic <mh@foldr3.com>  Fri, 19 Oct 2012 19:53:00 +0200

python-oq-engine (0.8.2-5) precise; urgency=low

  * Make sure the vs30_type param is capitalized (LP: #1050792)

 -- Muharem Hrnjadovic <mh@foldr3.com>  Fri, 21 Sep 2012 12:01:34 +0200

python-oq-engine (0.8.2-4) precise; urgency=low

  * fix JAVA_HOME value so it works in ubuntu 12.04 LTS (LP: #1051941)

 -- Muharem Hrnjadovic <mh@foldr3.com>  Mon, 17 Sep 2012 14:52:12 +0200

python-oq-engine (0.8.2-3) precise; urgency=low

  * Insured loss probabilistic event based calculator (LP: #1045318)

 -- Muharem Hrnjadovic <mh@foldr3.com>  Wed, 05 Sep 2012 09:22:36 +0200

python-oq-engine (0.8.2-2) precise; urgency=low

  * remove namespace/module ambiguity

 -- Muharem Hrnjadovic <mh@foldr3.com>  Tue, 04 Sep 2012 17:08:17 +0200

python-oq-engine (0.8.2-1) precise; urgency=low

  * Upstream release (LP: #1045214)

 -- Muharem Hrnjadovic <mh@foldr3.com>  Tue, 04 Sep 2012 08:52:53 +0200

python-oq-engine (0.8.1-5) precise; urgency=low

  * rm threaded serialization patch (since it increases overall run time)

 -- Muharem Hrnjadovic <mh@foldr3.com>  Wed, 25 Jul 2012 17:01:32 +0200

python-oq-engine (0.8.1-4) precise; urgency=low

  * Try threaded serialization in order to fix performance regression
    (LP: #1027874)

 -- Muharem Hrnjadovic <mh@foldr3.com>  Mon, 23 Jul 2012 13:21:32 +0200

python-oq-engine (0.8.1-3) precise; urgency=low

  * Fix import exception when DJANGO_SETTINGS_MODULE is not set (LP: #1027776)

 -- Muharem Hrnjadovic <mh@foldr3.com>  Mon, 23 Jul 2012 09:08:01 +0200

python-oq-engine (0.8.1-2) precise; urgency=low

  * Fix for region discretization bug (LP: #1027041)

 -- Muharem Hrnjadovic <mh@foldr3.com>  Sun, 22 Jul 2012 10:12:25 +0200

python-oq-engine (0.8.1-1) precise; urgency=low

  * new upstream release (LP: #1027030)

 -- Muharem Hrnjadovic <mh@foldr3.com>  Fri, 20 Jul 2012 15:06:18 +0200

python-oq-engine (0.7.0-4) precise; urgency=low

  * fix typo in oq_restart script (LP: #994565)

 -- Muharem Hrnjadovic <mh@foldr3.com>  Fri, 04 May 2012 15:01:54 +0200

python-oq-engine (0.7.0-3) precise; urgency=low

  * Correct the version displayed by OpenQuake (on demand).

 -- Muharem Hrnjadovic <mh@foldr3.com>  Fri, 04 May 2012 08:20:18 +0200

python-oq-engine (0.7.0-2) oneiric; urgency=low

  * Fix bug in the classical PSHA calculator (LP: #984055)

 -- Muharem Hrnjadovic <mh@foldr3.com>  Wed, 02 May 2012 22:00:59 +0200

python-oq-engine (0.7.0-1) oneiric; urgency=low

  * Upstream release, rev. 0.7.0

 -- Muharem Hrnjadovic <mh@foldr3.com>  Wed, 02 May 2012 21:34:03 +0200

python-oq-engine (0.6.1-9) oneiric; urgency=low

  * Fix db router config for the oqmif schema (LP: #993256)

 -- Muharem Hrnjadovic <mh@foldr3.com>  Wed, 02 May 2012 15:23:40 +0200

python-oq-engine (0.6.1-8) oneiric; urgency=low

  * Re-apply fix for ERROR: role "oq_ged4gem" does not exist (LP: #968056)

 -- Muharem Hrnjadovic <mh@foldr3.com>  Wed, 02 May 2012 10:23:40 +0200

python-oq-engine (0.6.1-7) oneiric; urgency=low

  * delete obsolete .pyc files in /usr/openquake (LP: #984912)

 -- Muharem Hrnjadovic <mh@foldr3.com>  Thu, 19 Apr 2012 10:28:45 +0200

python-oq-engine (0.6.1-6) oneiric; urgency=low

  * Remove spurious 'oqmif' db user from settings.py (LP: #980769)

 -- Muharem Hrnjadovic <mh@foldr3.com>  Fri, 13 Apr 2012 14:35:54 +0200

python-oq-engine (0.6.1-5) oneiric; urgency=low

  * Pass the postgres port to the 'createlang' command as well.

 -- Muharem Hrnjadovic <mh@foldr3.com>  Fri, 13 Apr 2012 10:37:26 +0200

python-oq-engine (0.6.1-4) oneiric; urgency=low

  * Fix psql invocation.

 -- Muharem Hrnjadovic <mh@foldr3.com>  Fri, 13 Apr 2012 06:01:12 +0200

python-oq-engine (0.6.1-3) oneiric; urgency=low

  * Support machines with multiple postgres versions (LP: #979881)

 -- Muharem Hrnjadovic <mh@foldr3.com>  Fri, 13 Apr 2012 05:49:41 +0200

python-oq-engine (0.6.1-2) oneiric; urgency=low

  * Fix oq_restart_workers script so it uses the correct db table (oq_job)

 -- Muharem Hrnjadovic <mh@foldr3.com>  Wed, 04 Apr 2012 11:29:36 +0200

python-oq-engine (0.6.1-1) oneiric; urgency=low

  * OpenQuake 0.6.1 upstream release (LP: #971541)

 -- Muharem Hrnjadovic <mh@foldr3.com>  Tue, 03 Apr 2012 08:52:39 +0200

python-oq-engine (0.6.0-15) oneiric; urgency=low

  * Support machines with multiple postgres versions (LP: #979881)

 -- Muharem Hrnjadovic <mh@foldr3.com>  Thu, 12 Apr 2012 18:56:58 +0200

python-oq-engine (0.6.0-14) oneiric; urgency=low

  * Improved version string, post-installation actions

 -- Muharem Hrnjadovic <mh@foldr3.com>  Fri, 30 Mar 2012 17:21:40 +0200

python-oq-engine (0.6.0-13) oneiric; urgency=low

  * proper fix for GMF serialization problem (LP: #969014)

 -- Muharem Hrnjadovic <mh@foldr3.com>  Fri, 30 Mar 2012 15:14:41 +0200

python-oq-engine (0.6.0-12) oneiric; urgency=low

  * Fix GMF serialization in the hazard event based calculator (LP: #969014)

 -- Muharem Hrnjadovic <mh@foldr3.com>  Fri, 30 Mar 2012 12:15:44 +0200

python-oq-engine (0.6.0-11) oneiric; urgency=low

  * Fix ERROR: role "oq_ged4gem" does not exist (LP: #968056)

 -- Muharem Hrnjadovic <mh@foldr3.com>  Thu, 29 Mar 2012 10:44:23 +0200

python-oq-engine (0.6.0-10) oneiric; urgency=low

  * Fix BaseHazardCalculator, so self.calc gets initialized.

 -- Muharem Hrnjadovic <mh@foldr3.com>  Fri, 23 Mar 2012 07:20:47 +0100

python-oq-engine (0.6.0-9) oneiric; urgency=low

  * Turn off accidental worker-side logic tree processing (LP: #962788)

 -- Muharem Hrnjadovic <mh@foldr3.com>  Fri, 23 Mar 2012 06:27:36 +0100

python-oq-engine (0.6.0-8) oneiric; urgency=low

  * Package tested and ready for deployment.

 -- Muharem Hrnjadovic <mh@foldr3.com>  Tue, 20 Mar 2012 15:54:31 +0100

python-oq-engine (0.6.0-7) oneiric; urgency=low

  * All demos pass, rebuild this package

 -- Muharem Hrnjadovic <mh@foldr3.com>  Wed, 07 Mar 2012 18:12:26 +0100

python-oq-engine (0.6.0-6) oneiric; urgency=low

  * Another db user fix

 -- Muharem Hrnjadovic <mh@foldr3.com>  Wed, 07 Mar 2012 17:18:31 +0100

python-oq-engine (0.6.0-5) oneiric; urgency=low

  * Fix database users

 -- Muharem Hrnjadovic <mh@foldr3.com>  Wed, 07 Mar 2012 16:39:49 +0100

python-oq-engine (0.6.0-4) oneiric; urgency=low

  * Fix distro series

 -- Muharem Hrnjadovic <mh@foldr3.com>  Wed, 07 Mar 2012 09:25:57 +0100

python-oq-engine (0.6.0-3) precise; urgency=low

  * Added license file

 -- Muharem Hrnjadovic <mh@foldr3.com>  Wed, 07 Mar 2012 08:35:12 +0100

python-oq-engine (0.6.0-2) oneiric; urgency=low

  * added sample celeryconfig.py file

 -- Muharem Hrnjadovic <mh@foldr3.com>  Mon, 05 Mar 2012 20:07:23 +0100

python-oq-engine (0.6.0-1) oneiric; urgency=low

  * OpenQuake rev. 0.6.0 upstream release (LP: #946879)
  * add postgresql-plpython-9.1 dependency (LP: #929429)

 -- Muharem Hrnjadovic <mh@foldr3.com>  Mon, 05 Mar 2012 11:05:22 +0100

python-oq-engine (0.5.1-2) oneiric; urgency=low

  * add postrm script (LP: #906613)

 -- Muharem Hrnjadovic <mh@foldr3.com>  Thu, 02 Feb 2012 13:00:06 +0100

python-oq-engine (0.5.1-1) oneiric; urgency=low

  * 0.5.1 upstream release (LP: #925339)

 -- Muharem Hrnjadovic <mh@foldr3.com>  Thu, 02 Feb 2012 10:11:58 +0100

python-oq-engine (0.5.0-9) oneiric; urgency=low

  * Fix error resulting from backporting code.

 -- Muharem Hrnjadovic <mh@foldr3.com>  Wed, 25 Jan 2012 16:27:49 +0100

python-oq-engine (0.5.0-8) oneiric; urgency=low

  * Fix hazard map serialization failure (LP: #921604)

 -- Muharem Hrnjadovic <mh@foldr3.com>  Wed, 25 Jan 2012 16:06:54 +0100

python-oq-engine (0.5.0-7) oneiric; urgency=low

  * Remove one last 'sudo' from db setup script

 -- Muharem Hrnjadovic <mh@foldr3.com>  Wed, 25 Jan 2012 12:17:35 +0100

python-oq-engine (0.5.0-6) oneiric; urgency=low

  * NRML files are written only once (LP: #914614)
  * optimize parallel results collection (LP: #914613)
  * fix "current realization" progress counter value (LP: #914477)

 -- Muharem Hrnjadovic <mh@foldr3.com>  Thu, 19 Jan 2012 15:16:51 +0100

python-oq-engine (0.5.0-5) oneiric; urgency=low

  * Revert to the usual database user names.

 -- Muharem Hrnjadovic <mh@foldr3.com>  Tue, 10 Jan 2012 10:49:49 +0100

python-oq-engine (0.5.0-4) oneiric; urgency=low

  * Remove "sudo" from db setup script (LP: #914139)

 -- Muharem Hrnjadovic <mh@foldr3.com>  Tue, 10 Jan 2012 08:18:14 +0100

python-oq-engine (0.5.0-3) oneiric; urgency=low

  * Fix demo files.

 -- Muharem Hrnjadovic <mh@foldr3.com>  Mon, 09 Jan 2012 21:10:08 +0100

python-oq-engine (0.5.0-2) oneiric; urgency=low

  * Calculation and serialization are to be carried out in parallel
    (LP: #910985)

 -- Muharem Hrnjadovic <mh@foldr3.com>  Mon, 09 Jan 2012 15:53:05 +0100

python-oq-engine (0.5.0-1) oneiric; urgency=low

  * Prepare rel. 0.5.0 of python-oq-engine (LP: #913540)
  * set JAVA_HOME for celeryd (LP: #911697)

 -- Muharem Hrnjadovic <mh@foldr3.com>  Mon, 09 Jan 2012 07:15:31 +0100

python-oq-engine (0.4.6-11) oneiric; urgency=low

  * Facilitate java-side kvs connection caching
    (LP: #894261, #907760, #907993).

 -- Muharem Hrnjadovic <mh@foldr3.com>  Mon, 02 Jan 2012 13:42:42 +0100

python-oq-engine (0.4.6-10) oneiric; urgency=low

  * Only use one amqp log handler per celery worker (LP: #907360).

 -- Muharem Hrnjadovic <mh@foldr3.com>  Mon, 02 Jan 2012 13:10:50 +0100

python-oq-engine (0.4.6-9) oneiric; urgency=low

  * add a debian/preinst script that makes sure we have no garbage
    from previous package installation lying around (LP: #906613).

 -- Muharem Hrnjadovic <mh@foldr3.com>  Tue, 20 Dec 2011 10:43:12 +0100

python-oq-engine (0.4.6-8) oneiric; urgency=low

  * Repackage 0.4.6-6 (no asynchronous classical PSHA code)
    for oneiric (also fix the postgres-9.1 issues).

 -- Muharem Hrnjadovic <mh@foldr3.com>  Fri, 16 Dec 2011 11:34:47 +0100

python-oq-engine (0.4.6-6) oneiric; urgency=low

  * Make sure /var/lib/openquake/disagg-results exists and has an
    appropriate owner and permissions (LP: #904659)

 -- Muharem Hrnjadovic <mh@foldr3.com>  Thu, 15 Dec 2011 12:26:28 +0100

python-oq-engine (0.4.6-5) natty; urgency=low

  * Make sure the demos that were broken in 0.4.6 are not installed
    (LP: #901112)

 -- Muharem Hrnjadovic <mh@foldr3.com>  Fri, 09 Dec 2011 16:40:50 +0100

python-oq-engine (0.4.6-4) natty; urgency=low

  * Tolerate the failure of chown and/or chmod on /var/lib/openquake
    (LP: #902083)

 -- Muharem Hrnjadovic <mh@foldr3.com>  Fri, 09 Dec 2011 10:38:46 +0100

python-oq-engine (0.4.6-3) natty; urgency=low

  * Remove UHS changes in order to fix python-java-bridge failures
    (LP: #900617)

 -- Muharem Hrnjadovic <mh@foldr3.com>  Fri, 09 Dec 2011 07:51:19 +0100

python-oq-engine (0.4.6-2) oneiric; urgency=low

  * Add missing dependency, python-h5py (LP: #900300)

 -- Muharem Hrnjadovic <mh@foldr3.com>  Mon, 05 Dec 2011 15:09:37 +0100

python-oq-engine (0.4.6-1) oneiric; urgency=low

  * Upstream release (LP: #898634)
  * Make postgres dependencies less version dependent (LP: #898622)

 -- Muharem Hrnjadovic <mh@foldr3.com>  Mon, 05 Dec 2011 10:51:46 +0100

python-oq-engine (0.4.4-19) oneiric; urgency=low

  * Functions called from celery tasks should not make use of logic trees
    (LP: #880743)

 -- Muharem Hrnjadovic <mh@foldr3.com>  Mon, 24 Oct 2011 14:37:41 +0200

python-oq-engine (0.4.4-18) oneiric; urgency=low

  * Add python-setuptools as a python-oq-engine dependency (LP: #877915)

 -- Muharem Hrnjadovic <mh@foldr3.com>  Sun, 23 Oct 2011 18:29:41 +0200

python-oq-engine (0.4.4-17) oneiric; urgency=low

  * Refresh the demos and make sure the newest ones are always installed
    under /usr/openquake/demos

 -- Muharem Hrnjadovic <mh@foldr3.com>  Sun, 23 Oct 2011 18:12:59 +0200

python-oq-engine (0.4.4-16) oneiric; urgency=low

  * Remove superfluous OPENQUAKE_ROOT import.

 -- Muharem Hrnjadovic <mh@foldr3.com>  Sun, 23 Oct 2011 16:42:17 +0200

python-oq-engine (0.4.4-15) oneiric; urgency=low

  * Added the python code needed for the new logic tree implementation
    (LP: #879451)

 -- Muharem Hrnjadovic <mh@foldr3.com>  Sun, 23 Oct 2011 12:27:15 +0200

python-oq-engine (0.4.4-14) oneiric; urgency=low

  * leave exceptions raised by celery tasks alone (LP: #878736)

 -- Muharem Hrnjadovic <mh@foldr3.com>  Thu, 20 Oct 2011 12:30:50 +0200

python-oq-engine (0.4.4-13) oneiric; urgency=low

  * Avoid failures while reraising exceptions (LP: #877992)

 -- Muharem Hrnjadovic <mh@foldr3.com>  Wed, 19 Oct 2011 15:03:58 +0200

python-oq-engine (0.4.4-12) natty; urgency=low

  * Impose upper limit on JVM memory usage (LP: #821002)

 -- Muharem Hrnjadovic <mh@foldr3.com>  Mon, 17 Oct 2011 17:35:40 +0200

python-oq-engine (0.4.4-11) oneiric; urgency=low

  * add python-oq-engine_0.4.4.orig.tar.gz to upload

 -- Muharem Hrnjadovic <mh@foldr3.com>  Fri, 14 Oct 2011 11:57:11 +0200

python-oq-engine (0.4.4-10) oneiric; urgency=low

  * Ubuntu 11.10 upload.

 -- Muharem Hrnjadovic <mh@foldr3.com>  Fri, 14 Oct 2011 11:37:17 +0200

python-oq-engine (0.4.4-9) natty; urgency=low

  * 'new_in_this_release' files apply to latest upgrade (LP: #873205)

 -- Muharem Hrnjadovic <mh@foldr3.com>  Thu, 13 Oct 2011 10:36:04 +0200

python-oq-engine (0.4.4-8) natty; urgency=low

  * Make sure all demo files are unzipped (LP: #872816)

 -- Muharem Hrnjadovic <mh@foldr3.com>  Thu, 13 Oct 2011 10:17:08 +0200

python-oq-engine (0.4.4-7) natty; urgency=low

  * More robust detection of the 'openquake' system group (LP #872814)

 -- Muharem Hrnjadovic <mh@foldr3.com>  Wed, 12 Oct 2011 14:37:40 +0200

python-oq-engine (0.4.4-6) natty; urgency=low

  * make the demo files writable by owner *and* group.

 -- Muharem Hrnjadovic <mh@foldr3.com>  Tue, 11 Oct 2011 16:09:51 +0200

python-oq-engine (0.4.4-5) natty; urgency=low

  * Remove unneeded database users (LP #872277)
  * fix smoketests (add DEPTHTO1PT0KMPERSEC, VS30_TYPE parameter defaults)

 -- Muharem Hrnjadovic <mh@foldr3.com>  Tue, 11 Oct 2011 15:48:20 +0200

python-oq-engine (0.4.4-4) natty; urgency=low

  * turn off -x flag in debian/postinst
  * unzip the example files in /usr/openquake/demos

 -- Muharem Hrnjadovic <mh@foldr3.com>  Tue, 11 Oct 2011 14:55:30 +0200

python-oq-engine (0.4.4-3) natty; urgency=low

  * fix lintian warning

 -- Muharem Hrnjadovic <mh@foldr3.com>  Tue, 11 Oct 2011 14:26:25 +0200

python-oq-engine (0.4.4-2) natty; urgency=low

  * Use dh_installexamples to include the smoketests in the package.

 -- Muharem Hrnjadovic <mh@foldr3.com>  Tue, 11 Oct 2011 12:23:06 +0200

python-oq-engine (0.4.4-1) natty; urgency=low

  * fix permissions for config files in /etc/openquake (LP #850766)
  * be more intelligent about pg_hba.conf files (LP #848579)
  * add smoke tests to the package (LP #810982)

 -- Muharem Hrnjadovic <mh@foldr3.com>  Tue, 11 Oct 2011 11:47:30 +0200

python-oq-engine (0.4.3-21) natty; urgency=low

  * Remove unneeded dependency on fabric (LP: #852004)

 -- Muharem Hrnjadovic <mh@foldr3.com>  Fri, 16 Sep 2011 20:47:49 +0000

python-oq-engine (0.4.3-20) natty; urgency=low

  * Shut down celery prior to restarting postgres and setting up the database
    (LP: #846388)

 -- Muharem Hrnjadovic <mh@foldr3.com>  Sat, 10 Sep 2011 19:47:56 +0200

python-oq-engine (0.4.3-19) natty; urgency=low

  * Close all db connections in order to prevent package upgrade failures
   (LP: 846279)

 -- Muharem Hrnjadovic <mh@foldr3.com>  Sat, 10 Sep 2011 09:37:34 +0200

python-oq-engine (0.4.3-18) natty; urgency=low

  * declare the "include_defaults" flag in the openquake script (LP: #845994)

 -- Muharem Hrnjadovic <mh@foldr3.com>  Fri, 09 Sep 2011 22:38:40 +0200

python-oq-engine (0.4.3-17) natty; urgency=low

  * package the correct software revision (LP: #845583)

 -- Muharem Hrnjadovic <mh@foldr3.com>  Fri, 09 Sep 2011 15:00:05 +0200

python-oq-engine (0.4.3-16) natty; urgency=low

  * Add all required db users to pg_hba.conf (LP: #845461)

 -- Muharem Hrnjadovic <mh@foldr3.com>  Fri, 09 Sep 2011 11:25:41 +0200

python-oq-engine (0.4.3-15) natty; urgency=low

  * Remove obsolete dependency on python-geoalchemy (LP: #845439)

 -- Muharem Hrnjadovic <mh@foldr3.com>  Fri, 09 Sep 2011 10:25:25 +0200

python-oq-engine (0.4.3-14) natty; urgency=low

  * turn off 'set -x' in debian/postinst

 -- Muharem Hrnjadovic <mh@foldr3.com>  Fri, 09 Sep 2011 07:18:34 +0200

python-oq-engine (0.4.3-13) natty; urgency=low

  * Better detection of postgresql-8.4

 -- Muharem Hrnjadovic <mh@foldr3.com>  Fri, 09 Sep 2011 07:16:11 +0200

python-oq-engine (0.4.3-12) natty; urgency=low

  * detect the absence of the rabbitmq and postgres services and refrain
    from the corresponding initialization actions  (LP: #845344)

 -- Muharem Hrnjadovic <mh@foldr3.com>  Fri, 09 Sep 2011 06:47:32 +0200

python-oq-engine (0.4.3-11) natty; urgency=low

  * Fix logging sink configuration file and location.

 -- Muharem Hrnjadovic <mh@foldr3.com>  Wed, 07 Sep 2011 14:31:51 +0200

python-oq-engine (0.4.3-10) natty; urgency=low

  * Fix database user/permissions for admin schema.

 -- Muharem Hrnjadovic <mh@foldr3.com>  Wed, 07 Sep 2011 14:07:30 +0200

python-oq-engine (0.4.3-9) natty; urgency=low

  * turn off 'set -x' in debian/postinst

 -- Muharem Hrnjadovic <mh@foldr3.com>  Tue, 06 Sep 2011 17:44:37 +0200

python-oq-engine (0.4.3-8) natty; urgency=low

  * Fixed database (user) setup and general breakage (LP: #842472)

 -- Muharem Hrnjadovic <mh@foldr3.com>  Tue, 06 Sep 2011 17:42:51 +0200

python-oq-engine (0.4.3-7) natty; urgency=low

  * Fix database (user) setup (LP: #842472)
  * Copy configuration file to /etc/openquake (LP: #842468)

 -- Muharem Hrnjadovic <mh@foldr3.com>  Tue, 06 Sep 2011 15:34:17 +0200

python-oq-engine (0.4.3-6) natty; urgency=low

  * Delay the import of openquake.engine.job to allow the user to see the version
    and/or help without errors (LP: #842604)

 -- Muharem Hrnjadovic <mh@foldr3.com>  Tue, 06 Sep 2011 14:37:06 +0200

python-oq-engine (0.4.3-5) natty; urgency=low

  * Copy configuration file to /usr/openquake (LP: #842468)

 -- Muharem Hrnjadovic <mh@foldr3.com>  Tue, 06 Sep 2011 11:45:55 +0200

python-oq-engine (0.4.3-4) natty; urgency=low

  * Fix 'Architecture' field in debian/control.

 -- Muharem Hrnjadovic <mh@foldr3.com>  Mon, 05 Sep 2011 21:35:10 +0200

python-oq-engine (0.4.3-3) natty; urgency=low

  * Add Django as a dependency (LP: #830974)

 -- Muharem Hrnjadovic <mh@foldr3.com>  Mon, 05 Sep 2011 21:33:01 +0200

python-oq-engine (0.4.3-2) natty; urgency=low

  * Make db error detection smarter (LP: #819710)

 -- Muharem Hrnjadovic <mh@foldr3.com>  Mon, 05 Sep 2011 21:30:16 +0200

python-oq-engine (0.4.3-1) natty; urgency=low

  * Upstream release (LP: #839424)

 -- Muharem Hrnjadovic <mh@foldr3.com>  Mon, 05 Sep 2011 18:13:42 +0200

python-oq-engine (0.4.1-12) natty; urgency=low

  * Better error detection for schema creation output (LP #819710)
  * Remove unneeded python-guppy dependency (LP #826487)

 -- Muharem Hrnjadovic <mh@foldr3.com>  Mon, 15 Aug 2011 03:16:43 +0200

python-oq-engine (0.4.1-11) natty; urgency=low

  * Add the cache garbage collector script (LP #817541)

 -- Muharem Hrnjadovic <mh@foldr3.com>  Thu, 28 Jul 2011 16:56:33 +0200

python-oq-engine (0.4.1-10) natty; urgency=low

  * The name of the default db should be 'openquake'

 -- Muharem Hrnjadovic <mh@foldr3.com>  Tue, 26 Jul 2011 15:47:18 +0200

python-oq-engine (0.4.1-9) natty; urgency=low

  * postgresql reload after pg_hba.conf modification was missing

 -- Muharem Hrnjadovic <mh@foldr3.com>  Tue, 26 Jul 2011 15:28:52 +0200

python-oq-engine (0.4.1-8) natty; urgency=low

  * log4j.properties needs to live in the openquake source code tree
    (LP #816397)

 -- Muharem Hrnjadovic <mh@foldr3.com>  Tue, 26 Jul 2011 14:52:20 +0200

python-oq-engine (0.4.1-7) natty; urgency=low

  * Fix obsolete celeryconfig.py file.

 -- Muharem Hrnjadovic <mh@foldr3.com>  Tue, 26 Jul 2011 14:24:25 +0200

python-oq-engine (0.4.1-6) natty; urgency=low

  * Move xml schemas to the openquake source code tree (LP #816375)

 -- Muharem Hrnjadovic <mh@foldr3.com>  Tue, 26 Jul 2011 13:52:56 +0200

python-oq-engine (0.4.1-5) natty; urgency=low

  * Fix mistake in postinst (db init output in now redirected correctly)

 -- Muharem Hrnjadovic <mh@foldr3.com>  Tue, 26 Jul 2011 12:16:20 +0200

python-oq-engine (0.4.1-4) natty; urgency=low

  * database initialisation is now checked for errors

 -- Muharem Hrnjadovic <mh@foldr3.com>  Tue, 26 Jul 2011 11:25:18 +0200

python-oq-engine (0.4.1-3) natty; urgency=low

  * when invoked from postinst the sudo commands in the create_oq_schema
    script break it (since the latter is run by the postgres user)

 -- Muharem Hrnjadovic <mh@foldr3.com>  Tue, 26 Jul 2011 07:58:31 +0200

python-oq-engine (0.4.1-2) natty; urgency=low

  * get_uiapi_writer_session() has defaults (LP #815912)
  * moved the db-rooted source code tree under openquake (LP #816232)

 -- Muharem Hrnjadovic <mh@foldr3.com>  Tue, 26 Jul 2011 06:35:03 +0200

python-oq-engine (0.4.1-1) natty; urgency=low

  * OpenQuake 0.4.1 release
  * add postgresql-8.4 as a recommended package (LP #810953)
  * configure the OpenQuake database if postgres is installed (LP #810955)
  * add dependencies (LP #813961)
  * add the sticky bit to /usr/openquake (LP #810985)

 -- Muharem Hrnjadovic <mh@foldr3.com>  Thu, 21 Jul 2011 11:48:36 +0200

python-oq-engine (0.3.9-6) natty; urgency=low

  * The rabbitmq-server and redis-server packages should be merely recommended
    since we may want to install the openquake package on worker machines but
    deploy the two daemons in question elsewhere.

 -- Muharem Hrnjadovic <mh@foldr3.com>  Tue, 14 Jun 2011 20:12:50 +0200

python-oq-engine (0.3.9-5) natty; urgency=low

  * The number of celery tasks is based on the number of CPUs/cores
    (when the HAZARD_TASKS parameter is not set).

 -- Muharem Hrnjadovic <mh@foldr3.com>  Thu, 09 Jun 2011 15:15:54 +0200

python-oq-engine (0.3.9-4) natty; urgency=low

  * Create /usr/openquake in postinst

 -- Muharem Hrnjadovic <mh@foldr3.com>  Tue, 07 Jun 2011 16:43:24 +0200

python-oq-engine (0.3.9-3) natty; urgency=low

  * Added java-oq dependency

 -- Muharem Hrnjadovic <mh@foldr3.com>  Tue, 07 Jun 2011 14:58:44 +0200

python-oq-engine (0.3.9-2) natty; urgency=low

  * Added the python-geoalchemy dependency.

 -- Muharem Hrnjadovic <mh@foldr3.com>  Tue, 07 Jun 2011 10:30:02 +0200

python-oq-engine (0.3.9-1) natty; urgency=low

  * Upstream OpenQuake python sources.

 -- Muharem Hrnjadovic <mh@foldr3.com>  Mon, 06 Jun 2011 11:42:24 +0200<|MERGE_RESOLUTION|>--- conflicted
+++ resolved
@@ -1,11 +1,9 @@
-<<<<<<< HEAD
   [Enrico Abcede, Francis Bernales]
   * Implemented Campbell and Bozorgnia (2019) IA and CAV to campbell_bozorgnia_2014  
-=======
+
   [Christopher Brooks]
   * Added the Japan region versions of the NGAWest2 relations used to obtain
     z1pt0 and z2pt5 from vs30 in prepare sites command
->>>>>>> 25e79b30
   
   [Michele Simionato]
   * Fixed logging the classical time with --sample-sources
