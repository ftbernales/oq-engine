  [Michele Simionato]
<<<<<<< HEAD
  * `oq engine --run job.ini --exports csv` now also exports the realizations
=======
  * Introduced the format NRML 0.5 for source models
  * Added a check on the version in case of export errors
  * Extended `oq purge` to remove calculations from the database too
>>>>>>> ce74b356
  * Fixed `--make-html-report`: the view task_info was not registered
  * Stored several strings as HDF5-variable-length strings
  * Fixed an export bug for the hazard curves in .geojson format
  * Removed the array cost_types from the datastore
  * Taxonomies with chars not in the range a-z0-9 were incorrectly rejected
  * Improved the XML parsing utilities in speed, memory, portability and
    easy of use
  * Forbidden the reuse of exposure because is was fragile and error prone
  * Fixed a bug with the `realizations` array, which in hazard calculations
    was empty in the datastore

python-oq-engine (2.0.0-0~precise01) precise; urgency=low

  [Michele Simionato]
  * Quoted the taxonomies in the CSV exports
  * Fixed a bug in classical_damage and added a master test for it
  * Fixed the escaping of the taxonomies in the datastore
  * Fixed the names of the exported risk files
  * Fixed a segfault in the WebUI when exporting files with h5py >= 2.4
  * Added a command `oq dbserver` to start/stop the database server
  * The engine exports the hazard curves one file per IMT
  * Exported lon and lat with 5 digits after the decimal point
  * Added a command `oq info --build-reports`
  * Introduced experimental support for exporting .hdf5 files

  [Daniele Viganò]
  * Reworked substantially the engine documentation: removed obsolete pages,
    updated to engine 2.0 and added instructions for Windows and Mac OS X
  * Remove oq_create_db script, db is created by the DbServer
  * Move oq_reset_db into utils and clean old code

  [Michele Simionato]
  * Now the DbServer automatically upgrades the database if needed
  * Renamed oq-lite -> oq and added a subcommand `oq engine`
  * Added a CSV reader for the hazard curves
  * Having time_event=None in the hazard part of a calculation is now valid
  * Added an exporter for the rupture data, including the occurrence rate
  * Refactored the CSV exporters
  * Moved celeryconfig.py; now celery must be started with
    `celery worker --config openquake.engine.celeryconfig`
  * Added a default location `~/oqdata/dbserver.log` for the DbServer log
  * Added an early check on the SA periods supported by the GSIMs
  * Now the gsim_logic_tree file is parsed only once
  * Added a document about the architecture of the engine
  * The realizations are now exported as a CSV file
  * Escaped taxonomies in the datastore
  * The Web UI log tool is now escaping the HTML
  * Moved openquake.commonlib.commands -> openquake.commands and
    openquake.commonlib.valid -> openquake.risklib.valid to have a
    linear tower of internal dependencies
  * Supported all versions of Django >= 1.5
  * Provided a better error message in the absence of openquake.cfg
  * Removed the check on the export_dir when using the WebUI
  * Reduce the data transfer of the realization association object
  * If uniform_hazard_spectra is true, the UHS curves are generated
    even if hazard_maps is false; the hazard maps are not exported
  * Optimized the filtering of PointSources
  * Initial work on the UCERF event based hazard calculator
  * Added a test calculation crossing the International Date Line (Alaska)

  [Daniele Viganò]
  * Remove the dependency from the python 'pwd' package which is not
    available on Windows
  * Supervisord init scripts are now provided for the dbserver, celery
    and the webui. Celery is not started by default, other two are.

  [Michele Simionato]
  * Another export fix: made sure it is run by the current user
  * Fixed the export: if the export directory does not exists, it is created
  * Introduced the configuration variable `multi_user`, false for source
    installations and true for package installations
  * Fixed the WebUI export
  * Removed the .txt outputs from the WebUI page engine/<output_id>/outputs
    (they are useful only internally)
  * Fixed the export: first the xml exporter is tried and then the csv exporter;
    if both are available, only the first is used, not both of them
  * Optimized the case when the epsilons are not required, i.e. all the
    covariance coefficients are zero in the vulnerability functions
  * Added another test for event based risk (`case_miriam`)
  * Revisited the distribution mechanism and refined the weight of the
    ruptures in the event based calculators to avoid generating slow tasks
  * Added an automatic help for the subcommands of oq-lite and managed
    --version correctly
  * The event based risk calculator now use different seeds for different
    realizations; also, the performance has been substantially improved
  * Improved the .rst reports with data transfer information
  * Removed the RlzsAssoc object from the datastore
  * Fixed the number of tasks generated by the risk calculators
  * Refactored the serialization of CompositionInfo instances to HDF5
  * Used exponential notation with 5 decimal digits in most exported XML files
  * Refactored the sampling mechanics in the event based calculators
  * The event_based_risk calculator infers the minimum intensity of the GMFs
    from the vulnerability functions (if not specified in the job.ini)
  * Fixed the `avg_losses-stats`: they were not generated in absence of
    loss curves
  * Added a command `oq-lite info --exports`
  * Added filtering on the mininum intensity also in the event based
    hazard calculator; improved the performance and memory occupation
  * Added a view displaying the calculation times by source typology
  * Fixed the test of GMPETable after the correction in hazardlib
  * Optimized the saving of the asset loss table
  * Optimized the case of multiple assets of the same taxonomy on the
    same point and introduced a datastore view `assets_by_site`
  * Fixed HDF5 segmentation faults in the tests for Ubuntu 16.04

  [Daniele Viganò]
  * Add support for Ubuntu 16.04 (xenial) packages
  * Removed the openquake_worker.cfg file because it is not used anymore

  [Michele Simionato]
  * Replaced PostgreSQL with SQLite
  * Introduced a dbserver to mediate the interaction with the database
  * Restored the signal handler to manage properly `kill` signals so that
    the workers are revoked when a process is killed manually
  * Fixed in a more robust way the duplicated log bug
  * Made more robust the killing of processes by patching concurrent.futures
  * Fixed a critical bug with celery not being used even when `use_celery`
    was true.
  * Improved the validation of NRML files
  * Added a command `oq-engine --show-log <job_id>`

  [Daniele Viganò]
  * Use the 'postgresql' meta package as dependency of the .deb
    package to support newer versions of Postgres; this makes
    Trusty package installable on Ubuntu 16.04 and Debian 8

  [Daniele Viganò, Michele Simionato]
  * Fixed a bug in `oq-engine --export-outputs`

  [Daniele Viganò, Matteo Nastasi]
  * Allow installation of the binary package on Ubuntu derivatives

  [Matteo Nastasi]
  * Backport of libhdf5 and h5py for ubuntu 'precise' serie

  [Michele Simionato]
  * Removed openquake/engine/settings.py
  * Made the dependency on celery required only in cluster installations
  * Integrated the authentication database in the engine server database
  * Fixed the description in the Web UI (before it was temporarily set to
    the string "A job").
  * Introduced filtering on the minimum intensity of the ground shaking
  * Solved the issue of serializing large SES collections, over the HDF5 limit
  * The loss maps and curves XML exporters now export the coordinates
    of the assets, not the coordinates of the closest hazard site
  * Stored the job.ini parameters into a table in the datastore
  * Added a check on the IMTs coming from the risk models
  * Changed the aggregate loss table exporter to export the event tags,
    not the event IDs
  * Fixed a bug with the CSV export of the ground motion fields
  * Fixed a bug with the export of UHS curves with `--exports=xml`
  * Reduced substantially the data transfer and the memory occupation
    for event based calculations with a large number of assets: we
    can run the California exposure with half million assets now
  * Fixed a bug in the SESCollection exporter
  * Changed the asset<->epsilons association: before for a given taxonomy the
    assets were ordered by `asset_ref`, now they are ordered by `id`. This
    has a minor impact on the numbers sensitive to the epsilons, akin to a
    change of seeds
  * Added a test on the ordering of the epsilons
  * Accepted `.` and `|` as valid characters for source IDs
  * Changed the GMF calculator to use a single seed per unique rupture
  * Changed the SESCollection exporter: now a single file is exported, before
    we were exporting one file per source model path per tectonic region model
  * Changed the event based calculators to avoid duplicating ruptures
    occurring more than once
  * Changed the risk calculators to work in blocks of assets on the same site
  * Made it possible to set different integration distances for different
    tectonic region types
  * Optimized the aggregation by asset in the event based risk calculator
  * Reporting the source_id when the filtering fails

 -- Matteo Nastasi (GEM Foundation) <nastasi@openquake.org>  Tue, 21 Jun 2016 14:17:03 +0200

python-oq-engine (1.9.1-0~precise01) precise; urgency=low

  [Michele Simionato]
  * Fixed a bug in the Web UI when running a risk calculation starting
    from a previous calculation

 -- Matteo Nastasi (GEM Foundation) <nastasi@openquake.org>  Mon, 07 Mar 2016 11:11:59 +0100

python-oq-engine (1.9.0-0~precise01) precise; urgency=low

  [Michele Simionato]
  * Fixed a bug such that in some circumstances the logging stream handler
    was instantiated twice, resulting in duplicated logs
  * Changed the default job status to 'executing' (was 'pre_executing')
  * Fixed the ordering of the logs in the Web UI
  * Removed the dependency from PostGIS
  * Restored the monitoring which was accidentally removed
  * Removed the obsolete option `--hazard-output-id`
  * Printed the names of the files exported by the engine, even when there
    are multiple files for a single output
  * Introduced four new tables job, output, log, performance: all the other
    60+ database tables are not used anymore

 -- Matteo Nastasi (GEM Foundation) <nastasi@openquake.org>  Wed, 02 Mar 2016 14:33:38 +0100

python-oq-engine (1.8.0-0~precise01) precise; urgency=low

  [Michele Simionato]
  * Removed two `oq-engine` switches (`--export-stats` and `--list-inputs`)
    and fixed `--show-view`; unified `--delete-hazard-calculation` and
    `--delete-risk-calculation` into a single `--delete-calculation`
  * Updated `make_html_report.py` to extract the full report from the
    datastore
  * If `use_celery` is true, use celery to determine a good default for
    the parameter `concurrent_tasks`
  * Made celery required only in cluster situations
  * Fixed the duplication of exported result in the classical_damage
    calculator when there is more than one realization
  * Removed several obsolete or deprecated switches from the `oq-engine` command
  * Replaced all classical calculators with their lite counterparts
  * Fixed the site-ordering in the UHS exporter (by lon-lat)

  [Paolo Tormene]
  * Added API to validate NRML

  [Michele Simionato]
  * The engine can now zip files larger than 2 GB (used in the export)
  * Now the loss maps and curves are exported with a fixed ordering: first
    by lon-lat, then by asset ID
  * Replaced the old disaggregation calculator with the oq-lite one

 -- Matteo Nastasi (GEM Foundation) <nastasi@openquake.org>  Mon, 15 Feb 2016 12:06:54 +0100

python-oq-engine (1.7.0-0~precise01) precise; urgency=low

  [Michele Simionato]
  * Fixed an encoding bug in --lhc
  * Fixed an export bug: it is now possible to export the outputs generated
    by another user, if the read permissions are set correctly

 -- Matteo Nastasi (GEM Foundation) <nastasi@openquake.org>  Mon, 14 Dec 2015 10:40:26 +0100

python-oq-engine (1.6.0-0~precise01) precise; urgency=low

  [Daniele Viganò]
  * Added the oq_reset_db script. It removes and recreates the database and
    the datastore

  [Matteo Nastasi]
  * Demos moved to /usr/share/openquake/risklib

  [Michele Simionato]
  * Removed the 'view' button from the Web UI
  * Removed the epsilon_sampling configuration parameter
  * Made customizable the display_name of datastore outputs (before it was
    identical to the datastore key)
  * The zip files generated for internal use of the Web UI are now hidden
  * Made visible to the engine only the exportable outputs of the datastore
  * Closed explicitly the datastore after each calculation
  * Replaced the old scenario calculators with the HDF5-based calculators
  * Fixed a very subtle bug in the association queries: some sites outside
    of the region constraint were not discarded in some situations
  * Removed the self-termination feature `terminate_job_when_celery_is_down`
  * Removed the epsilon sampling "feature" from the scenario_risk calculator
  * Replaced the event based calculators based on Postgres with the new ones
    based on the HDF5 technology

 -- Matteo Nastasi (GEM Foundation) <nastasi@openquake.org>  Tue, 17 Nov 2015 11:29:47 +0100

python-oq-engine (1.5.1-0~precise01) precise; urgency=low

  [Michele Simionato]
  * Fixed a bug affecting exposures with multiple assets on the same site

 -- Matteo Nastasi (GEM Foundation) <nastasi@openquake.org>  Fri, 25 Sep 2015 14:22:08 +0200

python-oq-engine (1.5.0-0~precise01) precise; urgency=low

  [Michele Simionato]
  * The event based calculators in the engine are now officially deprecated
    and they raise a warning when used
  * Optimization: we do not generate the full epsilon matrix if all
    coefficients of variation are zero
  * Fixed two subtle bugs in the management of the epsilons: it means that
    all event based risk calculations with nonzero coefficients of variations
    will produce slightly different numbers with respect to before
  * Removed excessive checking on the exposure attributes 'deductible' and
    'insuredLimit' that made it impossible to run legitimate calculations
  * Changed the meaning of 'average_loss' for the aggregated curves: now it
    is the sum of the aggregated losses in the event loss table,
    before it was extracted from the aggregated loss curve
  * Changed the way the average losses (and insured average losses) are
    computed by the event based risk calculator: now they are extracted
    from the event loss table, before they were extracted from the loss curves
  * Set to NULL the stddev_losses and stddev_insured_losses for the event based
    risk calculator, since they were computed incorrectly
  * Introduced a new experimental command
    'oq-engine --show-view CALCULATION_ID VIEW_NAME'; the only view available
    for the moment is 'mean_avg_losses'
  * Negative calculation IDs are interpreted in a Pythonic way, i.e. -1
    means the last calculation, -2 the calculation before the last one, etc.
  * If a site parameter is more distant than 5 kilometers from its closest
    site, a warning is logged
  * Changed the splitting of fault sources to reduce the number of generated
    sources and avoid data transfer failures if rupture_mesh_spacing is too
    small
  * Changed the event loss table export: now the CSV file does not contain
    the magnitude and the rows are ordered by rupture tag first and loss second
  * Removed the calculator EventBasedBCR
  * Longitude and latitude are now rounded to 5 digits
  * Fixed a very subtle bug in the vulnerability functions, potentially
    affecting calculations with nonzero coefficients of variation and nonzero
    minIML; the numbers produced by the engine were incorrect; see
    https://bugs.launchpad.net/oq-engine/+bug/1459926
  * 'investigation_time' has been replaced by 'risk_investigation_time' in
    risk configuration files
  * Initial support for Django 1.7

  [Daniele Viganò]
  * Removed the bin/openquake wrapper: now only bin/oq-engine is
    available

  [Michele Simionato]
  * Added parameter parallel_source_splitting in openquake.cfg

  [Daniele Viganò]
  * setup.py improvements
  * Added MANIFEST.in
  * celeryconfig.py moved from /usr/openquake/engine to
    /usr/share/openquake/engine

  [Matteo Nastasi]
  * Packaging system improvement

 -- Matteo Nastasi (GEM Foundation) <nastasi@openquake.org>  Wed, 23 Sep 2015 15:48:01 +0200

python-oq-engine (1.4.1-0~precise01) precise; urgency=low

  [Michele Simionato]
  * Added a new 'ebr' hazard/risk calculator
  * Fixed the engine core export: now it can export datastore outputs as
    zip files
  * Now the parameter concurrent_tasks is read from the .ini file
  * Parallelized the source splitting procedure
  * Fixed a bug in the hazard calculators which were not using the parameter
    concurrent_tasks from the configuration file

 -- Matteo Nastasi (GEM Foundation) <nastasi@openquake.org>  Fri, 15 May 2015 10:06:26 +0200

python-oq-engine (1.4.0-2~precise01) precise; urgency=low

  [Daniele Viganò]
  * Fixed debian/control: add missing lsb-release to build deps

 -- Matteo Nastasi (GEM Foundation) <nastasi@openquake.org>  Fri, 08 May 2015 14:33:26 +0200

python-oq-engine (1.4.0-1~precise01) precise; urgency=low

  [Matteo Nastasi, Daniele Viganò]
  * Fixed dependencies version management

 -- Matteo Nastasi (GEM Foundation) <nastasi@openquake.org>  Thu, 07 May 2015 14:14:09 +0200

python-oq-engine (1.4.0-0~precise01) precise; urgency=low

  [Matteo Nastasi, Daniele Viganò]
  * Add binary package support for both Ubuntu 12.04 (Precise)
    and Ubuntu 14.04 (Trusty)

  [Michele Simionato]
  * Removed the SiteModel table: now the association between the sites and the
    site model is done by using hazardlib.geo.geodetic.min_distance

  [Daniele Viganò]
  * added authentication support to the 'engineweb' and the 'engineserver'

  [Michele Simionato]
  * the aggregate loss curves can be exported in CSV format

  [Matteo Nastasi]
  * added 'outtypes' attribute with list of possible output types for
    each output item in outputs list API command
  * added '/v1/calc/<id>/status' API command
  * added 'engineweb' django application as local web client for oq-engine

  [Michele Simionato]
  * Renamed the maximum_distance parameter of the risk calculators to
    asset_hazard_distance, to avoid confusion with the maximum_distance
    parameter of the hazard calculators, which has a different meaning;
    is it an error to set the maximum_distance in a job_risk.ini file
  * Added to the API an URL /v1/calc/:calc_id/remove to hide jobs
  * A new key is_running is added to the list of dictionaries returned by
    the URL /v1/calc/list
  * Replaced the mock tests for the engine server with real functional tests
  * Added a resource /v1/calc/:calc_id/traceback to get the traceback of a
    failed calculation
  * Now the logs are stored also in the database, both for the controller node
    and the worker nodes
  * Bypassed Django when deleting calculations from the database: this avoids
    running out of memory for large calculations
  * Fixed an issue in the scenario calculator: the GMFs were not filtered
    according to the distance to the rupture
  * Now critical errors appear in the log file
  * Added a --run command to run hazard and risk together
  * Fixed bug in the event based calculator; in the case
    number_of_logic_tree_samples > 0 it was generating incorrect hazard curves.
    Also improved (a lot) the performance in this case.
  * Fixed a tricky bug happening when some tectonic region type are filtered
    away.
  * The event based risk calculator now save only the non-zero losses in
    the table event_loss_asset.
  * Added a CSV exporter for the Stochastic Event Sets, for debugging purposes.
  * The GMF CSV exporter now sorts the output by rupture tag.

  [Matteo Nastasi]
  * Each pull request must be accompanied by an update of the debian
    changelog now.

 -- Matteo Nastasi (GEM Foundation) <nastasi@openquake.org>  Thu, 07 May 2015 11:33:24 +0200

python-oq-engine (1.3.0-1) precise; urgency=low

  [Matteo Nastasi]
  * gunzip xml demos files after copied into /usr/openquake/engine directory

 -- Matteo Nastasi (GEM Foundation) <nastasi@openquake.org>  Thu, 26 Feb 2015 16:35:20 +0100

python-oq-engine (1.3.0-0) precise; urgency=low

  [Michele Simionato]
  * Updated python-django dependency >= 1.6.1, (our repository already
    includes a backported version for Ubuntu 'precise' 12.04); this change
    makes unnecessary "standard_conforming_strings" postgresql configuration
    variable setting
  * The event based risk calculator is able to disaggregate the event loss
    table per asset. To enable this feature, just list the assets you are
    interested in in the job.ini file: "specific_assets = a1 a2 a3"
  * We have a new hazard calculator, which can be invoked by setting in the
    job.ini file: "calculation_mode = classical_tiling"
    This calculators is the same as the classical calculator (i.e. you will
    get the same numbers) but instead of considering all the hazard sites at
    once, it splits them in tiles and compute the hazard curves for each tile
    sequentially. The intended usage is for very large calculations that
    exceed the available memory. It is especially convenient when you have
    very large logic trees and you are interested only in the statistics (i.e.
    mean curves and quantile curves). In that case you should use it with the
    option individual_curves=false. Notice that this calculator is still in
    an experimental stage and at the moment is does not support UHS curves.
    Hazard maps and hazard curves are supported.
  * We have a new risk calculator, which can be invoked by setting in the
    job.ini file: "calculation_mode = classical_damage"
    This calculator is able to compute the damage distribution for each asset
    starting from the hazard curves produced by the classical
    (or classical_tiling) calculator and a set of fragility functions. Also
    this calculator should be considered in experimental stage.
  * A significant change has been made when the parameter
    number_of_logic_tree_samples is set to a non-zero value. Now, if a branch
    of the source model logic tree is sampled twice we will generate the
    ruptures twice; before the ruptures were generated once and counted twice.
    For the classical calculator there is no effect on the numbers (sampling
    the same branch twice will produce two copies of identical ruptures);
    however, for the event based calculator, sampling the same branch twice
    will produce different ruptures. For instance, in the case of a simple
    source model with a single tectonic region type, before we would have
    generated a single file with the stochastic event sets, now we generate
    number_of_logic_tree_samples files with different stochastic event sets.
    The previous behavior was an optimization-induced bug.
  * Better validation of the input files (fragility models, job.ini)
  * The ability to extract the sites from the site_model.xml file
  * Several missing QA tests have been added
  * The export mechanism has been enhanced and more outputs are being exported
    in CSV format
  * New parameter complex_fault_mesh_spacing
  * Some error messages have been improved
  * A lot of functionality has been ported from the engine to oq-lite,
    i.e.  a lite version of the engine that does not depend on
    PostgreSQL/PostGIS/Django nor from RabbitMQ/Celery. This version is
    much easier to install than the regular engine and it is meant for
    small/medium computation that do not require a cluster. The engine
    demos, have been moved to the oq-risklib repository, so that they can
    be run via the oq-lite command without installing the full engine.
  * Currently the following calculators have been ported (all are to be
    intended as experimental): classical hazard, classical tiling, event
    based hazard, scenario hazard, classical risk, scenario damage,
    classical damage.

 -- Matteo Nastasi (GEM Foundation) <nastasi@openquake.org>  Thu, 26 Feb 2015 10:44:03 +0100

python-oq-engine (1.2.2-0) precise; urgency=low

  * consistency in version management between debian/ubuntu package and
    library from git sources

 -- Matteo Nastasi (GEM Foundation) <nastasi@openquake.org>  Thu, 18 Dec 2014 16:25:05 +0100

python-oq-engine (1.2.1-2) precise; urgency=low

  * Fixed custom dependencies versions (again)

 -- Matteo Nastasi (GEM Foundation) <nastasi@openquake.org>  Tue, 16 Dec 2014 10:48:19 +0100

python-oq-engine (1.2.1-1) precise; urgency=low

  * Fixed custom dependencies versions

 -- Matteo Nastasi (GEM Foundation) <nastasi@openquake.org>  Tue, 16 Dec 2014 09:48:19 +0100

python-oq-engine (1.2.1-0) precise; urgency=low

  * Fixed the logging handler

 -- Matteo Nastasi (GEM Foundation) <nastasi@openquake.org>  Mon, 15 Dec 2014 10:17:30 +0100

python-oq-engine (1.2.0-3) precise; urgency=low

  * Add constraint on python-django dependency version

 -- Matteo Nastasi (GEM Foundation) <nastasi@openquake.org>  Thu, 11 Dec 2014 10:04:45 +0100

python-oq-engine (1.2.0-2) precise; urgency=low

  * More precise exception message

 -- Matteo Nastasi (GEM Foundation) <nastasi@openquake.org>  Wed, 10 Dec 2014 16:21:06 +0100

python-oq-engine (1.2.0-1) precise; urgency=low

  * Bugs fixed in 1.2 release: http://goo.gl/GjbF2r
  * Replace a reference to the 'openquake' command with 'oq-engine'
  * Moved the expected outputs of the ScenarioDamage QA tests in qa_tests_data
  * Moved the logic tree realizations into commonlib
  * It is now possible to compute the uniform spectra even when
    individual_curves is false
  * Reduced the precision when exporting GMFs to XML
  * Fixed test_job_from_file
  * Delayed the OqParam validation
  * Simplified the monitoring
  * Extract the QA tests data from the engine
  * Renamed commonlib.general -> baselib.general
  * Removed the dependency from oq-commonlib
  * Avoid warning no XML exporter for event_loss
  * Update packager and postinst to use the openquake2 db (new default one)
  * Use shallow-clone to improve CI builds speed
  * Download calculation results as files
  * Added an API to retrieve the engine version
  * Unified the export framework for hazard and risk
  * Fast export of the GMFs
  * Fast scenario export
  * Fixed test_is_readable_all_files_lack_permissions when run as root
  * Now 'test_script_lower_than_current_version' does not require an Internet
    connection
  * Warn the user if she asks for statistical outputs but using a single hazard
    output
  * Move the calculation of input/output weights into commonlib
  * Changed the export_dir in several tests
  * Now the packagers makes a HTML report with the performances of the demos
  * Remove hardcoded references to openquake2 in oq_create_db
  * Move JobStats creation inside job_from_file
  * Fixed precision
  * Align openquake_worker.cfg with openquake.cfg
  * Implement memory hard limit control
  * Using commonlib.readinput.get_source_models
  * Check that the hazard calculation mode is consistent with risk calculation
    mode
  * Rollback only if a transaction is on
  * Fixed a bug in export_risk
  * Daily html report
  * Reflected the API change in commonlib.readinput.get_oqparam
  * Updated the engine to cope with the changes in risklib and commonlib
  * Fixed the name of the SES file
  * Changed some hard-coded weights in general.py
  * Changed the import of the calc module
  * Drop risk calculation table
  * Simplified the risk calculators
  * Reflected the API change in hazardlib.calc.gmf.GmfComputer
  * Added a test for duplicated tags in import_gmf_scenario.py
  * Implemented losses per event per asset
  * Dependency check
  * Removed more risk unit tests
  * Removed another couple of redundant tests
  * Remove check on setup.py version since now it's taken from init
  * Fixed _calc_to_response_data
  * Fixed bug when running risk calculations from the platform
  * openquake wrapper script
  * Changed version number in setup.py too
  * Updated version to 1.2
  * Renamed nrml_version->commonlib_version
  * Fixed a bug in the engine server (wrong calculation_id)
  * Fix oq-engine command name in output list
  * Removed the dependency from nrmllib
  * Fixed two merge errors
  * Important fixes pre-2.0 copied from the better-risk branch
  * Renamed the command openquake->oq-engine
  * Change ses collection
  * Fixed the migration script 0007
  * Fixed a bug with the quantile_hazard_curves attribute
  * Removed EventBasedHazardCalculatorTestCase
  * Remove the hazard_calculation table
  * correct complex source for wrong order in edges points
  * missing file open fixed
  * Removed routing tests
  * Added the script correct_complex_sources
  * Complex surf validation
  * Insert the IMT in the db, if not already there
  * The intensity measure types are now sorted also in the scenario calculator
  * Simplified the QA test scenario_damage/case_4
  * Enable 'set -x' when $GEM_SET_DEBUG is true
  * Remove a try finally in engine server task.py
  * Simplification because now the maximum_distance is mandatory
  * Fixed a wrong source model used in the Event Based export test
  * Fixed the what_if_I_upgrade check
  * Added a table imt_taxonomy
  * Fixed the management of missing db upgrades
  * Now the engine is using the new validation mechanism for the hazard sources
  * Fixed the name of a field (risk_job_id->job_id)
  * Special case when the hazard is known at the exact sites of the assets
  * Moved the epsilons from the getters to the database
  * Update the database name in openquake_worker.cfg
  * Removed the old validation mechanism
  * The parameter concurrent_tasks must be available to the workers too
  * Solved the problem with UHS
  * Fixed master https://ci.openquake.org/job/master_oq-engine/1208
  * If individual_curves is set, multi-imt curves must not be generated
  * --what-if-I-upgrade functionality
  * Stats only
  * Short output summary
  * Removed task_no
  * Hazard curves from gmfs
  * Fixed a critical bug with --hazard-output-id
  * Fix the test check_limits_event_based
  * Changed the output_weight for the event based calculator
  * Introduced --hazard-job-id and made it possible to reuse exposures imported
    in the hazard part of the computation
  * Replaced the ScenarioGetter with the GroundMotionFieldGetter
  * Return loss matrix
  * Removed --schema-path from oq_create_db
  * Calculation limits
  * Fixed a bug on tablespace permissions
  * Make the event based calculator more debuggable
  * Added the column uniq_ruptures to the table source_info
  * Db migrations
  * Db migrations 2
  * Saved more sources in source_info
  * Perform means and quantiles in memory
  * Parallel filtering
  * Reintroduce the 'terminate_job_when_celery_is_down' config option
  * Fix risk disaggregation
  * Ordering the sources after filtering-splitting
  * Source ordering
  * Gmf from ruptures
  * Fixed a stupid bug with OQ_TERMINATE_JOB_WHEN_CELERY_IS_DOWN
  * Introduced a variable OQ_TERMINATE_JOB_WHEN_CELERY_IS_DOWN
  * The random seeds have now a default value of 42
  * Added a check for invalid quantile computations
  * Now hazard calculations can be deleted safely
  * Add a file openquake_worker.cfg to be read in the workers
  * Simplified the LOG_FORMAT by removing the name
  * Avoid an ugly error when no tasks are spawned
  * Added a view on the event loss table for convenience of analysis
  * Epsilon sampling feature
  * Distribute-by-rupture phase 2
  * Restored distribution-by-rupture in the event based calculator
  * Provide a good error message when a source model contains GSIMs not in the
    file gsim_logic_tree
  * Moved parse_config from the engine to commonlib
  * Added a test checking the existence of the __init__.py files and fixed the
    QA test classical/case_15
  * Refactored initialize_realizations and added a warning when
    num_samples > num_realizations
  * Fixed a missing import
  * Saving the rupture hypocenter fully into the database
  * Removed an offending ALTER OWNER
  * Source info table
  * Added a test for sampling a large source model logic tree
  * Hazard curves from gmfs
  * Removed num_sites and num_sources from job_stats
  * Removed redundant tests
  * Retrieved the correct output directly, not via an order by
  * Making use of commonlib.parallel in the engine
  * Enhanced qatest_1, so that it subsumes regression_1 and regression_2
  * Taking advantage of the new riskloaders in commonlib
  * Added a missing integer cast
  * Changed disagg/case_1 to use full enumeration
  * Fixed the ordering of the ruptures in the event based calculator
  * Fixed a bug in the GroundMotionValuesGetter
  * Reflected the API change in refactor-risk-model
  * Sent the tectonic region types with less sources first, and fixed
    an ordering bug in a QA test
  * Turn AMQPChannelExceptions into warnings
  * Hide the SES output from a scenario calculator
  * Add a debug flag to enable set -x in packager.sh
  * Better task spawning
  * Reflected the changes to the GmfComputer in hazardlib
  * Fixed the bug in the risk event based calculator with multiple realizations
  * Fix gmf duplication
  * Removed the need for logictree.enumerate_paths
  * Fixed a small bug
  * Removed a commonlib dependency breaking the oqcreate script
  * Now the indices of the filtered sites are stored in the
    ProbabilisticRupture table
  * Fixed another import
  * Fixed a wrong import
  * Moved logictree to commonlib and fixed all the tests
  * Removed the obsolete table hzrdr.ses and small refactoring
  * Tasks with fewer assets are submitted first
  * Better parallelization of the risk calculators
  * Reducing the celery timeout from 30s to 3s
  * Fixed a tricky bug in the scenario calculator with duplicate imts
  * Fixed the ScenarioExportTestCase by changing the position of the points
  * The scenario calculator is now block-size independent
  * Use only the relevant tectonic region types to build the GMPE logic tree
  * Fixed a broadcasting in the classical calculator
  * Saving memory on the controller node
  * Restored the source model sampling feature
  * Complex logic tree test
  * Solved the block size dependence in the risk calculators
  * Fixed a critical ordering bug
  * Changed the _do_run_calc signature
  * Avoid returning duplicated data in the classical calculator
  * Changed the order of the statements in 01-remove-cnode_stats.sql
  * Added a cache on the GSIMs for the probabilities of no exceedence in the
    classical calculator
  * Fix the export of GmfSets in the case of multiple source models
  * Fixed underflow error in postgres
  * Fixed a bug with celery ping
  * Avoid errors on signals when the engine is run through the server
  * Errors in a task are converted into a RuntimeError
  * Remove calculation unit
  * The IML must be extrapolated to zero for large poes
  * Log a warning when more than 80% of the memory is used
  * Refactored the hazard getters
  * Removed the SES table
  * Added a nice error message for far away sources
  * Add support in the engine for a local_settings.py
  * Send the site collection via rabbitmq, not via the database
  * Improvements to the CeleryNodeMonitor
  * Minimal tweaks to the risk calculators
  * Save the number of sites in JobStats as soon as it is available
  * Fix branch var to be compliant within the new CI git plugin
  * Restored the lost fine monitoring on the hazard getters
  * Cluster monitor
  * Celery check
  * Removed the obsolete table uiapi.cnode_stats
  * Make use of the light site collection introduced in hazardlib
  * Optimize the disaggregation calculator
  * Fix a memory leak of celery
  * Remove python-gdal and fix issue with postinst
  * Manual pickling/unpickling
  * Updates Copyright to 2014
  * The rupture tag must be unique
  * Turn SIGTERM into SIGINT
  * Remove another engine-server test script from pylint
  * Removed the dependency on the current working directory from
    utils_config_test
  * Replace README.txt with README.md in the packager script
  * Increase the tolerance in the disaggregation test
  * Readme merge
  * Avoid storing copies of the ruptures
  * Untrapped exceptions in oqtask give ugly error messages
  * Support for posting zipfiles to the engine-server
  * Using iter_native in celery
  * Added test for the loss_fraction exporter
  * Fixed a missing loss_type in export_loss_fraction_xml
  * Merging the engine server inside the engine repository
  * Removing ruptures phase 2
  * Restored qatest 1
  * Added tests for failing computations
  * Removed the progress handler from the engine
  * Better error and logging management
  * Exclude tests folder from pylint check
  * Fixing the build master_oq-engine #790
  * Ruptures are not read from the database anymore, only written
  * In development mode celery is automatically started/stopped together with
    the engine server
  * Remove common directory from risk demos
  * Remove duplication hazard risk
  * Removing the duplication run_hazard/run_risk in engine.py
  * Renamed directories and packages to be consistent with GEM conventions
  * Fixed test_initialize_sources
  * Getting a more uniform distribution of the tasks
  * Remove celery
  * Remove time_span from disaggregation calculator
  * Return the traceback from celery to the controller node
  * If there are no GMVs within the maximum distance for the given assets, the
    computation should not fail with an ugly error but print a warning
  * Better error management
  * Fixed a stupid error in compute_hazard_curves
  * Support for non-parametric sources
  * Fixed the issue of slow sources
  * Fixed the two upgrade scripts breaking the migration from 1.0 to 1.1
  * Add --export-hazard-outputs and --export-risk-outputs switches; also add
    geojson export for hazard curves
  * Light monitor
  * Set CELERY_MAX_CACHED_RESULTS = 1
  * Changed from relative path to full path
  * Fix the feature "import gmf scenario data from file"
  * version: remove warning for pkg install + git program installed case
  * Remove block_size and point_source_block_size
  * Move the unit tests inside the openquake.engine directory
  * Version visualization improvement
  * Added missing CASCADE on a DB migration script
  * Raised the tolerance in ClassicalHazardCase13TestCase
  * In the event based calculator split by ruptures, not by SES
  * BROKER_POOL_LIMIT is causing problem so set it to none
  * Split area sources
  * Force BROKER_POOL_LIMIT to 10
  * Fixed an upgrade script
  * Prefiltering sources in all calculators
  * Savaged the easy part of the work on the decouple-logic-trees branch
  * Changed the way hazard map are interpolated
  * Fixed a bug with static urls
  * Remove database related code
  * Removed hazard curve progress
  * Improved the IMT management in the engine by leveraging the new
    functionality in hazardlib
  * Configuration file for storing oq-platform connection parameters
  * Add loss type to risk outputs
  * Remove parsed source
  * Fix remove demos symlinks
  * gmf.lt_realization_id can be NULL
  * Fixed the _prep_geometry feature of Risk and Hazard calculations
  * Remove a reference to the removed view hzrdr.gmf_family
  * Engine-Server: support for multiple platform installations
  * Removed the complete_logic_tree flags
  * Fixed setup.py
  * Removed the SourceProgress table
  * New risk demos
  * Run a risk calculation
  * Remove validation on site models
  * Removed the rest of the stuff related to the supervisor
  * Removed the supervisor, redis, kombu and related stuff
  * Removed a wrong import
  * An import ordering issue is breaking Jenkins
  * Various small fixes for oq_create_db script
  * Do not register a progress handler if it is not passed
  * Engine Unit test fix
  * Geonode integration
  * Progress Bar support
  * Finally fixed the dependency from the blocksize in the event based
    calculator
  * A simple fix for engine_test.py
  * Replace numpy arrays with postgres array fields in output tables
  * Dump and restore Stochastic Event Set
  * Removed the old distribution and used parallelize as default distribution
    mechanism everywhere
  * Change the distribution in the risk calculators
  * Save in job_stats how much the database increased during the current
    computation
  * Removed calc_num task properly
  * Change dist classical
  * Improve the table job_stats
  * Now the CacheImporter infers the fields from the database, in the right
    order
  * Removed parsed_rupture_model from the db
  * The revoke command should not terminate the workers
  * Remove JobCompletedError
  * Override hazard investigation time in risk event based calculator
  * Companion of https://github.com/gem/oq-engine/pull/1298/
  * Companion of https://github.com/gem/oq-nrmllib/pull/116
  * Simplify schema
  * Filter the sources before storing them in the database
  * Improve the parallelize distribution
  * Fix disaggregation
  * Changed the distance in hazardlib
  * Improve memory consumption in the GMF calculation
  * The file with the exported disagg matrix must contain the poe in the name
  * The multiple sites QA test (classical/case_13) broke
  * Solve the dependency from the parameter concurrent_tasks
  * QA test for multiple sites
  * Cross domain ajax fix for view methods [r=matley] [f=*1234765]
  * Tweaks to make platform calcs work [r=matley] [f=*1234765]
  * Create job and calculation objects in a transaction
  * Make test fixtures optional
  * Get the list of the available magnitude scaling relationships at runtime
  * Save memory when exporting the GMF
  * Fixed a typo in an ordering query
  * Insured loss curves statistics
  * When exporting the GMF, we need to export the rupture tags, not the ids
  * Hazard Curve Parser import update [r=micheles] [f=*trivial]
  * To save space in the db and to avoid running into the text field size
    limit, change model_content.raw_content to store gzipped content
  * Add a tag to the ruptures
  * Change the dump/restore procedures to work with directories, not tarfiles
  * Fix risk QA tests fixtures
  * Documentation for the REST API
  * Fix hazard_curve_multi export path
  * Revise insured losses algorithm
  * Post-calculation migration
  * Correction of baseline DB revision
  * Review Risk demos
  * A couple of fixes to scenario tests
  * Compute standard deviation of losses
  * Validate time_event
  * Add 404 responses in the case of non-existent artifacts
  * Run calcs, part 2
  * Minor loss map export fix
  * Fix for installing source code via pip/git
  * Remove cache from HazardCurveGetterPerAsset
  * Changed an import from nrmllib
  * Pyflakes fixes to the calculators and engine module
  * Reading logic trees from DB - follow up (fix for a careless refactoring
    error)
  * Raise an error when no gmvs are available in a scenario computation
  * Small fix in dump_hazards.py: the filenames list contained duplicates
  * Add 'engine' functionality to disable the job supervisor
  * Read logic trees from DB (instead of the filesystem)
  * Extend forms.CharField to allow null values
  * Small fixes to the script restore_hazards.py
  * Update test fixtures used for risk scenario calculations
  * Trivial: Some small tweaks/cleanups
  * File parsing fix
  * Risk BaseCalculator refactoring
  * Run calculations via REST API (initial sketch)
  * Better input loading (update to 'engine' API)
  * Update Risk Event Based QA test
  * Fixed a very subtle bug with the ordering of sites
  * Added index to hzrdi.hazard_site
  * Updated tests to the new interface
    of 'openquake.engine.db.models.SiteCollection'
  * Compute ground motion values from Stochastic Event Set
    in a risk calculation
  * "List calc results" views
  * Misc. engine fixes to stabilize the build
  * Record all OQ software versions in oq_job
  * Export to path or file (not just path)
  * Minor fix to risk QA test collection
  * Engine API improvements
  * Hazard map GeoJSON export
  * Refactoring: moved risk calculation logic to risklib
  * GeoJSON loss map support
  * GeoJSON export prep
  * Include API version in URLs
  * 'calc info' views
  * Rough sketch of the 'list calculations' views
  * Export loss_fraction quantile fix
  * Fix 'hazard_curve_multi' export
  * Fix Risk QA test collection (nosetests)
  * Remove site_collection column from the database
  * Pack and risk demos LP: #1197737
  * Added more monitoring to the hazard calculators

 -- Matteo Nastasi (GEM Foundation) <nastasi@openquake.org>  Wed, 10 Dec 2014 11:17:03 +0100

python-oq-engine (1.0.0-1) precise; urgency=low

  * 'occupants' is now a float
  * Hazard curve import tool: updated NRML hazard curve parser
  * Made sure that the task_ids are stored in the performance table soon enough
    (LP: #1180271)
  * Added fixtures for risk tests
  * Some support to compute avg and std for the GMFs (LP: #1192413)
  * Renamed the GMF tables (LP: #1192512)
  * Kill running celery tasks on job failure (LP: #1180271)
  * Removed 'patches' folder
  * Event loss csv: fix delimiting character (LP: #1192179)
  * Fixed restore_hazards_test.py (LP: #1189772)
  * Fix restore hazards (LP: #1189772)
  * Fix risk/classical/case_3 (LP: #1190569)
  * Fix get_asset_chunk unit test
  * Added dumping of ses_collection/ses/ses_rupture (LP: #1189750)
  * Fixed the issue with sequences in restore_hazards.py (LP: #1189772)
  * Risk Probabilistic Event Based Calculator - QA Test
  * Fix the GMF export and tables (LP: #1169078,#1187413)
  * Some work to fix qa_tests/risk/event_based_bcr (LP: #1188497)
  * Run risk demos to test the package (LP: #1188117)
  * Update risk demos
  * renamed units -> number_of_units. Support for asset_category == "population"
    (LP: #1188104)
  * Fixed the z1pt0<->z2pt5 inversion problem (LP: #1186490)
  * Removed the special case for gmf_scenario
  * Exposure DB schema update (LP: #1185488)
  * Fix the site_data table to store one site per row; change gmf_agg to point
    to site_data (LP: #1184603)
  * Fix export of Benefit Cost Ratio calculator outputs. (LP: #1181182)
  * Inserted the GMFs with the CacheInserter instead of the BulkInserter
    (LP: #1184624)
  * Added better instrumentation to the hazard getters
  * Make the engine smart enough to infer the right block size (LP: #1183329)
  * New risk demos (LP: #1180698,#1181182)
  * Time event validation fix (LP: #1181235)
  * Unicode list cast fix
  * Implement distribution by SES in the event based hazard calculator
    (LP: #1040141)
  * Remove gmf scenario (LP: #1170628)
  * Purge gmf table (LP: #1170632)
  * Parallelize the queries of kind "insert into gmf agg" by using the standard
    mechanism (LP: #1178054)
  * Skipped hazard/event_based/case_4/test.py (LP: #1181908)
  * Remove the dependency from the gmf/gmf_set tables in the XML export
    procedure (LP: #1169078)
  * Saved memory in the hazard getters by returning only the distinct GMFs
    (LP: #1175941)
  * Fixed the case of no gmfcollections and cleaned up the post processing
    mechanism (LP: #1176887)
  * Filter the ruptures according to the maximum_distance criterium
    (LP: #1178571)
  * New hazard demos (LP: #1168756)
  * Parallelize insert into gmf_agg table (LP: #1178054)
  * Removed some verbose logs in debug mode (LP: #1170938)
  * lxc sandbox - improved CI with sandboxed source tests (LP: #1177319)
  * Report "calculation", not the job (LP: #1178583)
  * Fix performance_monitor_test.py on Mac OS X (LP: #1177403)
  * Remove config.gem files from demos
  * Vulnerability functions for contents, occupants and non-structural damage
    (LP: #1174231)
  * Improved the memory profiling (LP: #1175941)
  * Cleanup of the hazard getters and small improvements to help the performance
    analysis of risk calculators (LP: #1175941)
  * Add a facility to import hazard_curves from XML files (LP: #1175452)
  * Refactoring of risk calculators (LP: #1175702)
  * Added references to RiskCalculation model
  * --config-file option (LP: #1174316)
  * Update calls to risklib to the latest interface (LP: #1174301)
  * Event-Based Hazard: Better hazard curve / GMF validation (LP: #1167302)
  * Improved hazard doc
  * CONTRIBUTORS.txt
  * DB cleanup
  * --optimize-source-model pre-processing option (LP: #1096867)
  * Relax validation rules on interest rate for benefit-cost ratio analysis
    (LP: #1172324)
  * Support non-unique taxonomy -> IMT association across different
    vulnerability files (LP: #1171782)
  * Point source block size (LP: #1096867)
  * Use "hazard curve multi imt" also when all the realizations are considered
    (LP: #1171389)
  * Fix aggregate loss curve computation (LP: #1171361)
  * Add instrumentation via the EnginePerformanceMonitor to all the calculators
    (LP: #1171060)
  * Replaced run_job_sp with run_hazard_job (LP: #1153512)
  * Cleanup input reuse
  * Simplify hazard getter query
  * Add a forgotten constrain ON DELETE CASCADE on the table gmf_agg
    (LP: #1170637)
  * Mean loss curve computation updated (LP: #1168454,#1169886,#1170630)
  * Changed the generation of hazard_curves to use the gmf_agg table
    (LP: #1169703)
  * Add geospatial index on gmf_agg
  * Fix hazard map and UHS export filenames (include PoE) (LP: #1169988)
  * Lower the parameter ses_per_logic_tree_path in the event_based QA tests to
    make them much faster (LP: #1169883)
  * Fix Event based mean loss curve computation (LP: #1168454)
  * An attempt to solve the memory occupation issue for the event_based risk
    calculator (LP: #1169577)
  * Update event based mean/quantile loss curve computation (LP: #1168454)
  * Fix disagg export file name (LP: #1163276)
  * Include 'investigation_time' in exported UHS XML (LP: #1169106)
  * Raise warnings when invalid/unknown/unnecessary params are specified
    (LP: #1164324)
  * Fix characteristic fault rupture serialization (LP: #1169069)
  * Fixed a bug in event_based/core_test.py due to the version of mock used
    (LP: #1167310)
  * Make sure the generated XML are valid according to NRML (LP: #1169106)
  * Fix the tests of the event_based depending on random number details
    (LP: #1167310)
  * Scenario risk is using "default" connection on a cluster (LP: #1167969)
  * Add a mechanism to populate the db from CSV files, without the need to run
    a fake calculation (LP: #1167310,#1167693)
  * Source model NRML to hazardlib conversion now throws useful error messages
    (LP: #1154512)
  * Organization of hazard exports (LP: #1163276)
  * Some trivial optimizations in Risk Event Based calculator
  * Do not use 'default' user on raw cursors. (LP: #1167776)
  * Removed a bunch of old test fixtures
  * release updated
  * hazard curves in multiple imts (LP: #1160427)
  * Critical fix to disaggregation interpolation (LP: #1167245)
  * Fix setup.py version number
  * Fix char source logic tree validation (LP: #1166756)
  * Update version to 1.0
  * Reflect latest interface changes in risklib (LP: #1166252)
  * Event base performance (LP: #1168233)
  * Fix a "reproducibility" issue when getting hazard sites from exposure
    (LP: #1163818)
  * Disaggregation in event based risk calculator (LP: #1160993)
  * Read 'sites' from 'sites_csv' (LP: #1097618)
  * add debconf tool to manage postgresql.conf file modification
  * Issue 1160993 (LP: #1160993,#1160845)
  * Importing GMF from XML: step 2 (LP: #1160398)
  * Disaggregation of losses by taxonomy (LP: #1160845)
  * Vulnerability model validation (LP: #1157072)
  * Big docs cleanup
  * Mean and quantile Loss map support (LP: #1159865)
  * Event-Based Hazard: Save multi-surface ruptures (LP: #1144225)
  * Fix loss curve export (LP: #1157072)
  * Fix an incorrect parameter in event-based hazard QA tests, cases 2 and 4
  * end-to-end qa tests for Scenario Risk and Scenario Damage
  * Trivial fix for setup.py
  * New E2E regression tests
  * Updated QA tests due to change in risklib
  * Engine cleanup
  * Characteristic source logic tree support (LP: #1144225)
  * Added a script to dump the hazard outputs needed for the risk (LP: #1156998)
  * Remove complete logic tree flags when redundant (LP: #1155904)
  * Do not read risk inputs from fylesystem but from ModelContent
  * Remove --force-inputs feature (LP: #1154552)
  * UHS Export (LP: #1082312)
  * UHS post-processing (LP: #1082312)
  * Fragility model using structure dependent IMT (LP: #1154549)
  * Correct bin/openquake help string for --log-level
  * Hazard post-processing code cleanup (LP: #1082312)
  * Allow Event-Based hazard post-processing to run without celery
  * More event-based hazard QA tests (LP: #1088864)
  * Real errors are masked in the qa_test since the real computation runs in a
    subprocess (LP: #1153512)
  * Minor simplification of the hazard_getter query
  * Correlation model qa tests (LP: #1097646)
  * Vulnerability model using structure dependent intensity measure types
    (LP: #1149270)
  * Fix a broken scenario hazard export test
  * Support for Characteristic Fault Sources (LP: #1144225)
  * Added a missing KILOMETERS_TO_METERS conversion in the hazard_getters
  * Average Losses (LP: #1152237)
  * Improved the error message for unavailable gsims
  * Companion changes to https://github.com/gem/oq-risklib/pull/38
  * Fix 1144741 (LP: #1144741)
  * Fix 1144388 (LP: #1144388)
  * Fixed ordering bug in the XML export of gmf_scenario (LP: #1152172)
  * Don't save hazard curves to the DB which are all zeros (LP: #1096926)
  * Add hazard nose attribute to the hazard QA test
  * Avoid fully qualified name in the XML <uncertaintyModel> tag (LP: #1116398)
  * Fix Scenario Risk calculator
  * New CLI functionality: delete old calculations (LP: #1117052)
  * DB security cleanup (LP: #1117052)
  * Event-Based Hazard Spatial Correlation QA tests (LP: #1099467)
  * Correct OQ engine version in db script
  * Preloaded exposure (LP: #1132902)
  * 1132708 and 1132731 (LP: #1132731)
  * Stabilize classical hazard QA test case 11
  * DB schema bootstrap script now runs silently by default
  * Fix aggregate loss export test
  * Fix a broken disagg/core test
  * Easy hazard getters optimization (LP: #1132708)
  * Fix progress risk
  * Event loss tables (LP: #1132699)
  * Fix the memory occupation issue for the scenario_risk calculator
    (LP: #1132018,#1132017)
  * Performance monitor to measure times and memory occupation of bottleneck
    code (LP: #1132017)
  * Scenario insured losses
  * Version fix (already present fix in master, add a test to verify it)
  * Classical Hazard QA test, SA IMT case (LP: #1073591)
  * Optimize hazard curve insertion (LP: #1100332)
  * updates due to the latest risklib api changes
  * Fixed the bug introduced by change the location field from Geometry to
    Geography
  * "openquake --version broked" fix
  * Fixed bug in the distribution of the realizations logic
  * Simplified the hazard getters so that they are pickleable without effort
  * Update to disaggregation equation (LP: #1116262)
  * Scenario Aggregated Loss
  * Risk maximum distance (LP: #1095582)
  * Add timestamps to calculation summary output (LP: #1129271)
  * More efficient hazard curve update transactions. (LP: #1121825)
  * Scenario risk tests
  * Added parameter taxonomies_from_fragility_model (LP: #1122817)
  * Add a check for missing taxonomies in the scenario_damage calculator
    (LP: #1122817)
  * Add '_update_progress' for clearer profiling (LP: #1121825)
  * Removed many global dictionaries and adopted a convention-over-configuration
    approach
  * Generation of ground motion fields only within a certain distance from the
    rupture (LP: #1121940)
  * Link between Rupture / Stochastic Event Set and Ground motion field outputs
    (LP: #1119553)
  * Fixed the qa_test for scenario_damage
  * Fix HazardCalculation.get_imts()
  * Donot save absolute losses (LP: #1096881)
  * Scenario hazard: fix a reference to the site collection
  * Fixes scenario hazard correlation
  * Scenario risk
  * Changed DmgState to have a foreign key to OqJob, not to Output; also removed
    the CollapseMap special treatment (LP: #1100371)
  * Drop upload table
  * Remove several global dictionaries from the engine
  * Mean and quantile Loss curve computation (LP: #1101270)
  * Cache the SiteCollection to avoid redundant recreation (LP: #1096915)
  * Scenario hazard correlation model (LP: #1097646)

 -- Matteo Nastasi (GEM Foundation) <nastasi@openquake.org>  Mon, 24 Jun 2013 17:39:07 +0200

python-oq-engine (0.9.1-1) precise; urgency=low

  * upstream release

 -- Matteo Nastasi (GEM Foundation) <nastasi@openquake.org>  Mon, 11 Feb 2013 11:00:54 +0100

python-oq-engine (0.8.3-3) precise; urgency=low

  * Add missing monitor.py source

 -- Muharem Hrnjadovic <mh@foldr3.com>  Tue, 23 Oct 2012 10:16:18 +0200

python-oq-engine (0.8.3-2) precise; urgency=low

  * Use arch-independent JAVA_HOME env. variable values (LP: #1069804)

 -- Muharem Hrnjadovic <mh@foldr3.com>  Mon, 22 Oct 2012 15:30:39 +0200

python-oq-engine (0.8.3-1) precise; urgency=low

  * upstream release

 -- Muharem Hrnjadovic <mh@foldr3.com>  Fri, 19 Oct 2012 19:53:00 +0200

python-oq-engine (0.8.2-5) precise; urgency=low

  * Make sure the vs30_type param is capitalized (LP: #1050792)

 -- Muharem Hrnjadovic <mh@foldr3.com>  Fri, 21 Sep 2012 12:01:34 +0200

python-oq-engine (0.8.2-4) precise; urgency=low

  * fix JAVA_HOME value so it works in ubuntu 12.04 LTS (LP: #1051941)

 -- Muharem Hrnjadovic <mh@foldr3.com>  Mon, 17 Sep 2012 14:52:12 +0200

python-oq-engine (0.8.2-3) precise; urgency=low

  * Insured loss probabilistic event based calculator (LP: #1045318)

 -- Muharem Hrnjadovic <mh@foldr3.com>  Wed, 05 Sep 2012 09:22:36 +0200

python-oq-engine (0.8.2-2) precise; urgency=low

  * remove namespace/module ambiguity

 -- Muharem Hrnjadovic <mh@foldr3.com>  Tue, 04 Sep 2012 17:08:17 +0200

python-oq-engine (0.8.2-1) precise; urgency=low

  * Upstream release (LP: #1045214)

 -- Muharem Hrnjadovic <mh@foldr3.com>  Tue, 04 Sep 2012 08:52:53 +0200

python-oq-engine (0.8.1-5) precise; urgency=low

  * rm threaded serialization patch (since it increases overall run time)

 -- Muharem Hrnjadovic <mh@foldr3.com>  Wed, 25 Jul 2012 17:01:32 +0200

python-oq-engine (0.8.1-4) precise; urgency=low

  * Try threaded serialization in order to fix performance regression
    (LP: #1027874)

 -- Muharem Hrnjadovic <mh@foldr3.com>  Mon, 23 Jul 2012 13:21:32 +0200

python-oq-engine (0.8.1-3) precise; urgency=low

  * Fix import exception when DJANGO_SETTINGS_MODULE is not set (LP: #1027776)

 -- Muharem Hrnjadovic <mh@foldr3.com>  Mon, 23 Jul 2012 09:08:01 +0200

python-oq-engine (0.8.1-2) precise; urgency=low

  * Fix for region discretization bug (LP: #1027041)

 -- Muharem Hrnjadovic <mh@foldr3.com>  Sun, 22 Jul 2012 10:12:25 +0200

python-oq-engine (0.8.1-1) precise; urgency=low

  * new upstream release (LP: #1027030)

 -- Muharem Hrnjadovic <mh@foldr3.com>  Fri, 20 Jul 2012 15:06:18 +0200

python-oq-engine (0.7.0-4) precise; urgency=low

  * fix typo in oq_restart script (LP: #994565)

 -- Muharem Hrnjadovic <mh@foldr3.com>  Fri, 04 May 2012 15:01:54 +0200

python-oq-engine (0.7.0-3) precise; urgency=low

  * Correct the version displayed by OpenQuake (on demand).

 -- Muharem Hrnjadovic <mh@foldr3.com>  Fri, 04 May 2012 08:20:18 +0200

python-oq-engine (0.7.0-2) oneiric; urgency=low

  * Fix bug in the classical PSHA calculator (LP: #984055)

 -- Muharem Hrnjadovic <mh@foldr3.com>  Wed, 02 May 2012 22:00:59 +0200

python-oq-engine (0.7.0-1) oneiric; urgency=low

  * Upstream release, rev. 0.7.0

 -- Muharem Hrnjadovic <mh@foldr3.com>  Wed, 02 May 2012 21:34:03 +0200

python-oq-engine (0.6.1-9) oneiric; urgency=low

  * Fix db router config for the oqmif schema (LP: #993256)

 -- Muharem Hrnjadovic <mh@foldr3.com>  Wed, 02 May 2012 15:23:40 +0200

python-oq-engine (0.6.1-8) oneiric; urgency=low

  * Re-apply fix for ERROR: role "oq_ged4gem" does not exist (LP: #968056)

 -- Muharem Hrnjadovic <mh@foldr3.com>  Wed, 02 May 2012 10:23:40 +0200

python-oq-engine (0.6.1-7) oneiric; urgency=low

  * delete obsolete .pyc files in /usr/openquake (LP: #984912)

 -- Muharem Hrnjadovic <mh@foldr3.com>  Thu, 19 Apr 2012 10:28:45 +0200

python-oq-engine (0.6.1-6) oneiric; urgency=low

  * Remove spurious 'oqmif' db user from settings.py (LP: #980769)

 -- Muharem Hrnjadovic <mh@foldr3.com>  Fri, 13 Apr 2012 14:35:54 +0200

python-oq-engine (0.6.1-5) oneiric; urgency=low

  * Pass the postgres port to the 'createlang' command as well.

 -- Muharem Hrnjadovic <mh@foldr3.com>  Fri, 13 Apr 2012 10:37:26 +0200

python-oq-engine (0.6.1-4) oneiric; urgency=low

  * Fix psql invocation.

 -- Muharem Hrnjadovic <mh@foldr3.com>  Fri, 13 Apr 2012 06:01:12 +0200

python-oq-engine (0.6.1-3) oneiric; urgency=low

  * Support machines with multiple postgres versions (LP: #979881)

 -- Muharem Hrnjadovic <mh@foldr3.com>  Fri, 13 Apr 2012 05:49:41 +0200

python-oq-engine (0.6.1-2) oneiric; urgency=low

  * Fix oq_restart_workers script so it uses the correct db table (oq_job)

 -- Muharem Hrnjadovic <mh@foldr3.com>  Wed, 04 Apr 2012 11:29:36 +0200

python-oq-engine (0.6.1-1) oneiric; urgency=low

  * OpenQuake 0.6.1 upstream release (LP: #971541)

 -- Muharem Hrnjadovic <mh@foldr3.com>  Tue, 03 Apr 2012 08:52:39 +0200

python-oq-engine (0.6.0-15) oneiric; urgency=low

  * Support machines with multiple postgres versions (LP: #979881)

 -- Muharem Hrnjadovic <mh@foldr3.com>  Thu, 12 Apr 2012 18:56:58 +0200

python-oq-engine (0.6.0-14) oneiric; urgency=low

  * Improved version string, post-installation actions

 -- Muharem Hrnjadovic <mh@foldr3.com>  Fri, 30 Mar 2012 17:21:40 +0200

python-oq-engine (0.6.0-13) oneiric; urgency=low

  * proper fix for GMF serialization problem (LP: #969014)

 -- Muharem Hrnjadovic <mh@foldr3.com>  Fri, 30 Mar 2012 15:14:41 +0200

python-oq-engine (0.6.0-12) oneiric; urgency=low

  * Fix GMF serialization in the hazard event based calculator (LP: #969014)

 -- Muharem Hrnjadovic <mh@foldr3.com>  Fri, 30 Mar 2012 12:15:44 +0200

python-oq-engine (0.6.0-11) oneiric; urgency=low

  * Fix ERROR: role "oq_ged4gem" does not exist (LP: #968056)

 -- Muharem Hrnjadovic <mh@foldr3.com>  Thu, 29 Mar 2012 10:44:23 +0200

python-oq-engine (0.6.0-10) oneiric; urgency=low

  * Fix BaseHazardCalculator, so self.calc gets initialized.

 -- Muharem Hrnjadovic <mh@foldr3.com>  Fri, 23 Mar 2012 07:20:47 +0100

python-oq-engine (0.6.0-9) oneiric; urgency=low

  * Turn off accidental worker-side logic tree processing (LP: #962788)

 -- Muharem Hrnjadovic <mh@foldr3.com>  Fri, 23 Mar 2012 06:27:36 +0100

python-oq-engine (0.6.0-8) oneiric; urgency=low

  * Package tested and ready for deployment.

 -- Muharem Hrnjadovic <mh@foldr3.com>  Tue, 20 Mar 2012 15:54:31 +0100

python-oq-engine (0.6.0-7) oneiric; urgency=low

  * All demos pass, rebuild this package

 -- Muharem Hrnjadovic <mh@foldr3.com>  Wed, 07 Mar 2012 18:12:26 +0100

python-oq-engine (0.6.0-6) oneiric; urgency=low

  * Another db user fix

 -- Muharem Hrnjadovic <mh@foldr3.com>  Wed, 07 Mar 2012 17:18:31 +0100

python-oq-engine (0.6.0-5) oneiric; urgency=low

  * Fix database users

 -- Muharem Hrnjadovic <mh@foldr3.com>  Wed, 07 Mar 2012 16:39:49 +0100

python-oq-engine (0.6.0-4) oneiric; urgency=low

  * Fix distro series

 -- Muharem Hrnjadovic <mh@foldr3.com>  Wed, 07 Mar 2012 09:25:57 +0100

python-oq-engine (0.6.0-3) precise; urgency=low

  * Added license file

 -- Muharem Hrnjadovic <mh@foldr3.com>  Wed, 07 Mar 2012 08:35:12 +0100

python-oq-engine (0.6.0-2) oneiric; urgency=low

  * added sample celeryconfig.py file

 -- Muharem Hrnjadovic <mh@foldr3.com>  Mon, 05 Mar 2012 20:07:23 +0100

python-oq-engine (0.6.0-1) oneiric; urgency=low

  * OpenQuake rev. 0.6.0 upstream release (LP: #946879)
  * add postgresql-plpython-9.1 dependency (LP: #929429)

 -- Muharem Hrnjadovic <mh@foldr3.com>  Mon, 05 Mar 2012 11:05:22 +0100

python-oq-engine (0.5.1-2) oneiric; urgency=low

  * add postrm script (LP: #906613)

 -- Muharem Hrnjadovic <mh@foldr3.com>  Thu, 02 Feb 2012 13:00:06 +0100

python-oq-engine (0.5.1-1) oneiric; urgency=low

  * 0.5.1 upstream release (LP: #925339)

 -- Muharem Hrnjadovic <mh@foldr3.com>  Thu, 02 Feb 2012 10:11:58 +0100

python-oq-engine (0.5.0-9) oneiric; urgency=low

  * Fix error resulting from backporting code.

 -- Muharem Hrnjadovic <mh@foldr3.com>  Wed, 25 Jan 2012 16:27:49 +0100

python-oq-engine (0.5.0-8) oneiric; urgency=low

  * Fix hazard map serialization failure (LP: #921604)

 -- Muharem Hrnjadovic <mh@foldr3.com>  Wed, 25 Jan 2012 16:06:54 +0100

python-oq-engine (0.5.0-7) oneiric; urgency=low

  * Remove one last 'sudo' from db setup script

 -- Muharem Hrnjadovic <mh@foldr3.com>  Wed, 25 Jan 2012 12:17:35 +0100

python-oq-engine (0.5.0-6) oneiric; urgency=low

  * NRML files are written only once (LP: #914614)
  * optimize parallel results collection (LP: #914613)
  * fix "current realization" progress counter value (LP: #914477)

 -- Muharem Hrnjadovic <mh@foldr3.com>  Thu, 19 Jan 2012 15:16:51 +0100

python-oq-engine (0.5.0-5) oneiric; urgency=low

  * Revert to the usual database user names.

 -- Muharem Hrnjadovic <mh@foldr3.com>  Tue, 10 Jan 2012 10:49:49 +0100

python-oq-engine (0.5.0-4) oneiric; urgency=low

  * Remove "sudo" from db setup script (LP: #914139)

 -- Muharem Hrnjadovic <mh@foldr3.com>  Tue, 10 Jan 2012 08:18:14 +0100

python-oq-engine (0.5.0-3) oneiric; urgency=low

  * Fix demo files.

 -- Muharem Hrnjadovic <mh@foldr3.com>  Mon, 09 Jan 2012 21:10:08 +0100

python-oq-engine (0.5.0-2) oneiric; urgency=low

  * Calculation and serialization are to be carried out in parallel
    (LP: #910985)

 -- Muharem Hrnjadovic <mh@foldr3.com>  Mon, 09 Jan 2012 15:53:05 +0100

python-oq-engine (0.5.0-1) oneiric; urgency=low

  * Prepare rel. 0.5.0 of python-oq-engine (LP: #913540)
  * set JAVA_HOME for celeryd (LP: #911697)

 -- Muharem Hrnjadovic <mh@foldr3.com>  Mon, 09 Jan 2012 07:15:31 +0100

python-oq-engine (0.4.6-11) oneiric; urgency=low

  * Facilitate java-side kvs connection caching
    (LP: #894261, #907760, #907993).

 -- Muharem Hrnjadovic <mh@foldr3.com>  Mon, 02 Jan 2012 13:42:42 +0100

python-oq-engine (0.4.6-10) oneiric; urgency=low

  * Only use one amqp log handler per celery worker (LP: #907360).

 -- Muharem Hrnjadovic <mh@foldr3.com>  Mon, 02 Jan 2012 13:10:50 +0100

python-oq-engine (0.4.6-9) oneiric; urgency=low

  * add a debian/preinst script that makes sure we have no garbage
    from previous package installation lying around (LP: #906613).

 -- Muharem Hrnjadovic <mh@foldr3.com>  Tue, 20 Dec 2011 10:43:12 +0100

python-oq-engine (0.4.6-8) oneiric; urgency=low

  * Repackage 0.4.6-6 (no asynchronous classical PSHA code)
    for oneiric (also fix the postgres-9.1 issues).

 -- Muharem Hrnjadovic <mh@foldr3.com>  Fri, 16 Dec 2011 11:34:47 +0100

python-oq-engine (0.4.6-6) oneiric; urgency=low

  * Make sure /var/lib/openquake/disagg-results exists and has an
    appropriate owner and permissions (LP: #904659)

 -- Muharem Hrnjadovic <mh@foldr3.com>  Thu, 15 Dec 2011 12:26:28 +0100

python-oq-engine (0.4.6-5) natty; urgency=low

  * Make sure the demos that were broken in 0.4.6 are not installed
    (LP: #901112)

 -- Muharem Hrnjadovic <mh@foldr3.com>  Fri, 09 Dec 2011 16:40:50 +0100

python-oq-engine (0.4.6-4) natty; urgency=low

  * Tolerate the failure of chown and/or chmod on /var/lib/openquake
    (LP: #902083)

 -- Muharem Hrnjadovic <mh@foldr3.com>  Fri, 09 Dec 2011 10:38:46 +0100

python-oq-engine (0.4.6-3) natty; urgency=low

  * Remove UHS changes in order to fix python-java-bridge failures
    (LP: #900617)

 -- Muharem Hrnjadovic <mh@foldr3.com>  Fri, 09 Dec 2011 07:51:19 +0100

python-oq-engine (0.4.6-2) oneiric; urgency=low

  * Add missing dependency, python-h5py (LP: #900300)

 -- Muharem Hrnjadovic <mh@foldr3.com>  Mon, 05 Dec 2011 15:09:37 +0100

python-oq-engine (0.4.6-1) oneiric; urgency=low

  * Upstream release (LP: #898634)
  * Make postgres dependencies less version dependent (LP: #898622)

 -- Muharem Hrnjadovic <mh@foldr3.com>  Mon, 05 Dec 2011 10:51:46 +0100

python-oq-engine (0.4.4-19) oneiric; urgency=low

  * Functions called from celery tasks should not make use of logic trees
    (LP: #880743)

 -- Muharem Hrnjadovic <mh@foldr3.com>  Mon, 24 Oct 2011 14:37:41 +0200

python-oq-engine (0.4.4-18) oneiric; urgency=low

  * Add python-setuptools as a python-oq-engine dependency (LP: #877915)

 -- Muharem Hrnjadovic <mh@foldr3.com>  Sun, 23 Oct 2011 18:29:41 +0200

python-oq-engine (0.4.4-17) oneiric; urgency=low

  * Refresh the demos and make sure the newest ones are always installed
    under /usr/openquake/demos

 -- Muharem Hrnjadovic <mh@foldr3.com>  Sun, 23 Oct 2011 18:12:59 +0200

python-oq-engine (0.4.4-16) oneiric; urgency=low

  * Remove superfluous OPENQUAKE_ROOT import.

 -- Muharem Hrnjadovic <mh@foldr3.com>  Sun, 23 Oct 2011 16:42:17 +0200

python-oq-engine (0.4.4-15) oneiric; urgency=low

  * Added the python code needed for the new logic tree implementation
    (LP: #879451)

 -- Muharem Hrnjadovic <mh@foldr3.com>  Sun, 23 Oct 2011 12:27:15 +0200

python-oq-engine (0.4.4-14) oneiric; urgency=low

  * leave exceptions raised by celery tasks alone (LP: #878736)

 -- Muharem Hrnjadovic <mh@foldr3.com>  Thu, 20 Oct 2011 12:30:50 +0200

python-oq-engine (0.4.4-13) oneiric; urgency=low

  * Avoid failures while reraising exceptions (LP: #877992)

 -- Muharem Hrnjadovic <mh@foldr3.com>  Wed, 19 Oct 2011 15:03:58 +0200

python-oq-engine (0.4.4-12) natty; urgency=low

  * Impose upper limit on JVM memory usage (LP: #821002)

 -- Muharem Hrnjadovic <mh@foldr3.com>  Mon, 17 Oct 2011 17:35:40 +0200

python-oq-engine (0.4.4-11) oneiric; urgency=low

  * add python-oq-engine_0.4.4.orig.tar.gz to upload

 -- Muharem Hrnjadovic <mh@foldr3.com>  Fri, 14 Oct 2011 11:57:11 +0200

python-oq-engine (0.4.4-10) oneiric; urgency=low

  * Ubuntu 11.10 upload.

 -- Muharem Hrnjadovic <mh@foldr3.com>  Fri, 14 Oct 2011 11:37:17 +0200

python-oq-engine (0.4.4-9) natty; urgency=low

  * 'new_in_this_release' files apply to latest upgrade (LP: #873205)

 -- Muharem Hrnjadovic <mh@foldr3.com>  Thu, 13 Oct 2011 10:36:04 +0200

python-oq-engine (0.4.4-8) natty; urgency=low

  * Make sure all demo files are unzipped (LP: #872816)

 -- Muharem Hrnjadovic <mh@foldr3.com>  Thu, 13 Oct 2011 10:17:08 +0200

python-oq-engine (0.4.4-7) natty; urgency=low

  * More robust detection of the 'openquake' system group (LP #872814)

 -- Muharem Hrnjadovic <mh@foldr3.com>  Wed, 12 Oct 2011 14:37:40 +0200

python-oq-engine (0.4.4-6) natty; urgency=low

  * make the demo files writable by owner *and* group.

 -- Muharem Hrnjadovic <mh@foldr3.com>  Tue, 11 Oct 2011 16:09:51 +0200

python-oq-engine (0.4.4-5) natty; urgency=low

  * Remove unneeded database users (LP #872277)
  * fix smoketests (add DEPTHTO1PT0KMPERSEC, VS30_TYPE parameter defaults)

 -- Muharem Hrnjadovic <mh@foldr3.com>  Tue, 11 Oct 2011 15:48:20 +0200

python-oq-engine (0.4.4-4) natty; urgency=low

  * turn off -x flag in debian/postinst
  * unzip the example files in /usr/openquake/demos

 -- Muharem Hrnjadovic <mh@foldr3.com>  Tue, 11 Oct 2011 14:55:30 +0200

python-oq-engine (0.4.4-3) natty; urgency=low

  * fix lintian warning

 -- Muharem Hrnjadovic <mh@foldr3.com>  Tue, 11 Oct 2011 14:26:25 +0200

python-oq-engine (0.4.4-2) natty; urgency=low

  * Use dh_installexamples to include the smoketests in the package.

 -- Muharem Hrnjadovic <mh@foldr3.com>  Tue, 11 Oct 2011 12:23:06 +0200

python-oq-engine (0.4.4-1) natty; urgency=low

  * fix permissions for config files in /etc/openquake (LP #850766)
  * be more intelligent about pg_hba.conf files (LP #848579)
  * add smoke tests to the package (LP #810982)

 -- Muharem Hrnjadovic <mh@foldr3.com>  Tue, 11 Oct 2011 11:47:30 +0200

python-oq-engine (0.4.3-21) natty; urgency=low

  * Remove unneeded dependency on fabric (LP: #852004)

 -- Muharem Hrnjadovic <mh@foldr3.com>  Fri, 16 Sep 2011 20:47:49 +0000

python-oq-engine (0.4.3-20) natty; urgency=low

  * Shut down celery prior to restarting postgres and setting up the database
    (LP: #846388)

 -- Muharem Hrnjadovic <mh@foldr3.com>  Sat, 10 Sep 2011 19:47:56 +0200

python-oq-engine (0.4.3-19) natty; urgency=low

  * Close all db connections in order to prevent package upgrade failures
   (LP: 846279)

 -- Muharem Hrnjadovic <mh@foldr3.com>  Sat, 10 Sep 2011 09:37:34 +0200

python-oq-engine (0.4.3-18) natty; urgency=low

  * declare the "include_defaults" flag in the openquake script (LP: #845994)

 -- Muharem Hrnjadovic <mh@foldr3.com>  Fri, 09 Sep 2011 22:38:40 +0200

python-oq-engine (0.4.3-17) natty; urgency=low

  * package the correct software revision (LP: #845583)

 -- Muharem Hrnjadovic <mh@foldr3.com>  Fri, 09 Sep 2011 15:00:05 +0200

python-oq-engine (0.4.3-16) natty; urgency=low

  * Add all required db users to pg_hba.conf (LP: #845461)

 -- Muharem Hrnjadovic <mh@foldr3.com>  Fri, 09 Sep 2011 11:25:41 +0200

python-oq-engine (0.4.3-15) natty; urgency=low

  * Remove obsolete dependency on python-geoalchemy (LP: #845439)

 -- Muharem Hrnjadovic <mh@foldr3.com>  Fri, 09 Sep 2011 10:25:25 +0200

python-oq-engine (0.4.3-14) natty; urgency=low

  * turn off 'set -x' in debian/postinst

 -- Muharem Hrnjadovic <mh@foldr3.com>  Fri, 09 Sep 2011 07:18:34 +0200

python-oq-engine (0.4.3-13) natty; urgency=low

  * Better detection of postgresql-8.4

 -- Muharem Hrnjadovic <mh@foldr3.com>  Fri, 09 Sep 2011 07:16:11 +0200

python-oq-engine (0.4.3-12) natty; urgency=low

  * detect the absence of the rabbitmq and postgres services and refrain
    from the corresponding initialization actions  (LP: #845344)

 -- Muharem Hrnjadovic <mh@foldr3.com>  Fri, 09 Sep 2011 06:47:32 +0200

python-oq-engine (0.4.3-11) natty; urgency=low

  * Fix logging sink configuration file and location.

 -- Muharem Hrnjadovic <mh@foldr3.com>  Wed, 07 Sep 2011 14:31:51 +0200

python-oq-engine (0.4.3-10) natty; urgency=low

  * Fix database user/permissions for admin schema.

 -- Muharem Hrnjadovic <mh@foldr3.com>  Wed, 07 Sep 2011 14:07:30 +0200

python-oq-engine (0.4.3-9) natty; urgency=low

  * turn off 'set -x' in debian/postinst

 -- Muharem Hrnjadovic <mh@foldr3.com>  Tue, 06 Sep 2011 17:44:37 +0200

python-oq-engine (0.4.3-8) natty; urgency=low

  * Fixed database (user) setup and general breakage (LP: #842472)

 -- Muharem Hrnjadovic <mh@foldr3.com>  Tue, 06 Sep 2011 17:42:51 +0200

python-oq-engine (0.4.3-7) natty; urgency=low

  * Fix database (user) setup (LP: #842472)
  * Copy configuration file to /etc/openquake (LP: #842468)

 -- Muharem Hrnjadovic <mh@foldr3.com>  Tue, 06 Sep 2011 15:34:17 +0200

python-oq-engine (0.4.3-6) natty; urgency=low

  * Delay the import of openquake.engine.job to allow the user to see the version
    and/or help without errors (LP: #842604)

 -- Muharem Hrnjadovic <mh@foldr3.com>  Tue, 06 Sep 2011 14:37:06 +0200

python-oq-engine (0.4.3-5) natty; urgency=low

  * Copy configuration file to /usr/openquake (LP: #842468)

 -- Muharem Hrnjadovic <mh@foldr3.com>  Tue, 06 Sep 2011 11:45:55 +0200

python-oq-engine (0.4.3-4) natty; urgency=low

  * Fix 'Architecture' field in debian/control.

 -- Muharem Hrnjadovic <mh@foldr3.com>  Mon, 05 Sep 2011 21:35:10 +0200

python-oq-engine (0.4.3-3) natty; urgency=low

  * Add Django as a dependency (LP: #830974)

 -- Muharem Hrnjadovic <mh@foldr3.com>  Mon, 05 Sep 2011 21:33:01 +0200

python-oq-engine (0.4.3-2) natty; urgency=low

  * Make db error detection smarter (LP: #819710)

 -- Muharem Hrnjadovic <mh@foldr3.com>  Mon, 05 Sep 2011 21:30:16 +0200

python-oq-engine (0.4.3-1) natty; urgency=low

  * Upstream release (LP: #839424)

 -- Muharem Hrnjadovic <mh@foldr3.com>  Mon, 05 Sep 2011 18:13:42 +0200

python-oq-engine (0.4.1-12) natty; urgency=low

  * Better error detection for schema creation output (LP #819710)
  * Remove unneeded python-guppy dependency (LP #826487)

 -- Muharem Hrnjadovic <mh@foldr3.com>  Mon, 15 Aug 2011 03:16:43 +0200

python-oq-engine (0.4.1-11) natty; urgency=low

  * Add the cache garbage collector script (LP #817541)

 -- Muharem Hrnjadovic <mh@foldr3.com>  Thu, 28 Jul 2011 16:56:33 +0200

python-oq-engine (0.4.1-10) natty; urgency=low

  * The name of the default db should be 'openquake'

 -- Muharem Hrnjadovic <mh@foldr3.com>  Tue, 26 Jul 2011 15:47:18 +0200

python-oq-engine (0.4.1-9) natty; urgency=low

  * postgresql reload after pg_hba.conf modification was missing

 -- Muharem Hrnjadovic <mh@foldr3.com>  Tue, 26 Jul 2011 15:28:52 +0200

python-oq-engine (0.4.1-8) natty; urgency=low

  * log4j.properties needs to live in the openquake source code tree
    (LP #816397)

 -- Muharem Hrnjadovic <mh@foldr3.com>  Tue, 26 Jul 2011 14:52:20 +0200

python-oq-engine (0.4.1-7) natty; urgency=low

  * Fix obsolete celeryconfig.py file.

 -- Muharem Hrnjadovic <mh@foldr3.com>  Tue, 26 Jul 2011 14:24:25 +0200

python-oq-engine (0.4.1-6) natty; urgency=low

  * Move xml schemas to the openquake source code tree (LP #816375)

 -- Muharem Hrnjadovic <mh@foldr3.com>  Tue, 26 Jul 2011 13:52:56 +0200

python-oq-engine (0.4.1-5) natty; urgency=low

  * Fix mistake in postinst (db init output in now redirected correctly)

 -- Muharem Hrnjadovic <mh@foldr3.com>  Tue, 26 Jul 2011 12:16:20 +0200

python-oq-engine (0.4.1-4) natty; urgency=low

  * database initialisation is now checked for errors

 -- Muharem Hrnjadovic <mh@foldr3.com>  Tue, 26 Jul 2011 11:25:18 +0200

python-oq-engine (0.4.1-3) natty; urgency=low

  * when invoked from postinst the sudo commands in the create_oq_schema
    script break it (since the latter is run by the postgres user)

 -- Muharem Hrnjadovic <mh@foldr3.com>  Tue, 26 Jul 2011 07:58:31 +0200

python-oq-engine (0.4.1-2) natty; urgency=low

  * get_uiapi_writer_session() has defaults (LP #815912)
  * moved the db-rooted source code tree under openquake (LP #816232)

 -- Muharem Hrnjadovic <mh@foldr3.com>  Tue, 26 Jul 2011 06:35:03 +0200

python-oq-engine (0.4.1-1) natty; urgency=low

  * OpenQuake 0.4.1 release
  * add postgresql-8.4 as a recommended package (LP #810953)
  * configure the OpenQuake database if postgres is installed (LP #810955)
  * add dependencies (LP #813961)
  * add the sticky bit to /usr/openquake (LP #810985)

 -- Muharem Hrnjadovic <mh@foldr3.com>  Thu, 21 Jul 2011 11:48:36 +0200

python-oq-engine (0.3.9-6) natty; urgency=low

  * The rabbitmq-server and redis-server packages should be merely recommended
    since we may want to install the openquake package on worker machines but
    deploy the two daemons in question elsewhere.

 -- Muharem Hrnjadovic <mh@foldr3.com>  Tue, 14 Jun 2011 20:12:50 +0200

python-oq-engine (0.3.9-5) natty; urgency=low

  * The number of celery tasks is based on the number of CPUs/cores
    (when the HAZARD_TASKS parameter is not set).

 -- Muharem Hrnjadovic <mh@foldr3.com>  Thu, 09 Jun 2011 15:15:54 +0200

python-oq-engine (0.3.9-4) natty; urgency=low

  * Create /usr/openquake in postinst

 -- Muharem Hrnjadovic <mh@foldr3.com>  Tue, 07 Jun 2011 16:43:24 +0200

python-oq-engine (0.3.9-3) natty; urgency=low

  * Added java-oq dependency

 -- Muharem Hrnjadovic <mh@foldr3.com>  Tue, 07 Jun 2011 14:58:44 +0200

python-oq-engine (0.3.9-2) natty; urgency=low

  * Added the python-geoalchemy dependency.

 -- Muharem Hrnjadovic <mh@foldr3.com>  Tue, 07 Jun 2011 10:30:02 +0200

python-oq-engine (0.3.9-1) natty; urgency=low

  * Upstream OpenQuake python sources.

 -- Muharem Hrnjadovic <mh@foldr3.com>  Mon, 06 Jun 2011 11:42:24 +0200<|MERGE_RESOLUTION|>--- conflicted
+++ resolved
@@ -1,11 +1,8 @@
   [Michele Simionato]
-<<<<<<< HEAD
   * `oq engine --run job.ini --exports csv` now also exports the realizations
-=======
   * Introduced the format NRML 0.5 for source models
   * Added a check on the version in case of export errors
   * Extended `oq purge` to remove calculations from the database too
->>>>>>> ce74b356
   * Fixed `--make-html-report`: the view task_info was not registered
   * Stored several strings as HDF5-variable-length strings
   * Fixed an export bug for the hazard curves in .geojson format
