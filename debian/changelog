--- conflicted
+++ resolved
@@ -1,14 +1,10 @@
   [Marco Pagani, Michele Simionato, Thomas Chartier]
   * Added experimental version of KiteSource and KiteSurface
 
-<<<<<<< HEAD
 [Michele Simionato]
   * Changed the serialization of ruptures to support MultiSurfaces
-=======
-  [Michele Simionato]
   * Fixed a small bug of logic in the WebUI: if the authentication is
     turned off, everyone must be able to see all calculations
->>>>>>> 76dff5a8
   * Fixed a bug in the calculation of averages losses in scenario_risk
     calculations in presence of sites with zero hazard
   * Optimized the prefiltering by using a KDTree
