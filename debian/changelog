  [Marco Pagani]
  * Added two modified versions of the Bindi et al. (2011) to be used in a
    backbone approach to compute hazard in Italy

  [Michele Simionato]
<<<<<<< HEAD
  * Changed the way loss curves and loss maps are stored in order to unify
    the aggregation logic with the one used for the average losses
=======
  * Now it is possible to compute the ruptures without specifying the sites
>>>>>>> 2d76b892
  * Added an early check for the case of missing intensity measure types
  * Forbidden the case of exposure, site model and region_grid_spacing all
    set at the same time
  * Implemented multi-exposure functionality in event based risk
  * Changed the event based calculator to store the ruptures incrementally
    without keeping them all in memory
  * Refactored the UCERF event based calculator to work as much as possible
    the regular calculator
  * Optimized the management and storage of the aggregate losses in the event
    based risk calculation; also, reduced the memory consumption
  * Changed the default for `individual_curves` to "false", which is the right
    default for large calculations
  * Optimized the saving of the events
  * Removed the `save_ruptures` flag in the job.ini since ruptures must be saved
    always
  * Optimized the rupture generation in case of sampling and changed the
    algorithm and seeds
  * Fixed a bug with the IMT `SA(1)` considered different from `SA(1.0)`
  * Removed the long-time deprecated GMF exporter in XML format for event_based
  * Added a re-use hazard feature in event_based_risk in single-file mode
  * Made the event ID unique also in scenario calculations with
    multiple realizations
  * Removed the annoying hidden .zip archives littering the export directory
  * Added an easy way to read the exposure header
  * Added a way to run Python scripts using the engine libraries via `oq shell`
  * Improved the minimum_magnitude feature
  * Fixed the check on missing hazard IMTs
  * Reduced substantially the memory occupation in event based risk
  * Added the option `spatial_correlation=no correlation` for risk calculations
    from ShakeMaps
  * Removed the experimental calculator `ucerf_risk`
  * Optimized the sampling of time-independent sources for the case of
   `prefilter_sources=no`
  * Changed the algorithm associating events to SESs and made the event based
    hazard calculator faster in the case of many SESs
  * Reduced substantially the memory consumption in event based risk
  * Made it possible to read multiple site model files in the same calculation
  * Implemented a smart single job.ini file mode for event based risk
  * Now warnings for invalid parameters are logged in the database too
  * Fixed `oq export avg_losses-stats` for the case of one realization
  * Added `oq export losses_by_tag` and `oq export curves_by_tag`
  * Extended `oq export` to work in a multi-user situation
  * Forbidden event based calculations with more than `max_potential_paths`
    in the case of full enumeration
  * Saved a large amount of memory in event_based_risk calculations
  * Added a command `oq export losses_by_tag/<tagname> <calc_id>`
  * Extended `oq zip` to zip the risk files together with the hazard files
  * Changed the building convention for the event IDs and made them unique
    in the event loss table, even in the case of full enumeration
  * Optimized the splitting of complex fault sources
  * Fixed the ShakeMap download procedure for `uncertainty.zip` archives
    with an incorrect structure (for instance for ci3031111)
  * Disabled the spatial correlation in risk-from-ShakeMap by default
  * Optimized the rupture sampling where there is a large number of SESs
  * Extended the `reqv` feature to multiple tectonic region types and
    removed the spinning/floating for the TRTs using the feature
  * Reduced the GMPE logic tree upfront for TRTs missing in the source model
  * Fixed the ShakeMap downloader to use the USGS GeoJSON feed
  * Improved the error message when there are more than 65536 distinct tags
    in the exposure
  * Turned `vs30measured` into an optional parameter

  [Chris Van Houtte]
  * Added `siteclass` as a site parameter, and `reference_site_class` as
    a site parameter than can be specified by the user in the ini file
  * Added new classes to mcverry_2006.py to take siteclass as a predictor
  * Updated comments in mcverry_2006.py
  * Added new mcverry_2006 test tables to account for difference in site
    parameter
  * Added qa_test_data classical case_32

  [Michele Simionato]
  * Fixed the rupture exporter for Canada
  * Extended the `oq prepare_site_model` to optionally generate the
    fields z1pt0, z2pt5 and vs30measured
  * It is now an error to specify both the sites and the site model in the
    job.ini, to avoid confusion with the precedency
  * Implemented a reader for site models in CSV format
  * Made the export_dir relative to the input directory
  * Better error message for ShakeMaps with zero stddev
  * Added a source_id-filtering feature in the job.ini
  * Added a check on non-homogeneous tectonic region types in a source group
  * Fixed the option `oq engine --config-file` that broke a few releases ago
  * Replaced `nodal_dist_collapsing_distance` and
     `hypo_dist_collapsing_distance` with `pointsource_distance` and made
     use of them in the classical and event based calculators

  [Graeme Weatherill]
  * Fixes to hmtk completeness tables for consistent rates and addition of
    more special methods to catalogue

  [Michele Simionato]
  * Restricted ChiouYoungs2008SWISS01 to StdDev.TOTAL to avoid a bug
    when computing the GMFs with inter/intra stddevs
  * Raised an error if assets are discarded because too far from the hazard
    sites (before it was just a warning)
  * Added an attribute .srcidx to every event based rupture and stored it
  * Fixed an issue with the Byte Order Mark (BOM) for CSV exposures prepared
    with Microsoft Excel
  * Reduced the site collection instead of just filtering it; this fixes
    a source filtering bug and changes the numbers in case of GMF-correlation
  * Added a command `oq prepare_site_model` to prepare a sites.csv file
    containing the vs30 and changed the engine to use it
  * Added a cutoff when storing a PoE=1 from a CSV file, thus avoiding NaNs
    in classical_damage calculations
  * Reduced the data transfer in the risk model by only considering the
    taxonomies relevant for the exposure
  * Extended `oq engine --run` to accept a list of files
  * Optimized the saving of the risk results in event based in the case of
    many sites and changed the command `oq show portfolio_loss` to show
    mean and standard deviation of the portfolio loss for each loss type

  [Marco Pagani]
  * Added a first and preliminary version of the GMM for the Canada model
    represented in an analytical form.
  * Added a modified version of Atkinson and Macias to be used for the
    calculation of hazard in NSHMP2014.
  * Added support for PGA to the Si and Midorikawa (1999).

  [Michele Simionato]
  * Made it possible to run the risk over an hazard calculation of another user
  * Worked around the OverflowError: cannot serialize a bytes object larger
    than 4 GiB in event based calculations
  * Started using Python 3.6 features
  * Fixed the check on vulnerability function ID uniqueness for NRML 0.5
  * Ruptures and GMFs are now computed concurrently, thus mitigating the
    issue of slow tasks
  * Changed the name of the files containing the disaggregation outputs:
    instead of longitude and latitude they contain the site ID now
  * If a worker runs close to out of memory, now a warning appears in the
    main log
  * 'lons' and 'lats' are now spelled 'lon' and 'lat' in
    the REQUIRES_SITES_PARAMETERS to be consistent with site_model.xml

  [Daniele Viganò]
  * Fixed a bug about 'The openquake master lost its controlling terminal'
    when running with 'nohup' from command line

  [Michele Simionato]
  * The `export_dir` is now created recursively, i.e. subdirectories are
    automatically created if needed
  * Fixed a bug with the minimum_magnitude feature and extended it to be
    tectonic region type dependent
  * Changed the rupture generation to yield bunches of ruptures, thus avoiding
    the 4GB pickle limit
  * Parallelized the splitting of the sources, thus making the preprocessing
    faster

  [Marco Pagani]
  * Implemented two additional versions of the Silva et al. 2002 GMPE
  * Added the possibility of setting rake to 'undefined'
  * Added first 'modified GMPE' implementing the site term for Canada 2015 model
  * Fixed a bug in the disaggregation calculation due to wrong binning of magnitudes

  [Michele Simionato]
  * Now the combination uniform_hazard_spectra=true and mean_hazard_curves=false
    is accepted again, as requested by Laurentiu Danciu

  [Daniele Viganò]
  * Support for Ubuntu Trusty is removed
  * Replaced supervisord with systemd in Ubuntu packages

  [Michele Simionato]
  * Changed the way the rupture geometries are stored to be consistent with
    the source geometries
  * We are now saving information about the source geometries in the datastore
    (experimentally)
  * Fixed a bug in event based with sampling causing incorrect GMFs
  * Unified all distribution mechanisms to returns the outputs via zmq
  * Added a check for inconsistent IMTs between hazard and risk
  * Replaced the forking processpool with a spawning processpool

python3-oq-engine (3.2.0-1~xenial01) xenial; urgency=low

  [Kendra Johnson]
  * Implemented a version of Munson and Thurber (1997) for use with the
    USGS Hawaii hazard model
  * Implemented PGA for Campbell (1997)

  [Matteo Nastasi]
  * specified 'amd64' as the only architecture supported by ubuntu packages

  [Michele Simionato]
  * Changed the source writer: now the `srcs_weights` are written in the XML
    file only if they are nontrivial
  * Changed the algorithm assigning the seeds: they are now generated before
    the source splitting; also, a seed-related bug in the splitting was fixed
  * For event based, moved the rupture generation in the prefiltering phase

  [Daniele Viganò]
  * Fixed a bug with CTRL-C when using the `processpool` distribution

  [Robin Gee]
  * Raised the source ID length limit in the validation from 60 to 75 characters
    to allow sources with longer IDs

  [Michele Simionato]
  * Introduced a `multi_node` flag in `openquake.cfg` and used it to
    fully parallelize the prefiltering in a cluster
  * Used the rupture seed as rupture ID in event based calculations
  * Changed the deprecation mechanism of GSIMs to use a class attribute
    `superseded_by=NewGsimClass`
  * Solved the pickling bug in event based hazard by using generator tasks
  * Improved the distribution of the risk tasks by changing the weight

  [Pablo Heresi]
  * Contributed the HM2018CorrelationModel

  [Michele Simionato]
  * Restored the `individual_curves` flag that for the moment is used for the
    risk curves
  * Introduced two experimental new parameters `floating_distance` and
    `spinning_distance` to reduce hypocenter distributions and nodal plane
    distributions of ruptures over the corresponding distances
  * Optimized the parsing of the logic tree when there is no "applyToSources"
  * Made the IMT classes extensible in client code
  * Reduced the hazard maps from 64 to 32 bit, to be consistent with the
    hazard curves and to reduce by half the download time

  [Graeme Weatherill]
  * Implements a fix of Montalva et al (2016) for new coefficients (now
    Montalva et al. (2017))

  [Michele Simionato]
  * Parallelized the reading of the source models
  * Optimized `oq info --report` by not splitting the sources in that case
  * Speedup the download of the hazard curves, maps and uhs
  * Honored `concurrent_tasks` in the prefiltering phase too
  * It is now legal to compute uniform hazard spectra for a single period
  * Added command `oq plot_memory`
  * Introduced a MultiGMPE concept
  * Saved the size of the datastore in the database and used it in the WebUI

  [Graeme Weatherill]
  * Adds geotechnical related IMTs

  [Michele Simionato]
  * Renamed /extract/agglosses -> /extract/agg_losses and same for aggdamages
  * Supported equivalent epicentral distance with a `reqv_hdf5` file
  * Fixed the risk from ShakeMap feature in the case of missing IMTs
  * Changed the way gmf_data/indices and ruptures are stored
  * Added experimental support for dask
  * Added 11 new site parameters for geotechnic hazard
  * Changed the SiteCollection to store only the parameters required by the
    GSIMs

  [Robin Gee]
  * The number of sites is now an argument in the method _get_stddevs()
    in the GMPE of Kanno, 2006

  [Michele Simionato]
  * Changed the serialization of ruptures to HDF5: the geometries are now
    stored in a different dataset
  * Bug fix: the asset->site association was performed even when not needed
  * Made it possible to serialize to .hdf5 multipoint sources and
    nonparametric gridded sources
  * Added a check on source model logic tree files: the uncertaintyModel
    values cannot be repeated in the same branchset
  * Added a flag `std_hazard_curves`; by setting it to `true` the user can
    compute the standard deviation of the hazard curves across realizations

  [Marco Pagani]
  * Added Thingbaijam et al. (2017) magnitude-scaling relationship

  [Michele Simionato]
  * Added an /extract/ API for event_based_mfd
  * Fixed a bug in the classical_damage calculators: multiple loss types
    were not treated correctly

  [Marco Pagani]
  * Adding tests to the method computing decimal time

  [Michele Simionato]
  * Removed the event_based_rupture calculator and three others
  * Added a field `size_mb` to the `output` table in the database and made
    it visible in the WebUI as a tooltip
  * Added a command `oq check_input job.ini` to check the input files
  * Made the loss curves and maps outputs from an event based risk calculation
    visible to the engine and the WebUI (only the stats)
  * Added a check on duplicated branchIDs in GMPE logic trees

  [Daniele Viganò]
  * Fixed a bug when reading exposure with utf8 names on systems with non-utf8
    terminals (Windows)
  * Changed the openquake.cfg file and added a dbserver.listen parameter
  * Added the hostname in the WebUI page. It can be customize by the user
    via the `local_settings.py` file

  [Michele Simionato]
  * Added a Content-Length to the outputs downloadable from the WebUI
  * Fixed a bug when extracting gmf_data from a hazard calculation with a
    filtered site collection
  * Stored an attributed `events.max_gmf_size`
  * Added a check on exposures with missing loss types
  * Added a LargeExposureGrid error to protect the user by tricky exposures
    (i.e. France with assets in the Antilles)
  * Changed the event_based_risk calculator to compute the loss curves and
    maps directly; removed the asset_loss_table
  * Changed the event_based_risk calculator to distribute by GMFs always
  * Optimized the memory consumption in the UCERF classical calculator
  * Added a parameter `minimum_magnitude` in the job.ini
  * Added an utility `utils/combine_mean_curves.py`

 -- Matteo Nastasi (GEM Foundation) <nastasi@openquake.org>  Thu, 06 Sep 2018 12:27:53 +0000

python3-oq-engine (3.1.0-1~xenial01) xenial; urgency=low

  [Marco Pagani and Changlong Li]
  * Added a version of the Yu et al. (2013) GMPE supporting Mw

  [Michele Simionato]
  * Reduced the data transfer in the UCERF calculators
  * Stored the zipped input files in the datastore for reproducibility
  * Fixed a regression when reading GMFs from an XML in absence of a sites.csv
    file

  [Robin Gee]
  * Extend `oq to_shapefile` method to also work with `YoungsCoppersmithMFD`
    and `arbitraryMFD` MFD typologies.

  [Michele Simionato]
  * Now the hazard statistics can be computed efficiently even in a single
    calculation, i.e. without the `--hc` option
  * Added a check on the Python version in the `oq` command
  * Reduced the data transfer when sending the site collection
  * Changed the default `filter_distance`

  [Daniele Viganò]
  * Fixed a bug where the PID was not saved into the database
    when using the command line interface
  * Made it impossible to fire  multiple `CTRL-C` in sequence
    to allow processes teardown and tasks revocation when Celery is used

  [Michele Simionato]
  * Used `scipy.spatial.distance.cdist` in `Mesh.get_min_distance`
  * Prefiltered sites and assets in scenario calculations
  * Made it possible to specify the `filter_distance` in the `job.ini`
  * Made rtree optional again and disabled it in macOS
  * Optimized the SiteCollection class and doubled the speed of distance
    calculations in most continental scale calculations
  * Fixed an ordering bug in event based risk from GMFs when using a
    vulnerability function with PMF
  * Replaced Rtree with KDtree except in the source filtering
  * Parallelized the source prefiltering
  * Removed the tiling feature from the classical calculator
  * Undeprecated `hazardlib.calc.stochastic.stochastic_event_set` and
    made its signature right
  * Removed the source typology from the ruptures and reduced the rupture
    hierarchy
  * Removed the mesh spacing from PlanarSurfaces
  * Optimized the instantiation of the rtree index
  * Replaced the old prefiltering mechanism with the new one

  [Daniele Viganò]
  * Managed the case of a dead controlling terminal (SIGHUP)

  [Michele Simionato]
  * Removed Decimal numbers from the PMF distribution in hazardlib
  * Fixed another tricky bug with rtree filtering across the international
    date line
  * Added a parameter `prefilter_sources` with values `rtree|numpy|no`
  * Removed the prefiltering on the workers, resulting in a huge speedup
    for gridded ruptures at the cost of a larger data transfer
  * Changed the `losses_by_event` output to export a single .csv file with
    all realizations
  * Added a `cross_correlation` parameter used when working with shakemaps
  * Now sites and exposure can be set at the same time in the job.ini
  * Introduced a `preclassical` calculator
  * Extended the scenario_damage calculator to export `dmg_by_event`
    outputs as well as `losses_by_event` outputs if there is a consequence
    model
  * Unified `region` and `region_constraint` parameters in the job.ini
  * Added a check to forbid duplicated GSIMs in the logic tree
  * Introduced some changes to the `realizations` exporter (renamed field
    `uid` -> `branch_path` and removed the `model` field)
  * Added a command `oq celery inspect`
  * Reduced the check on too many realizations to a warning, except for
    event based calculations
  * Improved the hazard exporter to exports only data for the filtered
    site collection and not the full site collection
  * Extended the BCR exporter to export the asset tags

  [Catalina Yepes]
  * Revised/enhanced the risk demos

  [Michele Simionato]
  * Added a warning about the option `optimize_same_id_sources` when the user
    should take advantage of it

  [Daniele Viganò]
  * `celery-status` script converted into `oq celery status` command
  * Removed Django < 1.10 backward compatibility
  * Updated Python dependices (numpy 1.14, scipy 1.0.1,
    Django 1.10+, Celery 4+)

  [Michele Simionato]
  * Implemented scenario_risk/scenario_damage from shakemap calculators
  * Exported the asset tags in the asset based risk outputs
  * Fixed a numeric issue for nonparametric sources causing the hazard curves
    to saturate at high intensities
  * Added an utility to download shakemaps
  * Added an XML exporter for the site model
  * Slight change to the correlation module to fix a bug in the SMTK
  * Added a distribution mechanism `threadpool`

 -- Matteo Nastasi (GEM Foundation) <nastasi@openquake.org>  Fri, 01 Jun 2018 09:02:01 +0000

python3-oq-engine (3.0.0-1~precise01) precise; urgency=low

  [Michele Simionato]
  * Fixed a bug with newlines in the logic tree path breaking the CSV exporter
    for the realizations output
  * When setting the event year, each stochastic event set is now considered
    independent
  * Fixed a bug in the HMTK plotting libraries and added the ability to
    customize the figure size
  * Fixed bug in the datastore: now we automatically look for the attributes
    in the parent dataset, if the dataset is missing in the child datastore
  * Extended extract_losses_by_asset to the event based risk calculator
  * Stored in source_info the number of events generated per source
  * Added a script utils/reduce_sm to reduce the source model of a calculation
    by removing all the sources not affecting the hazard
  * Deprecated `openquake.hazardlib.calc.stochastic.stochastic_event_set`
  * Fixed the export of ruptures with a GriddedSurface geometry
  * Added a check for wrong or missing `<occupancyPeriods>` in the exposure
  * Fixed the issue of slow tasks in event_based_risk from precomputed GMFs
    for sites without events
  * Now the engine automatically associates the exposure to a grid if
    `region_grid_spacing` is given and the sites are not specified otherwise
  * Extracting the site mesh from the exposure before looking at the site model
  * Added a check on probs_occur summing up to 1 in the SourceWriter
  * `oq show job_info` now shows the received data amount while the
    calculation is progressing

  [Daniele Viganò]
  * Removed support for Python 2 in `setup.py`
  * Removed files containing Python 2 dependencies
  * Added support for WebUI groups/permissions on the
    export outputs and datastore API endpoints

  [Michele Simionato]
  * Fixed `oq show` for multiuser with parent calculations
  * Fixed `get_spherical_bounding_box` for griddedSurfaces
  * Implemented disaggregation by source only for the case
    of a single realization in the logic tree (experimental)
  * Replaced celery with celery_zmq as distribution mechanism
  * Extended `oq info` to work on source model logic tree files
  * Added a check against duplicated fields in the exposure CSV
  * Implemented event based with mutex sources (experimental)
  * Add an utility to read XML shakemap files in hazardlib
  * Added a check on IMTs for GMFs read from CSV

  [Daniele Viganò]
  * Changed the default DbServer port in Linux packages from 1908 to 1907

  [Michele Simionato]
  * Logged rupture floating factor and rupture spinning factor
  * Added an extract API for losses_by_asset
  * Added a check against GMF csv files with more than one realization
  * Fixed the algorithm setting the event year for event based with sampling
  * Added a command `oq importcalc` to import a remote calculation in the
    local database
  * Stored avg_losses-stats in event based risk if there are multiple
    realizations
  * Better error message in case of overlapping sites in sites.csv
  * Added a an investigation time attribute to source models with
    nonparametric sources
  * Bug fix: in some cases the calculator `event_based_rupture` was generating
    too few tasks and the same happened for classical calculation with
    `optimize_same_id_sources=true
  * Changed the ordering of the epsilons in scenario_risk
  * Added the ability to use a pre-imported risk model
  * Very small result values in scenario_damage (< 1E-7) are clipped to zero,
    to hide numerical artifacts
  * Removed an obsolete PickleableSequence class
  * Fixed error in classical_risk when num_statistics > num_realizations
  * Fixed a TypeError when reading CSV exposures with occupancy periods
  * Extended the check on duplicated source IDs to models in format NRML 0.5
  * Added a warning when reading the sources if .count_ruptures() is
    suspiciously slow
  * Changed the splitting logic: now all sources are split upfront
  * Improved the splitting of complex fault sources
  * Added a script to renumber source models with non-unique source IDs
  * Made the datastore of calculations using GMPETables relocatable; in
    practice you can run the Canada model on a cluster, copy the .hdf5 on
    a laptop and do the postprocessing there, a feat previously impossible.

  [Valerio Poggi]
  * Included a method to export data directly from the Catalogue() object into
    standard HMTK format.

  [Michele Simionato]
  * Now the parameter `disagg_outputs` is honored, i.e. only the specified
    outputs are extracted from the disaggregation matrix and stored
  * Implemented statistical disaggregation outputs (experimental)
  * Fixed a small bug: we were reading the source model twice in disaggregation
  * Added a check to discard results coming from the wrong calculation
    for the distribution mode `celery_zmq`
  * Removed the long time deprecated commands
    `oq engine --run-hazard` and `oq engine --run-risk`
  * Added a distribution mode `celery_zmq`
  * Added the ability to use a preimported exposure in risk calculations
  * Substantial cleanup of the parallelization framework
  * Fixed a bug with nonparametric sources producing negative probabilities

 -- Matteo Nastasi (GEM Foundation) <nastasi@openquake.org>  Mon, 09 Apr 2018 09:52:32 +0200

python3-oq-engine (2.9.0-1~precise01) precise; urgency=low

  [Michele Simionato]
  * Deprecated the NRML format for the GMFs

  [Matteo Nastasi]
  * Debian package moved to Python 3.5

  [Graeme Weatherill]
  * Small bug fix for Derras et al (2014) GMPE when Rjb = 0.0

  [Michele Simionato]
  * Improved the .rst reports for classical calculations with tiling
  * Reduced the data transfer in the event based risk calculator by
    reading the event IDs directly from the workers
  * Integrated the gmf_ebrisk calculator inside the event based calculator
  * Improved the weighting algorithm for the sources in the event based
    rupture calculator
  * Improved error message for source model files declared as nrml/0.5 when
    they actually are nrml/0.4
  * Optimized the classical_bcr calculator for the case of many realizations
  * Extended the exposure CSV importer to manage the `retrofitted` field

  [Marco Pagani, Changlong Li]
  * Adds the Yu et al. (2013) GMPEs

  [Michele Simionato]
  * Fixed a bug in the hazard outputs: they were displayed in the WebUI even
    if they were missing
  * Implemented splitting of nonparametric sources

  [Marco Pagani]
  * Fixed the 'get_closest_points' method for the
    `openquake.hazardlib.geo.surface.gridded.GriddedSurface` class

  [Michele Simionato]
  * Now the source model paths are relative to the source model logic tree file
  * Fixed an international date line bug when using rtree for prefiltering
  * Deprecated `nrml.parse`, it is now called `nrml.to_python`
  * Improved the task distribution by splitting the AreaSources upfront
    and by improving the weighting algorithm

  [Daniele Viganò]
  * TMPDIR can be customized via the `openquake.cfg` file
  * Updated dependencies compatibility in setup.py

  [Michele Simionato]
  * If the hazard is precomputed, setting the `site_model_file`,
    `gsim_logic_tree_file` or `source_model_logic_tree_file` gives a warning
  * Removed the obsolete API `/extract/qgis-` and added `extract/hcurves`,
    `extract/hmaps`, `extract/uhs` for use with the QGIS plugin
  * Removed the deprecated GeoJSON exporters
  * Fixed a bug with `oq engine --run job.ini --exports npz`
  * Fixed the ordering of the IMTs in hazardlib
  * `oq engine --delete-calculation` now aborts the calculation first
  * Added some documentation about how to access the datastore
  * Introduced a minimum_distance for the GSIMs
  * Fixed several small issues with the UCERF calculators; now ucerf_hazard
    can be used as a precalculator of gmf_ebrisk
  * Initial support for disaggregation by source
  * Added the ability to import large exposures as CSV (experimental)
  * Changed the source weights to be proportional to the number of GSIMs
    relevant for the tectonic region type, thus improving the task distribution

  [Daniele Viganò]
  * The RPM python3-oq-engine package replaced python-oq-engine
  * RPM packages moved to Python 3.5

  [Michele Simionato]
  * Added the ability to dump a specific calculation
  * Changed the signature of the extract command to `oq extract what calc_id`,
    where `what` is a path info plus query string;

  [Graeme Weatherill]
  * Implements significant duration GMPEs of Bommer et al. (2009) and Afshari &
    Stewart (2016)
  * Adds significant duration IMT definitions to support IMTs

  [Michele Simionato]
  * Run the DbServer as a detached process
  * Improved the test coverage for event based with GMF correlation
  * Optimized the event based risk calculator from ruptures: now the ruptures
    are instantiated in the workers and not in the controller if possible
  * Exported the parameter `ses_per_logic_tree_path` in the ruptures.csv file
  * Improved the display names for the risk outputs
  * Added a /v1/:calc_id/abort route to the engine server and Abort buttons
    to the WebUI
  * Fixed the seeds properly in the case of vulnerability functions with PMFs:
    now even if the ground motion fields are all equal, the risk numbers
    will be different since there is a different seed per each field
  * Stored a rupture loss table in event based risk calculations
  * Made sure that the number of effective ruptures is stored in csm_info
  * Fixed the HMTK tests to work with numpy from 1.11 to 1.14
  * Added a command `oq shell` to open an embedded (I)Python shell
  * Turned the 'realizations' output into a dynamic output

  [Matteo Nastasi]
  * Split package from python-oq-engine to python-oq-engine,
    python-oq-engine-master and python-oq-engine-worker
  * Implemented an API `/v1/on_same_fs` to check filesystem accessibility
    between engine and a client application

  [Michele Simionato]
  * Reduced the data transfer when computing the hazard curves in postprocessing
  * Removed the FilteredSiteCollection class

  [Nick Ackerley]
  * Some improvements to the plotting routines of the HMTK

  [Michele Simionato]
  * Removed the ability to run `oq engine --run job_h.ini,job_r.ini`
  * Forbidden the site model in gmf_ebrisk calculations
  * When the option `--hc` is given the ruptures can now be read directly
    from the workers, thus saving some startup time
  * Optimized the storage of the ruptures: the site IDs are not saved anymore
  * Added a check for missing `risk_investigation_time`
  * Reduced the data transfer in the gmf_ebrisk calculator
  * Now the gmf_ebrisk calculator builds the aggregate loss curves too
  * Extended the gmf_ebrisk calculator to use the GMFs produced by an event
    based hazard calculation, both via CSV and via the --hc option
  * Fixed a performance bug in the computations of the aggregate loss curves
    by reading the full event loss table at once
  * Fixed `oq zip` to work with gmf_ebrisk calculations
  * Fixed a serious bug in the gmf_ebrisk calculator: the results were in most
    cases wrong and dependent on the number of spawned tasks
  * Now the `master_seed` controls the generation of the epsilons in all
    situations (before in event_based_risk without `asset_correlation` it was
    managed by `random_seed`)
  * Changed the management of the epsilons in the gmf_ebrisk calculator to
    be the same as in the event_based_risk calculator
  * Added a check on the input files: the listed paths must be relative paths
  * Fixed a bug when storing the disagg-bins in the case the lenghts of the
    arrays are not the same for all sites
  * In the case of a single tile the prefiltering was applied twice: fixed the
    problem and generally improved the filtering/weighting of the sources
  * Fixed the CSV exporter for disaggregation outputs when iml_disagg is set

  [Graeme Weatherill]
  * Fixed ASK14 GMPE behaviour to remove ValueError
  * Implements comprehensive suite of NGA East ground motion models for
    central and eastern United States
  * Minor modification of check_gsim functions to permit instantiated classes
    to be passed

 -- Matteo Nastasi (GEM Foundation) <nastasi@openquake.org>  Mon, 26 Feb 2018 08:53:58 +0100

python3-oq-engine (2.8.0-0~precise01) precise; urgency=low

  [Michele Simionato]
  * `iml_disagg` and `poes_disagg` cannot coexist in the job.ini file
  * Added a check on `conditional_loss_poes` in the event_based_risk calculator:
    now it requires `asset_loss_table` to be set

  [Anirudh Rao]
  * Sorted taxonomies before comparison in the BCR calculator

  [Michele Simionato]
  * Optimized the disaggregation calculation by performing the PMF extraction
    only once at the end of the calculation and not in the workers
  * Added an `oq zip` command
  * Avoided running an useless classical calculation if `iml_disagg` is given

  [Valerio Poggi]
  * Implemented subclasses for ZhaoEtAl2006Asc and AtkinsonBoore2006 to account
    for the distance filter used by SGS in their PSHA model for Saudi Arabia.
    Distance threshold is hard coded to 5km in this implementation.

  [Michele Simionato]
  * Added a warning if the aggregated probability of exceedence (poe_agg) in
    a disaggregation output is very dissimilar from poes_disagg
  * Removed the flag `split_sources`
  * Optimized the operation `arrange_data_in_bins` in the disaggregation
    calculator and reduced the data transfer by the number of tectonic
    region types
  * Improved the sending of the sources to the workers, especially for the
    MultiPointSources
  * Better error message if the user sets a wrong site_id in the sites.csv file
  * Now the distance and lon lat bins for disaggregation are built directly
    from the integration distance
  * Used uniform bins for disaggregation (before they were potentially
    different across realizations / source models)
  * Improved the error message if the user forgets both sites and sites.csv
    in a calculation starting from predetermined GMFs
  * Improved the error message if the user specifies a non-existing file in
    the job.ini
  * Change the ordering of the TRT bins in disaggregation: now they are
    ordered lexicographically
  * Added more validity checks on the job.ini file for disaggregation
  * Changed the .hdf5 format generated by `oq extract -1 hazard/rlzs`; you can
    still produce the old format by using `oq extract -1 qgis-hazard/rlzs`
  * Optimized the disaggregation calculator by instantiating
    `scipy.stats.truncnorm` only once per task and not once per rupture
  * Optimized the disaggregation calculator when `iml_disagg` is specified,
    by caching duplicated results
  * Made sure that `oq dbserver stop` also stops the zmq workers if the zmq
    distribution is enabled
  * Added a check when disaggregating for a PoE too big for the source model
  * If `iml_disagg` is given, forbid `intensity_measure_types_and_levels`
  * Fixed the disaggregation outputs when `iml_disagg` is given: the PoE has
    been removed by the name of the output and correct PoE is in the XML file
  * Fixed `oq export loss_curves/rlzs` for event_based_risk/case_master
  * Removed the obsolete parameter `loss_curve_resolution`
  * Fixed a Python 3 unicode error with `oq engine --run job.zip`
  * Added a command `oq abort <calc_id>`
  * Stored the avg_losses in classical risk in the same way as in
    event_based_risk and made them exportable with the same format
  * Removed the outputs losses_by_tag from the event based risk calculators
    and changed the default for the avg_losses flag to True
  * WebUI: now every job runs in its own process and has name oq-job-<ID>
  * Refactored the WebUI tests to use the DbServer and django.test.Client
  * Added an experimental feature `optimize_same_id_sources`
  * Fixed a bug in gmf_ebrisk when there are zero losses and added more
    validity checks on the CSV file
  * The parameter `number_of_ground_motion_fields` is back to being optional in
    scenario calculators reading the GMFs from a file, since it can be inferred
  * Removed the deprecated risk outputs dmg_by_tag, dmg_total,
    losses_by_tag, losses_total
  * Deprecated the .geojson exporters for hazard curves and maps
  * We now keep the realization weights in case of logic tree sampling (before
    they were rescaled to 1 / R and considered all equals)
  * Optimized sampling for extra-large logic trees
  * Added a check on missing `source_model_logic_tree`
  * Fix to the gmf_ebrisk calculator: the realization index in the event loss
    table was incorrect and too many rows were saved
  * Added a way to restrict the source logic model tree by setting a sm_lt_path
    variable in the job.ini (experimental)
  * Fixed the precedence order when reading openquake.cfd

 -- Matteo Nastasi (GEM Foundation) <nastasi@openquake.org>  Wed, 29 Nov 2017 14:33:05 +0100

python-oq-engine (2.7.0-0~precise01) precise; urgency=low

  [Michele Simionato]
  * Fixed the risk exporters for tags containing non-ASCII characters

  [Valerio Poggi]
  * Implemented the Pankow and Pechmann 2004 GMPE (not verified)

  [Graeme Weatherill]
  * Added Derras et al. (2014) GMPE
  * Implemented the Zhao et al. (2016) GMPE for active shallow crustal,
    subduction interface and subduction slab events
  * Adds 'rvolc' (volcanic path distance) to the distance context

  [Michele Simionato]
  * The outputs loss_curves-rlzs and loss_curves-stats are now visible again
    as engine outputs (before they were hidden)
  * Added a debug command `oq plot_assets` and fixed `oq plot_sites`
  * Added a flag `--multipoint` to the command `oq upgrade_nrml`
  * Deprecated several outputs: hcurves-rlzs, agg_loss_table, losses_total,
    dmg_by_tag, dmg_total, losses_by_tag, losses_by_tag-rlzs
  * Extended the command `oq extract job_id` to check the database
  * Optimized the scenario damage calculator by vectorizing the calculation
    of the damage states
  * Extended the FragilityFunctions to accept sequences/arrays of intensity
    levels, as requested by Hyeuk Ryu

  [Daniele Viganò]
  * Added support for groups in the WebUI/API server

  [Michele Simionato]
  * Added an experimental distribution mode of kind "zmq"
  * Implemented an API `/extract/agglosses/loss_type?tagname1=tagvalue1&...`
    with the ability to select all tagvalues (`*`) for a given tagname
  * Deprecated reading hazard curves from CSV, since it was an experimental
    features and nobody is using it
  * Changed the exporter of the event loss table to export all realizations
   into a single file

  [Graeme Weatherill]
  * Adds the Bindi et al. (2017) GMPEs for Joyner-Boore and Hypocentral
    Distance

  [Michele Simionato]
  * Made it mandatory to specify the sites for all calculators reading the
    GMFs from a CSV file
  * Tested also the case of calculators requiring a shared_dir
  * Improved the error checking when parsing vulnerability functions with PMF

  [Daniele Viganò]
  * Fixed a bug in `oq reset` command which was not stopping
    the DbServer properly

  [Michele Simionato]
  * Implemented an API `/extract/aggcurves/loss_type?tagname1=tagvalue1&...`
  * Implemented an API `/extract/aggdamages/loss_type?tagname1=tagvalue1&...`
  * Every time a new calculation starts, we check if there is a newer version
    of the engine available on GitHub
  * Changed the search logic for the configuration file `openquake.cfg`
  * Implemented an API `/extract/agglosses/loss_type?tagname1=tagvalue1&...`
  * Fixed several bugs in the gmf_ebrisk calculator, in particular in presence
    of asset correlation and missing values on some sites
  * Fixed a bug with logging configured a WARN level instead of INFO level
    if rtree was missing (affecting only `oq run`)
  * Changed the ScenarioDamage demo to use two GSIMs
  * Added a node `<tagNames>` in the exposure
  * Added a web API to extract the attributes of a datastore object
  * Fixed `oq to_shapefile` and `oq from_shapefile` to work with NRML 0.5
    (except MultiPointSources)
  * Added information about the loss units to the `agg_curve` outputs
  * `oq extract hazard/rlzs` now extracts one realization at the time
  * The rupture filtering is now applied during disaggregation
  * Changed the /extract wen API to return a compressed .npz file
  * Fixed a bug with multi-realization disaggregation, celery and no
    shared_dir: now the calculation does not hang anymore

 -- Matteo Nastasi (GEM Foundation) <nastasi@openquake.org>  Thu, 19 Oct 2017 13:53:08 +0200

python-oq-engine (2.6.0-0~precise01) precise; urgency=low

  [Michele Simionato]
  * Fixed the GMF .npz export when the GMFs are extracted from a file
  * Stored the number of nonzero losses per asset and realization in
    event_based_risk calculations with asset_loss_table=True

  [Daniele Viganò]
  * Fixed 'openquake' user creation in RPM when SELinux is in enforcing mode
  * Changed the behaviour during RPM upgrades:
    the old openquake.cfg configuration file is left untouched and the new one
    installed as openquake.cfg.rpmnew

  [Michele Simionato]
  * Added a check on `number_of_ground_motion_fields` when the GMFs are
    extracted from a NRML file
  * Added a command `oq extract` able to extract hazard outputs into HDF5 files
  * Fixed a bug when reading GMFs from a NRML file: the hazard sites were
    read from the exposure (incorrectly) and not from the GMFs
  * Fixed a bug in MultiMFDs of kind `arbitraryMFD`

  [Valerio Poggi]
  * Implemented the Atkinson (2010) GMPE as subclass `Atkinson2010Hawaii`
    of `BooreAtkinson2008`

  [Michele Simionato]
  * Used the new loss curves algorithm for the asset loss curves and loss maps
  * Added a generic `extract` functionality to the web API
  * Fixed a bug when computing the rjb distances with multidimensional meshes
  * Changed the GMF CSV exporter to export the sites too; unified it with the
    event based one

  [Daniele Viganò]
  * Changed the 'CTRL-C' behaviour to make sure that all children
    processes are killed when a calculation in interrupted

  [Michele Simionato]
  * Fixed a bug in the statistical loss curves exporter for classical_risk
  * Replaced the agg_curve outputs with losses by return period outputs
  * Turned the DbServer into a multi-threaded server
  * Used zmq in the DbServer
  * Fixed correct_complex_sources.py
  * Fixed `oq export hcurves-rlzs -e hdf5`
  * Changed the source weighting algorithm: now it is proportional to the
    the number of affected sites
  * Added a command `oq show dupl_sources` and enhances `oq info job.ini`
    to display information about the duplicated sources
  * Added a flag `split_sources` in the job.ini (default False)
  * Updated the demos to the format NRML 0.5

  [Valerio Poggi]
  * Implemented the Munson and Thurber 1997 (Volcanic) GMPE

  [Graeme Weatherill]
  * Adapts CoeffsTable to be instantiated with dictionaries as well as strings

  [Daniele Viganò]
  * Extended the 'oq reset' command to work on multi user installations

  [Michele Simionato]
  * Fixed a bug: if there are multiple realizations and no hazard stats,
    it is an error to set hazard_maps=true or uniform_hazard_spectra=true
  * Implemented aggregation by asset tag in the risk calculators
  * Fixed a small bug in the HMTK (in `get_depth_pmf`)
  * Extended the demo LogicTreeCase1ClassicalPSHA to two IMTs and points
  * Added a documentation page `oq-commands.md`
  * Removed the automatic gunzip functionality and added an automatic
    checksum functionality plus an `oq checksum` command
  * Made the demo LogicTreeCase2ClassicalPSHA faster
  * Fixed the export by realization of the hazard outputs
  * Changed the generation of loss_maps in event based risk, without the option
    `--hc`: now it is done in parallel, except when reading the loss ratios
  * Renamed `--version-db` to `--db-version`, to avoid
    confusions between `oq --version` and `oq engine -version`
  * Fixed bug in the exported outputs: a calculation cannot export the results
    of its parent
  * Extended the `sz` field in the rupture surface to 2 bytes, making it
    possible to use a smaller mesh spacing
  * Changed the ordering of the fields in the loss curves and loss maps
    generated by the event based risk calculator; now the insured fields
    are at the end, before they were intermixed with each loss type
  * Changed the format of array `all_loss_ratios/indices`
  * The size in bytes of the GMFs was saved incorrectly
  * Added an exporter gmf_scenario/rup-XXX working also for event based
  * First version of the calculator gmf_ebrisk
  * Implemented risk statistics for the classical_damage calculator
  * Added a .csv importer for the ground motion fields
  * Implemented risk statistics for the classical_bcr calculator

  [Armando Scarpati]
  * Show to the user the error message when deleting a calculation
    in the WebUI fails

  [Michele Simionato]
  * Better error message when running a risk file in absence of hazard
    calculation
  * Changed the sampling logic in event based calculators
  * Imported GMFs from external file into the datastore

  [Daniele Viganò]
  * Added the 'celery-status' script in 'utils' to check the
    task distribution in a multi-node celery setup

  [Michele Simionato]
  * Removed an excessive check from the WebUI: now if an output exists,
    it can be downloaded even if the calculation was not successful

  [Armando Scarpati]
  * Visualized the calculation_mode in the WebUI

  [Michele Simionato]
  * Made the upgrade_manager transactional again
  * Changed the storage of the GMFs; as a consequence the exported .csv
    has a different format

  [Daniele Viganò]
  * Fixed a bug introduced by a change in Django 1.10 that was causing
    the HTTP requests log to be caught by our logging system and
    then saved in the DbServer
  * Updated requirements to allow installation of Django 1.11 (LTS)

  [Michele Simionato]
  * Added two commands `oq dump` and `oq restore`
  * Added a check that on the number of intensity measure types when
    generating uniform hazard spectra (must be > 1)

 -- Matteo Nastasi (GEM Foundation) <nastasi@openquake.org>  Mon, 25 Sep 2017 15:05:45 +0200

python-oq-engine (2.5.0-0~precise01) precise; urgency=low

  [Armando Scarpati]
  * Added a confirmation dialog when trying to remove a calculation via the
    WebUI

  [Michele Simionato]
  * Hazard maps were not exposed to the engine in event based calculations
  * Fixed the check on the DbServer instance: it was failing in presence
    of symbolic links
  * Optimized MultiMFD objects for the case of homogeneous parameters
  * Added an .npz exporter for the scenario_damage output `dmg_by_asset`
  * Removed the pickled CompositeSourceModel from the datastore
  * Improved the error message when the rupture mesh spacing is too small
  * Unified the versions of baselib, hazardlib and engine
  * Raised a clear error if the user does not set the `calculation_mode`
  * Made it is possible to pass the hdf5 full path to the DataStore class
  * Made it possible to use CELERY_RESULT_BACKEND != 'rpc://'

  [Michele Simionato, Daniele Viganò]
  * Merged the `oq-hazardlib` repository into `oq-engine`.
    The `python-oq-hazardlib` package is now provided by `python-oq-engine`

  [Michele Simionato]
  * Added CSV exports for the agg_curve outputs
  * Fixed a bug in `oq export hcurves-rlzs --exports hdf5`
  * Restored the parameter sites_per_tile with a default of 20,000, i.e.
    tiling starts automatically if there are more than 20,000 sites
  * Better error message for invalid exposures
  * Removed the deprecated XML outputs of the risk calculators
  * Added an end point `v1/calc/XXX/oqparam` to extract the calculation
    parameters as a JSON dictionary
  * Fixed the excessive logic tree reduction in event based calculators
  * Improved the command `oq db`
  * Fixed an encoding bug when logging a filename with a non-ASCII character
  * Fixed a bug when exporting a GMF with `ruptureId=0`
  * Added a parameter `disagg_outputs` to specify the kind of disaggregation
    outputs to export
  * Raised an early error if the consequence model is missing some taxonomies
  * Restored the tiling functionality in the classical calculator; to enable
    it, set `num_tiles` in the job.ini file
  * If there are no statistical hazard curves to compute, do not transfer
    anything
  * Fixed a small bug in `oq plot` and added a test

  [Daniele Viganò]
  * Added `collectstatic` and `createsuperuser` subcommands to the
    `oq webui` command
  * Added a `local_settings.py.pam` template to use PAM as the authentication
    provider for API and WebUI
  * Now the command `oq webui start` tries to open a browser tab
    with the WebUI loaded

 -- Daniele Viganò (GEM Foundation) <daniele@openquake.org>  Wed, 14 Jun 2017 10:32:28 +0200

python-oq-engine (2.4.0-0~precise01) precise; urgency=low

  [Michele Simionato]
  * Now the command `oq export loss_curves/rlz-XXX` works both for the
    `classical_risk` calculator and the `event_based_risk` calculator

  [Daniele Viganò]
  * Remove the default 30 day-old view limit in the WebUI calculation list

  [Michele Simionato]
  * Fixed a broken import affecting the command `oq upgrade_nrml`
  * Made it possible to specify multiple file names in <uncertaintyValue/>
    in the source_model_logic_tree file
  * Reduced the data transfer in the object `RlzsAssoc` and improved the
    postprocessing of hazard curves when the option `--hc` is given
  * Changed the `ruptures.xml` exporter to export unique ruptures
  * Fixed a bug when downloading the outputs from the WebUI on Windows
  * Made `oq info --report` fast again by removing the rupture fine filtering
  * Improved the readibility of the CSV export `dmg_total`
  * Removed the column `eid` from the CSV export `ruptures`; also
    renamed the field `serial` to `rup_id` and reordered the fields
  * Changed the event loss table exporter: now it exports an additional
    column with the `rup_id`
  * Changed scenario npz export to export also the GMFs outside the maximum
    distance
  * Fixed scenario npz export when there is a single event
  * Replaced the event tags with numeric event IDs
  * The mean hazard curves are now generated by default
  * Improved the help message of the command `oq purge`
  * Added a `@reader` decorator to mark tasks reading directly from the
    file system
  * Removed the .txt exporter for the GMFs, used internally in the tests
  * Fixed a bug with relative costs which affected master for a long time,
    but not the release 2.3. The insured losses were wrong in that case.
  * Added an .hdf5 exporter for the asset loss table
  * Loss maps and aggregate losses are computed in parallel or sequentially
    depending if the calculation is a postprocessing calculation or not
  * Deprecated the XML risk exporters
  * Removed the .ext5 file
  * Restored the parameter `asset_loss_table` in the event based calculators
  * Added a full .hdf5 exporter for `hcurves-rlzs`
  * Removed the `individual_curves` flag: now by default only the statistical
    hazard outputs are exported
  * Saved *a lot* of memory in the computation of the hazard curves and stats
  * Renamed the parameter `all_losses` to `asset_loss_table`
  * Added an experimental version of the event based risk calculator which
    is able to use GMFs imported from an external file
  * Added a `max_curve` functionality to compute the upper limit of the
    hazard curves amongst realizations
  * Raised an error if the user specifies `quantile_loss_curves`
    or `conditional_loss_poes` in a classical_damage calculation
  * Added a CSV exporter for the benefit-cost-ratio calculator
  * The classical_risk calculator now reads directly the probability maps,
    not the hazard curves
  * Turned the loss curves into on-demand outputs
    for the event based risk calculator
  * The loss ratios are now stored in the datastore and not in an
    external .ext5 file
  * The engine outputs are now streamed by the WebUI
  * Used a temporary export directory in the tests, to avoid conflicts
    in multiuser situations
  * Added an .npz exporter for the loss maps
  * Raised an error early when using a complex logic tree in scenario
    calculations
  * Changed the CSV exporter for the loss curves: now it exports all the
    curves for a given site for the classical_risk calculator
  * Fixed the save_ruptures procedure when there are more than 256
    surfaces in the MultiSurface
  * Renamed the `csq_` outputs of the scenario_damage to `losses_`
  * Changed the way scenario_damage are stored internally to be more
    consistent with the other calculators
  * Removed the GSIM from the exported file name of the risk outputs
  * New CSV exporter for GMFs generated by the event based calculator
  * The event IDs are now unique and a constraint on the maximum
    number of source groups (65,536) has been added
  * Added an output `losses_by_event` to the scenario_risk calculator
  * Changed the output `ruptures.csv` to avoid duplications
  * Added an output `losses_by_taxon` to the scenario_risk calculator
  * Fixed a performance bug in `get_gmfs`: now the scenario risk and damage
    calculators are orders of magnitude faster for big arrays
  * Added an export test for the event loss table in the case of multiple TRTs
  * Removed the experimental `rup_data` output
  * Added an .npz export for the output `losses_by_asset`
  * Exported the scenario_risk aggregate losses in a nicer format

  [Daniele Viganò]
  * The 'oq webui' command now works on a multi-user installation
  * Splitted RPM packages into python-oq-engine (single node)and
    python-oq-engine-master/python-oq-engine-worker (multi-node)

  [Paolo Tormene]
  * The 'Continue' button in the Web UI is now available also for risk
    calculations

  [Michele Simionato]
  * Fixed a Python 3 bug in the WebUI when continuing a calculation: the
    hazard_calculation_id was passed as a string and not as an integer
  * Changed to rupture storage to use variable length-arrays, with a speedup
    of two orders of magnitude
  * Avoided storing twice the rupture events
  * Optimized the serialization of ruptures on HDF5 by using a `sids` output
  * Changed the Web UI button from "Run Risk" to "Continue"
  * The `avg` field in the loss curves is computed as the integral of the curve
    again, and it is not extracted from the avg_losses output anymore
  * Made the `fullreport` exportable
  * Fixed the `rup_data` export, since the boundary field was broken
  * Restored the output `losses_by_taxon` in the event_based_risk calculator
  * Fixed the calculator event based UCERF so that average losses can
    be stored

  [Daniele Viganò]
  * Added a check to verify that an 'oq' client is talking to the
    right DbServer instance
  * Introduced an optional argument for 'oq dbserver' command line
    to be able to override its default interface binding behaviour

  [Michele Simionato]
  * Optimized the event based calculators by reducing the number of calls
    to the GmfComputer and by using larger arrays
  * Added a check on missing vulnerability functions for some loss type
    for some taxonomy
  * Now we save the GMFs on the .ext5 file, not the datastore
  * Fixed bug in event_based_risk: it was impossible to use vulnerability
    functions with "PM" distribution
  * Fixed bug in event_based_risk: the ebrisk calculator is required as
    precalculator of event_based_risk, not others
  * Fixed bug in scenario_risk: the output `all_losses-rlzs` was aggregated
    incorrectly
  * Now the ucerf_risk calculators transfer only the events, not the ruptures,
    thus reducing the data transfer of several orders of magnitude
  * Added a view `get_available_gsims` to the WebUI and fixed the API docs
  * Introduced a configuration parameter `max_site_model_distance` with default
    of 5 km
  * Implemented sampling in the UCERF event based hazard calculator

  [Daniele Viganò]
  * Use threads instead of processes in DbServer because SQLite3
    isn't fork-safe on macOS Sierra

  [Michele Simionato]
  * Fixed a TypeError when deleting a calculation from the WebUI
  * Extended the command `oq to_hdf5` to manage source model files too
  * Improved significantly the performance of the event based calculator
    when computing the GMFs and not the hazard curves
  * Stored information about the mean ground motion in the datastore
  * Saved the rupture mesh with 32 floats instead of 64 bit floats
  * Raised the limit on the event IDs from 2^16 to 2^32 per task
  * Fixed classical_risk: there was an error when computing the statistics
    in the case of multiple assets of the same taxonomy on the same site
  * Changed the UCERF event based calculators to parallelize by SES
  * Fixed a site model bug: when the sites are extracted from the site model
    there is no need to perform geospatial queries to get the parameters
  * Added a command `oq normalize` to produce good `sites.csv` files
  * Introduced a `ses_seed` parameter to specify the seed used to generate
    the stochastic event sets; `random_seed` is used for the sampling only
  * Changed the `build_rcurves` procedure to read the loss ratios directly from
    the workers

 -- Matteo Nastasi (GEM Foundation) <nastasi@openquake.org>  Tue, 23 May 2017 10:46:56 +0200

python-oq-engine (2.3.0-0~precise01) precise; urgency=low

  [Michele Simionato]
  * `oq info --report` now filters the ruptures and reports the correct
    number of effective ruptures even for classical calculators
  * Stripped the TRT information from the event loss table CSV export
    and optimized its performance
  * Fixed a bug when storing the GMPE logic tree file in the datastore
  * Added a command `oq run_tiles` (experimental)
  * Fixed the event based calculator so that it can run UCERF ruptures
  * Fixed a bug in the scenario_risk calculator in case of multiple assets
    of the same taxonomy on the same site with no insurance losses
  * Now the event IDs are generated in the workers in the event based calculator
    and there is a limit of 65536 tasks with 65536 ruptures each
  * Changed the UCERF classical calculators to compute one branch at the time
  * Fixed the header `occupants:float32` in the CSV risk exports involving
    occupants
  * Fixed the name of the zipped files downloaded by the Web UI: there
    was a spurious dot
  * Fixed the UCERF classical calculator in the case of sampling
  * Reduced the size of the event tags in the event based calculators, thus
    saving GB of disk space in UCERF calculations
  * Fixed the name of the files downloaded by the Web UI: they must not
    contain slashes
  * Now deleting a calculation from the Web UI really deletes it, before
    if was only hiding it

  [Daniele Viganò]
  * Moved the OpenQuake Engine manual sources inside doc/manual

  [Michele Simionato]
  * Introduced an experimental classical time dependent UCERF calculator
  * Added a dynamic output for source group information
  * Changed the UCERF rupture calculator to fully store the ruptures
  * Fixed a bug in `combine_maps`: realizations with zero probability were
    discarded, thus breaking the computation of the statistics
  * Added a command `oq reset` to reset database and datastores
  * Reduced the data transfer back and disk space occupation for UCERF
    event based risk calculations
  * Tasks meant to be used with a shared directory are now marked with a
    boolean attribute `.shared_dir_on`
  * Added a warning when running event based risk calculations with sampling
  * Made sure that the openquake.cfg file is read only once

  [Daniele Viganò]
  * Moved the openquake.cfg config file inside the python package
    under openquake/engine/openquake.cfg
  * Removed support to OQ_LOCAL_CFG_PATH and OQ_SITE_CFG_PATH vars;
    only the OQ_CONFIG_FILE enviroment variable is read

  [Michele Simionato]
  * If there is a single realization, do not compute the statistics
  * Changed the separator from comma to tab for the output `ruptures`
  * If there are no conditional_loss_poes, the engine does not try to
    export the loss maps anymore
  * Fixed `oq engine --make-html-report` when using Python 3
  * Fixed bug when running `oq info job.ini` with NRML 0.5 source models

 -- Matteo Nastasi (GEM Foundation) <nastasi@openquake.org>  Thu, 23 Feb 2017 14:37:44 +0100

python-oq-engine (2.2.0-0~precise01) precise; urgency=low

  [Michele Simionato]
  * Fixed an HDF5 bug by not using a `vstr` array for the asset references
  * Fixed a wrong error message generated by `oq purge`
  * Added information about the rupture in the event loss table exports
  * Fixed a bug and added a test calculation with nonparametric sources
  * Fixed the classical UCERF calculator when there is more than one branch
  * Added .npz exporter for gmf_data for event based calculations

  [Daniele Viganò]
  * Port WebUI/API server to Django 1.9 and 1.10
  * Add dependencies to setup.py
  * Update Copyright to 2017

  [Michele Simionato]
  * Increased the splitting of ComplexFaultSources
  * Added a way to reuse the CompositeSourceModel from a previous computation
  * Turned the loss maps into dynamically generated outputs
  * Extended the source model writer to serialize the attributes
    src_interdep, rup_interdep, srcs_weights
  * Fixed a bug when exporting the uniform hazard spectra in presence of
    IMTs non spectral acceleration
  * Fixed a bug when computing the loss maps in presence of insurance,
    temporarily introduced in master
  * Made the datastore for event based risk calculations much lighter
    by computing the statistical outputs at export time
  * Now it is possible to post process event based risk outputs with the
    `--hc` option
  * Added a command `oq to_hdf5` to convert .npz files into .hdf5 files
  * Moved commonlib.parallel into baselib
  * Merged the experimental calculator ebrisk into event_based_risk and
    used correctly the random_seed for generating the GMFs (not the master_seed)
  * Added a flag `ignore_covs` to ignore the coefficients of variation
  * Changed the GMF scenario exporter to avoid generating composite arrays with
    a large number of fields
  * Exporting in .npz format rather than HDF5
  * Introduced a `shared_dir` parameter in openquake.cfg
  * Fixed a serialization bug for planar surfaces
  * Removed the flag `asset_loss_table`: the loss ratios are
    saved if and only if the `loss_ratios` dictionary is non-empty
  * Added a CSV exporter for the GMFs in the event based calculator
  * Added a CSV exporter for the rup_data output
  * Added a CSV exporter for the disaggregation output
  * Stored the disaggregation matrices directly (no pickle)
  * Turned the CompositeRiskModel into a HDF5-serializable object
  * Fixed all doctests for Python 3

  [Daniele Viganò]
  * Removed the 'oq-engine' wrapper (command already deprecated)

  [Michele Simionato]
  * Assigned a year label to each seismic event in the event based calculator
  * Now the ebrisk calculator supports the case of asset_correlation=1 too
  * Made it possible to export the losses generated by a specific event
  * Lowered the limit on the length of source IDs to 60 chars
  * Fixed excessive strictness when validating `consequenceFunction.id`
  * Added an `ucerf_rupture` calculator able to store seismic events and
    rupture data and reduced the data transfer

  [Daniele Viganò]
  * MANIFEST now includes all files, with any extension located in the
    tests folders. It is now possible to run tests from an installation
    made with packages

  [Michele Simionato]
  * Improved error message when the user gives a source model file instead of
    a source model logic tree file
  * Fixed the management of negative calculation IDs
  * Relaxed the tolerance so that the tests pass on Mac OS X
  * Implemented csv exporter for the ruptures
  * Optimized the epsilon generation in the ebrisk calculator for
    asset_correlation=0
  * Improved the performance of the scenario risk calculators
  * Now by default we do not save the ruptures anymore
  * Fixed a memory leak recently introduced in parallel.py
  * Simplified classical_risk (the numbers can be slightly different now)
  * Serialized the ruptures in the HDF5 properly (no pickle)
  * Introduced a parameter `iml_disagg` in the disaggregation calculator
  * Fixed `oq reduce` to preserve the NRML version
  * Fixed a bug when splitting the fault sources by magnitude

 -- Matteo Nastasi (GEM Foundation) <nastasi@openquake.org>  Mon, 23 Jan 2017 14:36:48 +0100

python-oq-engine (2.1.0-0~precise01) precise; urgency=low

  [Michele Simionato]
  * There is now a flag `save_ruptures` that can be turned off on demand;
    by default the ruptures are always saved in the event based calculators
  * Optimized the memory consumption when using a ProcessPoolExecutor (i.e
    fork before reading the source model) by means of a `wakeup` task
  * Reduced the splitting of the fault sources
  * Added a view `task_slowest` displaying info about the slowest task
    (only for classical calculations for the moment)
  * concurrent_tasks=0 disable the concurrency
  * Optimized the saving time of the GMFs
  * Changed the default number of concurrent tasks and increased the
    relative weight of point sources and area sources
  * Fixed the UCERF event loss table export and added a test for it
  * Optimized the computation of the event loss table
  * Introduced two new calculators ucerf_risk and ucerf_risk_fast

  [Paolo Tormene]
  * Added to the engine server the possibility to log in and out
    programmatically by means of HTTP POST requests

  [Michele Simionato]
  * Optimized the memory consumption of the event based risk calculators
  * Extended the `oq show` command to work in a multi-user environment
  * Improved the test coverage of the exports in the WebUI
  * Removed the SourceManager: now the sources are filtered in the workers
    and we do not split in tiles anymore
  * Made the full datastore downloadable from the WebUI
  * Added a command "oq db" to send commands the engine database
    (for internal usage)
  * By default the WebUI now displays only the last 100 calculations
  * Added more validity checks to the disaggregation parameters; split the
    sources even in the disaggregation phase
  * Added an optimized event based calculator computing the total losses by
    taxonomy and nothing else
  * Filtered the sources up front when there are few sites (<= 10)
  * Reduced the number of tasks generated when filter_sources is False
  * Saved engine_version and hazardlib_version as attributes of the datastore
  * Avoided saving the ruptures when ground_motion_fields is True
  * Finalized the HDF5 export for hazard curves, hazard maps and uniform
    hazard spectra
  * Restored a weight of 1 for each rupture in the event based calculator
  * Removed the MultiHazardCurveXMLWriter
  * Improved the saving of the ruptures in event based calculations
  * Reduced the data transfer due to the `rlzs_by_gsim` parameter
  * Added an HDF5 export for scenario GMFs
  * If `filter_sources` if false, the light sources are not filtered, but the
    heavy sources are always filtered
  * Now the dbserver can be stopped correctly with CTRL-C
  * Parallelized the splitting of heavy sources
  * Changed the event loss table exporter: now a single file per realization
    is exported, containing all the loss types
  * Removed the dependency from the Django ORM
  * Now the WebUI restarts the ProcessPoolExecutor at the end of each job,
    to conserve resources
  * Optimized the computation of hazard curves and statistics, especially
    for the memory consumption
  * Reduced the data transfer due to the `rlzs_assoc` and `oqparam` objects
  * Fixed a bug in the disaggregation calculator when a source group has
    been filtered away by the maximum distance criterium
  * Fixed an encoding error in the reports when the description contains a
    non-ASCII character
  * Changed the distribution framework: celery is supported in a way more
    consistent with the other approaches; moreover, ipyparallel is supported
  * Hazard maps are now a fake output, dynamically generated at export time
  * Made the number of produced tasks proportional to the number of tiles
  * Raised an error for event_based_risk producing no GMFs
  * Added a view for the slow sources
  * Transmitted the attributes of a SourceGroup to the underlying sources
  * Fixed the names of exported files for hazard maps in .geojson format
  * Added an header with metadata to the exported hazard curves and maps
  * Avoid storing filtered-away probability maps, thus fixing a bug
  * Restored the precalculation consistency check that was disabled during the
    transition to engine 2.0
  * Fixed a bug with `oq engine --delete-calculation`
  * Hazard curves/maps/uniform spectra can now be recomputed
  * Restored the early check on missing taxonomies
  * Raise an early error if an user forget the `rupture_mesh_spacing` parameter
  * Fixed a bug while deleting jobs from the db in Ubuntu 12.04
  * Ported the shapefile converter from the nrml_converters
  * Added source model information in the file `realizations.csv`
  * `oq engine --run job.ini --exports csv` now also exports the realizations
  * Introduced the format NRML 0.5 for source models
  * Added a check on the version in case of export errors
  * Extended `oq purge` to remove calculations from the database too
  * Fixed `--make-html-report`: the view task_info was not registered
  * Stored several strings as HDF5-variable-length strings
  * Fixed an export bug for the hazard curves in .geojson format
  * Removed the array cost_types from the datastore
  * Taxonomies with chars not in the range a-z0-9 were incorrectly rejected
  * Improved the XML parsing utilities in speed, memory, portability and
    easy of use
  * Forbidden the reuse of exposure because is was fragile and error prone
  * Fixed a bug with the `realizations` array, which in hazard calculations
    was empty in the datastore

 -- Matteo Nastasi (GEM Foundation) <nastasi@openquake.org>  Fri, 14 Oct 2016 11:07:26 +0200

python-oq-engine (2.0.0-0~precise01) precise; urgency=low

  [Michele Simionato]
  * Quoted the taxonomies in the CSV exports
  * Fixed a bug in classical_damage and added a master test for it
  * Fixed the escaping of the taxonomies in the datastore
  * Fixed the names of the exported risk files
  * Fixed a segfault in the WebUI when exporting files with h5py >= 2.4
  * Added a command `oq dbserver` to start/stop the database server
  * The engine exports the hazard curves one file per IMT
  * Exported lon and lat with 5 digits after the decimal point
  * Added a command `oq info --build-reports`
  * Introduced experimental support for exporting .hdf5 files

  [Daniele Viganò]
  * Reworked substantially the engine documentation: removed obsolete pages,
    updated to engine 2.0 and added instructions for Windows and Mac OS X
  * Remove oq_create_db script, db is created by the DbServer
  * Move oq_reset_db into utils and clean old code

  [Michele Simionato]
  * Now the DbServer automatically upgrades the database if needed
  * Renamed oq-lite -> oq and added a subcommand `oq engine`
  * Added a CSV reader for the hazard curves
  * Having time_event=None in the hazard part of a calculation is now valid
  * Added an exporter for the rupture data, including the occurrence rate
  * Refactored the CSV exporters
  * Moved celeryconfig.py; now celery must be started with
    `celery worker --config openquake.engine.celeryconfig`
  * Added a default location `~/oqdata/dbserver.log` for the DbServer log
  * Added an early check on the SA periods supported by the GSIMs
  * Now the gsim_logic_tree file is parsed only once
  * Added a document about the architecture of the engine
  * The realizations are now exported as a CSV file
  * Escaped taxonomies in the datastore
  * The Web UI log tool is now escaping the HTML
  * Moved openquake.commonlib.commands -> openquake.commands and
    openquake.commonlib.valid -> openquake.risklib.valid to have a
    linear tower of internal dependencies
  * Supported all versions of Django >= 1.5
  * Provided a better error message in the absence of openquake.cfg
  * Removed the check on the export_dir when using the WebUI
  * Reduce the data transfer of the realization association object
  * If uniform_hazard_spectra is true, the UHS curves are generated
    even if hazard_maps is false; the hazard maps are not exported
  * Optimized the filtering of PointSources
  * Initial work on the UCERF event based hazard calculator
  * Added a test calculation crossing the International Date Line (Alaska)

  [Daniele Viganò]
  * Remove the dependency from the python 'pwd' package which is not
    available on Windows
  * Supervisord init scripts are now provided for the dbserver, celery
    and the webui. Celery is not started by default, other two are.

  [Michele Simionato]
  * Another export fix: made sure it is run by the current user
  * Fixed the export: if the export directory does not exists, it is created
  * Introduced the configuration variable `multi_user`, false for source
    installations and true for package installations
  * Fixed the WebUI export
  * Removed the .txt outputs from the WebUI page engine/<output_id>/outputs
    (they are useful only internally)
  * Fixed the export: first the xml exporter is tried and then the csv exporter;
    if both are available, only the first is used, not both of them
  * Optimized the case when the epsilons are not required, i.e. all the
    covariance coefficients are zero in the vulnerability functions
  * Added another test for event based risk (`case_miriam`)
  * Revisited the distribution mechanism and refined the weight of the
    ruptures in the event based calculators to avoid generating slow tasks
  * Added an automatic help for the subcommands of oq-lite and managed
    --version correctly
  * The event based risk calculator now use different seeds for different
    realizations; also, the performance has been substantially improved
  * Improved the .rst reports with data transfer information
  * Removed the RlzsAssoc object from the datastore
  * Fixed the number of tasks generated by the risk calculators
  * Refactored the serialization of CompositionInfo instances to HDF5
  * Used exponential notation with 5 decimal digits in most exported XML files
  * Refactored the sampling mechanics in the event based calculators
  * The event_based_risk calculator infers the minimum intensity of the GMFs
    from the vulnerability functions (if not specified in the job.ini)
  * Fixed the `avg_losses-stats`: they were not generated in absence of
    loss curves
  * Added a command `oq-lite info --exports`
  * Added filtering on the mininum intensity also in the event based
    hazard calculator; improved the performance and memory occupation
  * Added a view displaying the calculation times by source typology
  * Fixed the test of GMPETable after the correction in hazardlib
  * Optimized the saving of the asset loss table
  * Optimized the case of multiple assets of the same taxonomy on the
    same point and introduced a datastore view `assets_by_site`
  * Fixed HDF5 segmentation faults in the tests for Ubuntu 16.04

  [Daniele Viganò]
  * Add support for Ubuntu 16.04 (xenial) packages
  * Removed the openquake_worker.cfg file because it is not used anymore

  [Michele Simionato]
  * Replaced PostgreSQL with SQLite
  * Introduced a dbserver to mediate the interaction with the database
  * Restored the signal handler to manage properly `kill` signals so that
    the workers are revoked when a process is killed manually
  * Fixed in a more robust way the duplicated log bug
  * Made more robust the killing of processes by patching concurrent.futures
  * Fixed a critical bug with celery not being used even when `use_celery`
    was true.
  * Improved the validation of NRML files
  * Added a command `oq-engine --show-log <job_id>`

  [Daniele Viganò]
  * Use the 'postgresql' meta package as dependency of the .deb
    package to support newer versions of Postgres; this makes
    Trusty package installable on Ubuntu 16.04 and Debian 8

  [Daniele Viganò, Michele Simionato]
  * Fixed a bug in `oq-engine --export-outputs`

  [Daniele Viganò, Matteo Nastasi]
  * Allow installation of the binary package on Ubuntu derivatives

  [Matteo Nastasi]
  * Backport of libhdf5 and h5py for ubuntu 'precise' serie

  [Michele Simionato]
  * Removed openquake/engine/settings.py
  * Made the dependency on celery required only in cluster installations
  * Integrated the authentication database in the engine server database
  * Fixed the description in the Web UI (before it was temporarily set to
    the string "A job").
  * Introduced filtering on the minimum intensity of the ground shaking
  * Solved the issue of serializing large SES collections, over the HDF5 limit
  * The loss maps and curves XML exporters now export the coordinates
    of the assets, not the coordinates of the closest hazard site
  * Stored the job.ini parameters into a table in the datastore
  * Added a check on the IMTs coming from the risk models
  * Changed the aggregate loss table exporter to export the event tags,
    not the event IDs
  * Fixed a bug with the CSV export of the ground motion fields
  * Fixed a bug with the export of UHS curves with `--exports=xml`
  * Reduced substantially the data transfer and the memory occupation
    for event based calculations with a large number of assets: we
    can run the California exposure with half million assets now
  * Fixed a bug in the SESCollection exporter
  * Changed the asset<->epsilons association: before for a given taxonomy the
    assets were ordered by `asset_ref`, now they are ordered by `id`. This
    has a minor impact on the numbers sensitive to the epsilons, akin to a
    change of seeds
  * Added a test on the ordering of the epsilons
  * Accepted `.` and `|` as valid characters for source IDs
  * Changed the GMF calculator to use a single seed per unique rupture
  * Changed the SESCollection exporter: now a single file is exported, before
    we were exporting one file per source model path per tectonic region model
  * Changed the event based calculators to avoid duplicating ruptures
    occurring more than once
  * Changed the risk calculators to work in blocks of assets on the same site
  * Made it possible to set different integration distances for different
    tectonic region types
  * Optimized the aggregation by asset in the event based risk calculator
  * Reporting the source_id when the filtering fails

 -- Matteo Nastasi (GEM Foundation) <nastasi@openquake.org>  Tue, 21 Jun 2016 14:17:03 +0200

python-oq-engine (1.9.1-0~precise01) precise; urgency=low

  [Michele Simionato]
  * Fixed a bug in the Web UI when running a risk calculation starting
    from a previous calculation

 -- Matteo Nastasi (GEM Foundation) <nastasi@openquake.org>  Mon, 07 Mar 2016 11:11:59 +0100

python-oq-engine (1.9.0-0~precise01) precise; urgency=low

  [Michele Simionato]
  * Fixed a bug such that in some circumstances the logging stream handler
    was instantiated twice, resulting in duplicated logs
  * Changed the default job status to 'executing' (was 'pre_executing')
  * Fixed the ordering of the logs in the Web UI
  * Removed the dependency from PostGIS
  * Restored the monitoring which was accidentally removed
  * Removed the obsolete option `--hazard-output-id`
  * Printed the names of the files exported by the engine, even when there
    are multiple files for a single output
  * Introduced four new tables job, output, log, performance: all the other
    60+ database tables are not used anymore

 -- Matteo Nastasi (GEM Foundation) <nastasi@openquake.org>  Wed, 02 Mar 2016 14:33:38 +0100

python-oq-engine (1.8.0-0~precise01) precise; urgency=low

  [Michele Simionato]
  * Removed two `oq-engine` switches (`--export-stats` and `--list-inputs`)
    and fixed `--show-view`; unified `--delete-hazard-calculation` and
    `--delete-risk-calculation` into a single `--delete-calculation`
  * Updated `make_html_report.py` to extract the full report from the
    datastore
  * If `use_celery` is true, use celery to determine a good default for
    the parameter `concurrent_tasks`
  * Made celery required only in cluster situations
  * Fixed the duplication of exported result in the classical_damage
    calculator when there is more than one realization
  * Removed several obsolete or deprecated switches from the `oq-engine` command
  * Replaced all classical calculators with their lite counterparts
  * Fixed the site-ordering in the UHS exporter (by lon-lat)

  [Paolo Tormene]
  * Added API to validate NRML

  [Michele Simionato]
  * The engine can now zip files larger than 2 GB (used in the export)
  * Now the loss maps and curves are exported with a fixed ordering: first
    by lon-lat, then by asset ID
  * Replaced the old disaggregation calculator with the oq-lite one

 -- Matteo Nastasi (GEM Foundation) <nastasi@openquake.org>  Mon, 15 Feb 2016 12:06:54 +0100

python-oq-engine (1.7.0-0~precise01) precise; urgency=low

  [Michele Simionato]
  * Fixed an encoding bug in --lhc
  * Fixed an export bug: it is now possible to export the outputs generated
    by another user, if the read permissions are set correctly

 -- Matteo Nastasi (GEM Foundation) <nastasi@openquake.org>  Mon, 14 Dec 2015 10:40:26 +0100

python-oq-engine (1.6.0-0~precise01) precise; urgency=low

  [Daniele Viganò]
  * Added the oq_reset_db script. It removes and recreates the database and
    the datastore

  [Matteo Nastasi]
  * Demos moved to /usr/share/openquake/risklib

  [Michele Simionato]
  * Removed the 'view' button from the Web UI
  * Removed the epsilon_sampling configuration parameter
  * Made customizable the display_name of datastore outputs (before it was
    identical to the datastore key)
  * The zip files generated for internal use of the Web UI are now hidden
  * Made visible to the engine only the exportable outputs of the datastore
  * Closed explicitly the datastore after each calculation
  * Replaced the old scenario calculators with the HDF5-based calculators
  * Fixed a very subtle bug in the association queries: some sites outside
    of the region constraint were not discarded in some situations
  * Removed the self-termination feature `terminate_job_when_celery_is_down`
  * Removed the epsilon sampling "feature" from the scenario_risk calculator
  * Replaced the event based calculators based on Postgres with the new ones
    based on the HDF5 technology

 -- Matteo Nastasi (GEM Foundation) <nastasi@openquake.org>  Tue, 17 Nov 2015 11:29:47 +0100

python-oq-engine (1.5.1-0~precise01) precise; urgency=low

  [Michele Simionato]
  * Fixed a bug affecting exposures with multiple assets on the same site

 -- Matteo Nastasi (GEM Foundation) <nastasi@openquake.org>  Fri, 25 Sep 2015 14:22:08 +0200

python-oq-engine (1.5.0-0~precise01) precise; urgency=low

  [Michele Simionato]
  * The event based calculators in the engine are now officially deprecated
    and they raise a warning when used
  * Optimization: we do not generate the full epsilon matrix if all
    coefficients of variation are zero
  * Fixed two subtle bugs in the management of the epsilons: it means that
    all event based risk calculations with nonzero coefficients of variations
    will produce slightly different numbers with respect to before
  * Removed excessive checking on the exposure attributes 'deductible' and
    'insuredLimit' that made it impossible to run legitimate calculations
  * Changed the meaning of 'average_loss' for the aggregated curves: now it
    is the sum of the aggregated losses in the event loss table,
    before it was extracted from the aggregated loss curve
  * Changed the way the average losses (and insured average losses) are
    computed by the event based risk calculator: now they are extracted
    from the event loss table, before they were extracted from the loss curves
  * Set to NULL the stddev_losses and stddev_insured_losses for the event based
    risk calculator, since they were computed incorrectly
  * Introduced a new experimental command
    'oq-engine --show-view CALCULATION_ID VIEW_NAME'; the only view available
    for the moment is 'mean_avg_losses'
  * Negative calculation IDs are interpreted in a Pythonic way, i.e. -1
    means the last calculation, -2 the calculation before the last one, etc.
  * If a site parameter is more distant than 5 kilometers from its closest
    site, a warning is logged
  * Changed the splitting of fault sources to reduce the number of generated
    sources and avoid data transfer failures if rupture_mesh_spacing is too
    small
  * Changed the event loss table export: now the CSV file does not contain
    the magnitude and the rows are ordered by rupture tag first and loss second
  * Removed the calculator EventBasedBCR
  * Longitude and latitude are now rounded to 5 digits
  * Fixed a very subtle bug in the vulnerability functions, potentially
    affecting calculations with nonzero coefficients of variation and nonzero
    minIML; the numbers produced by the engine were incorrect; see
    https://bugs.launchpad.net/oq-engine/+bug/1459926
  * 'investigation_time' has been replaced by 'risk_investigation_time' in
    risk configuration files
  * Initial support for Django 1.7

  [Daniele Viganò]
  * Removed the bin/openquake wrapper: now only bin/oq-engine is
    available

  [Michele Simionato]
  * Added parameter parallel_source_splitting in openquake.cfg

  [Daniele Viganò]
  * setup.py improvements
  * Added MANIFEST.in
  * celeryconfig.py moved from /usr/openquake/engine to
    /usr/share/openquake/engine

  [Matteo Nastasi]
  * Packaging system improvement

 -- Matteo Nastasi (GEM Foundation) <nastasi@openquake.org>  Wed, 23 Sep 2015 15:48:01 +0200

python-oq-engine (1.4.1-0~precise01) precise; urgency=low

  [Michele Simionato]
  * Added a new 'ebr' hazard/risk calculator
  * Fixed the engine core export: now it can export datastore outputs as
    zip files
  * Now the parameter concurrent_tasks is read from the .ini file
  * Parallelized the source splitting procedure
  * Fixed a bug in the hazard calculators which were not using the parameter
    concurrent_tasks from the configuration file

 -- Matteo Nastasi (GEM Foundation) <nastasi@openquake.org>  Fri, 15 May 2015 10:06:26 +0200

python-oq-engine (1.4.0-2~precise01) precise; urgency=low

  [Daniele Viganò]
  * Fixed debian/control: add missing lsb-release to build deps

 -- Matteo Nastasi (GEM Foundation) <nastasi@openquake.org>  Fri, 08 May 2015 14:33:26 +0200

python-oq-engine (1.4.0-1~precise01) precise; urgency=low

  [Matteo Nastasi, Daniele Viganò]
  * Fixed dependencies version management

 -- Matteo Nastasi (GEM Foundation) <nastasi@openquake.org>  Thu, 07 May 2015 14:14:09 +0200

python-oq-engine (1.4.0-0~precise01) precise; urgency=low

  [Matteo Nastasi, Daniele Viganò]
  * Add binary package support for both Ubuntu 12.04 (Precise)
    and Ubuntu 14.04 (Trusty)

  [Michele Simionato]
  * Removed the SiteModel table: now the association between the sites and the
    site model is done by using hazardlib.geo.geodetic.min_distance

  [Daniele Viganò]
  * added authentication support to the 'engineweb' and the 'engineserver'

  [Michele Simionato]
  * the aggregate loss curves can be exported in CSV format

  [Matteo Nastasi]
  * added 'outtypes' attribute with list of possible output types for
    each output item in outputs list API command
  * added '/v1/calc/<id>/status' API command
  * added 'engineweb' django application as local web client for oq-engine

  [Michele Simionato]
  * Renamed the maximum_distance parameter of the risk calculators to
    asset_hazard_distance, to avoid confusion with the maximum_distance
    parameter of the hazard calculators, which has a different meaning;
    is it an error to set the maximum_distance in a job_risk.ini file
  * Added to the API an URL /v1/calc/:calc_id/remove to hide jobs
  * A new key is_running is added to the list of dictionaries returned by
    the URL /v1/calc/list
  * Replaced the mock tests for the engine server with real functional tests
  * Added a resource /v1/calc/:calc_id/traceback to get the traceback of a
    failed calculation
  * Now the logs are stored also in the database, both for the controller node
    and the worker nodes
  * Bypassed Django when deleting calculations from the database: this avoids
    running out of memory for large calculations
  * Fixed an issue in the scenario calculator: the GMFs were not filtered
    according to the distance to the rupture
  * Now critical errors appear in the log file
  * Added a --run command to run hazard and risk together
  * Fixed bug in the event based calculator; in the case
    number_of_logic_tree_samples > 0 it was generating incorrect hazard curves.
    Also improved (a lot) the performance in this case.
  * Fixed a tricky bug happening when some tectonic region type are filtered
    away.
  * The event based risk calculator now save only the non-zero losses in
    the table event_loss_asset.
  * Added a CSV exporter for the Stochastic Event Sets, for debugging purposes.
  * The GMF CSV exporter now sorts the output by rupture tag.

  [Matteo Nastasi]
  * Each pull request must be accompanied by an update of the debian
    changelog now.

 -- Matteo Nastasi (GEM Foundation) <nastasi@openquake.org>  Thu, 07 May 2015 11:33:24 +0200

python-oq-engine (1.3.0-1) precise; urgency=low

  [Matteo Nastasi]
  * gunzip xml demos files after copied into /usr/openquake/engine directory

 -- Matteo Nastasi (GEM Foundation) <nastasi@openquake.org>  Thu, 26 Feb 2015 16:35:20 +0100

python-oq-engine (1.3.0-0) precise; urgency=low

  [Michele Simionato]
  * Updated python-django dependency >= 1.6.1, (our repository already
    includes a backported version for Ubuntu 'precise' 12.04); this change
    makes unnecessary "standard_conforming_strings" postgresql configuration
    variable setting
  * The event based risk calculator is able to disaggregate the event loss
    table per asset. To enable this feature, just list the assets you are
    interested in in the job.ini file: "specific_assets = a1 a2 a3"
  * We have a new hazard calculator, which can be invoked by setting in the
    job.ini file: "calculation_mode = classical_tiling"
    This calculators is the same as the classical calculator (i.e. you will
    get the same numbers) but instead of considering all the hazard sites at
    once, it splits them in tiles and compute the hazard curves for each tile
    sequentially. The intended usage is for very large calculations that
    exceed the available memory. It is especially convenient when you have
    very large logic trees and you are interested only in the statistics (i.e.
    mean curves and quantile curves). In that case you should use it with the
    option individual_curves=false. Notice that this calculator is still in
    an experimental stage and at the moment is does not support UHS curves.
    Hazard maps and hazard curves are supported.
  * We have a new risk calculator, which can be invoked by setting in the
    job.ini file: "calculation_mode = classical_damage"
    This calculator is able to compute the damage distribution for each asset
    starting from the hazard curves produced by the classical
    (or classical_tiling) calculator and a set of fragility functions. Also
    this calculator should be considered in experimental stage.
  * A significant change has been made when the parameter
    number_of_logic_tree_samples is set to a non-zero value. Now, if a branch
    of the source model logic tree is sampled twice we will generate the
    ruptures twice; before the ruptures were generated once and counted twice.
    For the classical calculator there is no effect on the numbers (sampling
    the same branch twice will produce two copies of identical ruptures);
    however, for the event based calculator, sampling the same branch twice
    will produce different ruptures. For instance, in the case of a simple
    source model with a single tectonic region type, before we would have
    generated a single file with the stochastic event sets, now we generate
    number_of_logic_tree_samples files with different stochastic event sets.
    The previous behavior was an optimization-induced bug.
  * Better validation of the input files (fragility models, job.ini)
  * The ability to extract the sites from the site_model.xml file
  * Several missing QA tests have been added
  * The export mechanism has been enhanced and more outputs are being exported
    in CSV format
  * New parameter complex_fault_mesh_spacing
  * Some error messages have been improved
  * A lot of functionality has been ported from the engine to oq-lite,
    i.e.  a lite version of the engine that does not depend on
    PostgreSQL/PostGIS/Django nor from RabbitMQ/Celery. This version is
    much easier to install than the regular engine and it is meant for
    small/medium computation that do not require a cluster. The engine
    demos, have been moved to the oq-risklib repository, so that they can
    be run via the oq-lite command without installing the full engine.
  * Currently the following calculators have been ported (all are to be
    intended as experimental): classical hazard, classical tiling, event
    based hazard, scenario hazard, classical risk, scenario damage,
    classical damage.

 -- Matteo Nastasi (GEM Foundation) <nastasi@openquake.org>  Thu, 26 Feb 2015 10:44:03 +0100

python-oq-engine (1.2.2-0) precise; urgency=low

  * consistency in version management between debian/ubuntu package and
    library from git sources

 -- Matteo Nastasi (GEM Foundation) <nastasi@openquake.org>  Thu, 18 Dec 2014 16:25:05 +0100

python-oq-engine (1.2.1-2) precise; urgency=low

  * Fixed custom dependencies versions (again)

 -- Matteo Nastasi (GEM Foundation) <nastasi@openquake.org>  Tue, 16 Dec 2014 10:48:19 +0100

python-oq-engine (1.2.1-1) precise; urgency=low

  * Fixed custom dependencies versions

 -- Matteo Nastasi (GEM Foundation) <nastasi@openquake.org>  Tue, 16 Dec 2014 09:48:19 +0100

python-oq-engine (1.2.1-0) precise; urgency=low

  * Fixed the logging handler

 -- Matteo Nastasi (GEM Foundation) <nastasi@openquake.org>  Mon, 15 Dec 2014 10:17:30 +0100

python-oq-engine (1.2.0-3) precise; urgency=low

  * Add constraint on python-django dependency version

 -- Matteo Nastasi (GEM Foundation) <nastasi@openquake.org>  Thu, 11 Dec 2014 10:04:45 +0100

python-oq-engine (1.2.0-2) precise; urgency=low

  * More precise exception message

 -- Matteo Nastasi (GEM Foundation) <nastasi@openquake.org>  Wed, 10 Dec 2014 16:21:06 +0100

python-oq-engine (1.2.0-1) precise; urgency=low

  * Bugs fixed in 1.2 release: http://goo.gl/GjbF2r
  * Replace a reference to the 'openquake' command with 'oq-engine'
  * Moved the expected outputs of the ScenarioDamage QA tests in qa_tests_data
  * Moved the logic tree realizations into commonlib
  * It is now possible to compute the uniform spectra even when
    individual_curves is false
  * Reduced the precision when exporting GMFs to XML
  * Fixed test_job_from_file
  * Delayed the OqParam validation
  * Simplified the monitoring
  * Extract the QA tests data from the engine
  * Renamed commonlib.general -> baselib.general
  * Removed the dependency from oq-commonlib
  * Avoid warning no XML exporter for event_loss
  * Update packager and postinst to use the openquake2 db (new default one)
  * Use shallow-clone to improve CI builds speed
  * Download calculation results as files
  * Added an API to retrieve the engine version
  * Unified the export framework for hazard and risk
  * Fast export of the GMFs
  * Fast scenario export
  * Fixed test_is_readable_all_files_lack_permissions when run as root
  * Now 'test_script_lower_than_current_version' does not require an Internet
    connection
  * Warn the user if she asks for statistical outputs but using a single hazard
    output
  * Move the calculation of input/output weights into commonlib
  * Changed the export_dir in several tests
  * Now the packagers makes a HTML report with the performances of the demos
  * Remove hardcoded references to openquake2 in oq_create_db
  * Move JobStats creation inside job_from_file
  * Fixed precision
  * Align openquake_worker.cfg with openquake.cfg
  * Implement memory hard limit control
  * Using commonlib.readinput.get_source_models
  * Check that the hazard calculation mode is consistent with risk calculation
    mode
  * Rollback only if a transaction is on
  * Fixed a bug in export_risk
  * Daily html report
  * Reflected the API change in commonlib.readinput.get_oqparam
  * Updated the engine to cope with the changes in risklib and commonlib
  * Fixed the name of the SES file
  * Changed some hard-coded weights in general.py
  * Changed the import of the calc module
  * Drop risk calculation table
  * Simplified the risk calculators
  * Reflected the API change in hazardlib.calc.gmf.GmfComputer
  * Added a test for duplicated tags in import_gmf_scenario.py
  * Implemented losses per event per asset
  * Dependency check
  * Removed more risk unit tests
  * Removed another couple of redundant tests
  * Remove check on setup.py version since now it's taken from init
  * Fixed _calc_to_response_data
  * Fixed bug when running risk calculations from the platform
  * openquake wrapper script
  * Changed version number in setup.py too
  * Updated version to 1.2
  * Renamed nrml_version->commonlib_version
  * Fixed a bug in the engine server (wrong calculation_id)
  * Fix oq-engine command name in output list
  * Removed the dependency from nrmllib
  * Fixed two merge errors
  * Important fixes pre-2.0 copied from the better-risk branch
  * Renamed the command openquake->oq-engine
  * Change ses collection
  * Fixed the migration script 0007
  * Fixed a bug with the quantile_hazard_curves attribute
  * Removed EventBasedHazardCalculatorTestCase
  * Remove the hazard_calculation table
  * correct complex source for wrong order in edges points
  * missing file open fixed
  * Removed routing tests
  * Added the script correct_complex_sources
  * Complex surf validation
  * Insert the IMT in the db, if not already there
  * The intensity measure types are now sorted also in the scenario calculator
  * Simplified the QA test scenario_damage/case_4
  * Enable 'set -x' when $GEM_SET_DEBUG is true
  * Remove a try finally in engine server task.py
  * Simplification because now the maximum_distance is mandatory
  * Fixed a wrong source model used in the Event Based export test
  * Fixed the what_if_I_upgrade check
  * Added a table imt_taxonomy
  * Fixed the management of missing db upgrades
  * Now the engine is using the new validation mechanism for the hazard sources
  * Fixed the name of a field (risk_job_id->job_id)
  * Special case when the hazard is known at the exact sites of the assets
  * Moved the epsilons from the getters to the database
  * Update the database name in openquake_worker.cfg
  * Removed the old validation mechanism
  * The parameter concurrent_tasks must be available to the workers too
  * Solved the problem with UHS
  * Fixed master https://ci.openquake.org/job/master_oq-engine/1208
  * If individual_curves is set, multi-imt curves must not be generated
  * --what-if-I-upgrade functionality
  * Stats only
  * Short output summary
  * Removed task_no
  * Hazard curves from gmfs
  * Fixed a critical bug with --hazard-output-id
  * Fix the test check_limits_event_based
  * Changed the output_weight for the event based calculator
  * Introduced --hazard-job-id and made it possible to reuse exposures imported
    in the hazard part of the computation
  * Replaced the ScenarioGetter with the GroundMotionFieldGetter
  * Return loss matrix
  * Removed --schema-path from oq_create_db
  * Calculation limits
  * Fixed a bug on tablespace permissions
  * Make the event based calculator more debuggable
  * Added the column uniq_ruptures to the table source_info
  * Db migrations
  * Db migrations 2
  * Saved more sources in source_info
  * Perform means and quantiles in memory
  * Parallel filtering
  * Reintroduce the 'terminate_job_when_celery_is_down' config option
  * Fix risk disaggregation
  * Ordering the sources after filtering-splitting
  * Source ordering
  * Gmf from ruptures
  * Fixed a stupid bug with OQ_TERMINATE_JOB_WHEN_CELERY_IS_DOWN
  * Introduced a variable OQ_TERMINATE_JOB_WHEN_CELERY_IS_DOWN
  * The random seeds have now a default value of 42
  * Added a check for invalid quantile computations
  * Now hazard calculations can be deleted safely
  * Add a file openquake_worker.cfg to be read in the workers
  * Simplified the LOG_FORMAT by removing the name
  * Avoid an ugly error when no tasks are spawned
  * Added a view on the event loss table for convenience of analysis
  * Epsilon sampling feature
  * Distribute-by-rupture phase 2
  * Restored distribution-by-rupture in the event based calculator
  * Provide a good error message when a source model contains GSIMs not in the
    file gsim_logic_tree
  * Moved parse_config from the engine to commonlib
  * Added a test checking the existence of the __init__.py files and fixed the
    QA test classical/case_15
  * Refactored initialize_realizations and added a warning when
    num_samples > num_realizations
  * Fixed a missing import
  * Saving the rupture hypocenter fully into the database
  * Removed an offending ALTER OWNER
  * Source info table
  * Added a test for sampling a large source model logic tree
  * Hazard curves from gmfs
  * Removed num_sites and num_sources from job_stats
  * Removed redundant tests
  * Retrieved the correct output directly, not via an order by
  * Making use of commonlib.parallel in the engine
  * Enhanced qatest_1, so that it subsumes regression_1 and regression_2
  * Taking advantage of the new riskloaders in commonlib
  * Added a missing integer cast
  * Changed disagg/case_1 to use full enumeration
  * Fixed the ordering of the ruptures in the event based calculator
  * Fixed a bug in the GroundMotionValuesGetter
  * Reflected the API change in refactor-risk-model
  * Sent the tectonic region types with less sources first, and fixed
    an ordering bug in a QA test
  * Turn AMQPChannelExceptions into warnings
  * Hide the SES output from a scenario calculator
  * Add a debug flag to enable set -x in packager.sh
  * Better task spawning
  * Reflected the changes to the GmfComputer in hazardlib
  * Fixed the bug in the risk event based calculator with multiple realizations
  * Fix gmf duplication
  * Removed the need for logictree.enumerate_paths
  * Fixed a small bug
  * Removed a commonlib dependency breaking the oqcreate script
  * Now the indices of the filtered sites are stored in the
    ProbabilisticRupture table
  * Fixed another import
  * Fixed a wrong import
  * Moved logictree to commonlib and fixed all the tests
  * Removed the obsolete table hzrdr.ses and small refactoring
  * Tasks with fewer assets are submitted first
  * Better parallelization of the risk calculators
  * Reducing the celery timeout from 30s to 3s
  * Fixed a tricky bug in the scenario calculator with duplicate imts
  * Fixed the ScenarioExportTestCase by changing the position of the points
  * The scenario calculator is now block-size independent
  * Use only the relevant tectonic region types to build the GMPE logic tree
  * Fixed a broadcasting in the classical calculator
  * Saving memory on the controller node
  * Restored the source model sampling feature
  * Complex logic tree test
  * Solved the block size dependence in the risk calculators
  * Fixed a critical ordering bug
  * Changed the _do_run_calc signature
  * Avoid returning duplicated data in the classical calculator
  * Changed the order of the statements in 01-remove-cnode_stats.sql
  * Added a cache on the GSIMs for the probabilities of no exceedence in the
    classical calculator
  * Fix the export of GmfSets in the case of multiple source models
  * Fixed underflow error in postgres
  * Fixed a bug with celery ping
  * Avoid errors on signals when the engine is run through the server
  * Errors in a task are converted into a RuntimeError
  * Remove calculation unit
  * The IML must be extrapolated to zero for large poes
  * Log a warning when more than 80% of the memory is used
  * Refactored the hazard getters
  * Removed the SES table
  * Added a nice error message for far away sources
  * Add support in the engine for a local_settings.py
  * Send the site collection via rabbitmq, not via the database
  * Improvements to the CeleryNodeMonitor
  * Minimal tweaks to the risk calculators
  * Save the number of sites in JobStats as soon as it is available
  * Fix branch var to be compliant within the new CI git plugin
  * Restored the lost fine monitoring on the hazard getters
  * Cluster monitor
  * Celery check
  * Removed the obsolete table uiapi.cnode_stats
  * Make use of the light site collection introduced in hazardlib
  * Optimize the disaggregation calculator
  * Fix a memory leak of celery
  * Remove python-gdal and fix issue with postinst
  * Manual pickling/unpickling
  * Updates Copyright to 2014
  * The rupture tag must be unique
  * Turn SIGTERM into SIGINT
  * Remove another engine-server test script from pylint
  * Removed the dependency on the current working directory from
    utils_config_test
  * Replace README.txt with README.md in the packager script
  * Increase the tolerance in the disaggregation test
  * Readme merge
  * Avoid storing copies of the ruptures
  * Untrapped exceptions in oqtask give ugly error messages
  * Support for posting zipfiles to the engine-server
  * Using iter_native in celery
  * Added test for the loss_fraction exporter
  * Fixed a missing loss_type in export_loss_fraction_xml
  * Merging the engine server inside the engine repository
  * Removing ruptures phase 2
  * Restored qatest 1
  * Added tests for failing computations
  * Removed the progress handler from the engine
  * Better error and logging management
  * Exclude tests folder from pylint check
  * Fixing the build master_oq-engine #790
  * Ruptures are not read from the database anymore, only written
  * In development mode celery is automatically started/stopped together with
    the engine server
  * Remove common directory from risk demos
  * Remove duplication hazard risk
  * Removing the duplication run_hazard/run_risk in engine.py
  * Renamed directories and packages to be consistent with GEM conventions
  * Fixed test_initialize_sources
  * Getting a more uniform distribution of the tasks
  * Remove celery
  * Remove time_span from disaggregation calculator
  * Return the traceback from celery to the controller node
  * If there are no GMVs within the maximum distance for the given assets, the
    computation should not fail with an ugly error but print a warning
  * Better error management
  * Fixed a stupid error in compute_hazard_curves
  * Support for non-parametric sources
  * Fixed the issue of slow sources
  * Fixed the two upgrade scripts breaking the migration from 1.0 to 1.1
  * Add --export-hazard-outputs and --export-risk-outputs switches; also add
    geojson export for hazard curves
  * Light monitor
  * Set CELERY_MAX_CACHED_RESULTS = 1
  * Changed from relative path to full path
  * Fix the feature "import gmf scenario data from file"
  * version: remove warning for pkg install + git program installed case
  * Remove block_size and point_source_block_size
  * Move the unit tests inside the openquake.engine directory
  * Version visualization improvement
  * Added missing CASCADE on a DB migration script
  * Raised the tolerance in ClassicalHazardCase13TestCase
  * In the event based calculator split by ruptures, not by SES
  * BROKER_POOL_LIMIT is causing problem so set it to none
  * Split area sources
  * Force BROKER_POOL_LIMIT to 10
  * Fixed an upgrade script
  * Prefiltering sources in all calculators
  * Savaged the easy part of the work on the decouple-logic-trees branch
  * Changed the way hazard map are interpolated
  * Fixed a bug with static urls
  * Remove database related code
  * Removed hazard curve progress
  * Improved the IMT management in the engine by leveraging the new
    functionality in hazardlib
  * Configuration file for storing oq-platform connection parameters
  * Add loss type to risk outputs
  * Remove parsed source
  * Fix remove demos symlinks
  * gmf.lt_realization_id can be NULL
  * Fixed the _prep_geometry feature of Risk and Hazard calculations
  * Remove a reference to the removed view hzrdr.gmf_family
  * Engine-Server: support for multiple platform installations
  * Removed the complete_logic_tree flags
  * Fixed setup.py
  * Removed the SourceProgress table
  * New risk demos
  * Run a risk calculation
  * Remove validation on site models
  * Removed the rest of the stuff related to the supervisor
  * Removed the supervisor, redis, kombu and related stuff
  * Removed a wrong import
  * An import ordering issue is breaking Jenkins
  * Various small fixes for oq_create_db script
  * Do not register a progress handler if it is not passed
  * Engine Unit test fix
  * Geonode integration
  * Progress Bar support
  * Finally fixed the dependency from the blocksize in the event based
    calculator
  * A simple fix for engine_test.py
  * Replace numpy arrays with postgres array fields in output tables
  * Dump and restore Stochastic Event Set
  * Removed the old distribution and used parallelize as default distribution
    mechanism everywhere
  * Change the distribution in the risk calculators
  * Save in job_stats how much the database increased during the current
    computation
  * Removed calc_num task properly
  * Change dist classical
  * Improve the table job_stats
  * Now the CacheImporter infers the fields from the database, in the right
    order
  * Removed parsed_rupture_model from the db
  * The revoke command should not terminate the workers
  * Remove JobCompletedError
  * Override hazard investigation time in risk event based calculator
  * Companion of https://github.com/gem/oq-engine/pull/1298/
  * Companion of https://github.com/gem/oq-nrmllib/pull/116
  * Simplify schema
  * Filter the sources before storing them in the database
  * Improve the parallelize distribution
  * Fix disaggregation
  * Changed the distance in hazardlib
  * Improve memory consumption in the GMF calculation
  * The file with the exported disagg matrix must contain the poe in the name
  * The multiple sites QA test (classical/case_13) broke
  * Solve the dependency from the parameter concurrent_tasks
  * QA test for multiple sites
  * Cross domain ajax fix for view methods [r=matley] [f=*1234765]
  * Tweaks to make platform calcs work [r=matley] [f=*1234765]
  * Create job and calculation objects in a transaction
  * Make test fixtures optional
  * Get the list of the available magnitude scaling relationships at runtime
  * Save memory when exporting the GMF
  * Fixed a typo in an ordering query
  * Insured loss curves statistics
  * When exporting the GMF, we need to export the rupture tags, not the ids
  * Hazard Curve Parser import update [r=micheles] [f=*trivial]
  * To save space in the db and to avoid running into the text field size
    limit, change model_content.raw_content to store gzipped content
  * Add a tag to the ruptures
  * Change the dump/restore procedures to work with directories, not tarfiles
  * Fix risk QA tests fixtures
  * Documentation for the REST API
  * Fix hazard_curve_multi export path
  * Revise insured losses algorithm
  * Post-calculation migration
  * Correction of baseline DB revision
  * Review Risk demos
  * A couple of fixes to scenario tests
  * Compute standard deviation of losses
  * Validate time_event
  * Add 404 responses in the case of non-existent artifacts
  * Run calcs, part 2
  * Minor loss map export fix
  * Fix for installing source code via pip/git
  * Remove cache from HazardCurveGetterPerAsset
  * Changed an import from nrmllib
  * Pyflakes fixes to the calculators and engine module
  * Reading logic trees from DB - follow up (fix for a careless refactoring
    error)
  * Raise an error when no gmvs are available in a scenario computation
  * Small fix in dump_hazards.py: the filenames list contained duplicates
  * Add 'engine' functionality to disable the job supervisor
  * Read logic trees from DB (instead of the filesystem)
  * Extend forms.CharField to allow null values
  * Small fixes to the script restore_hazards.py
  * Update test fixtures used for risk scenario calculations
  * Trivial: Some small tweaks/cleanups
  * File parsing fix
  * Risk BaseCalculator refactoring
  * Run calculations via REST API (initial sketch)
  * Better input loading (update to 'engine' API)
  * Update Risk Event Based QA test
  * Fixed a very subtle bug with the ordering of sites
  * Added index to hzrdi.hazard_site
  * Updated tests to the new interface
    of 'openquake.engine.db.models.SiteCollection'
  * Compute ground motion values from Stochastic Event Set
    in a risk calculation
  * "List calc results" views
  * Misc. engine fixes to stabilize the build
  * Record all OQ software versions in oq_job
  * Export to path or file (not just path)
  * Minor fix to risk QA test collection
  * Engine API improvements
  * Hazard map GeoJSON export
  * Refactoring: moved risk calculation logic to risklib
  * GeoJSON loss map support
  * GeoJSON export prep
  * Include API version in URLs
  * 'calc info' views
  * Rough sketch of the 'list calculations' views
  * Export loss_fraction quantile fix
  * Fix 'hazard_curve_multi' export
  * Fix Risk QA test collection (nosetests)
  * Remove site_collection column from the database
  * Pack and risk demos LP: #1197737
  * Added more monitoring to the hazard calculators

 -- Matteo Nastasi (GEM Foundation) <nastasi@openquake.org>  Wed, 10 Dec 2014 11:17:03 +0100

python-oq-engine (1.0.0-1) precise; urgency=low

  * 'occupants' is now a float
  * Hazard curve import tool: updated NRML hazard curve parser
  * Made sure that the task_ids are stored in the performance table soon enough
    (LP: #1180271)
  * Added fixtures for risk tests
  * Some support to compute avg and std for the GMFs (LP: #1192413)
  * Renamed the GMF tables (LP: #1192512)
  * Kill running celery tasks on job failure (LP: #1180271)
  * Removed 'patches' folder
  * Event loss csv: fix delimiting character (LP: #1192179)
  * Fixed restore_hazards_test.py (LP: #1189772)
  * Fix restore hazards (LP: #1189772)
  * Fix risk/classical/case_3 (LP: #1190569)
  * Fix get_asset_chunk unit test
  * Added dumping of ses_collection/ses/ses_rupture (LP: #1189750)
  * Fixed the issue with sequences in restore_hazards.py (LP: #1189772)
  * Risk Probabilistic Event Based Calculator - QA Test
  * Fix the GMF export and tables (LP: #1169078,#1187413)
  * Some work to fix qa_tests/risk/event_based_bcr (LP: #1188497)
  * Run risk demos to test the package (LP: #1188117)
  * Update risk demos
  * renamed units -> number_of_units. Support for asset_category == "population"
    (LP: #1188104)
  * Fixed the z1pt0<->z2pt5 inversion problem (LP: #1186490)
  * Removed the special case for gmf_scenario
  * Exposure DB schema update (LP: #1185488)
  * Fix the site_data table to store one site per row; change gmf_agg to point
    to site_data (LP: #1184603)
  * Fix export of Benefit Cost Ratio calculator outputs. (LP: #1181182)
  * Inserted the GMFs with the CacheInserter instead of the BulkInserter
    (LP: #1184624)
  * Added better instrumentation to the hazard getters
  * Make the engine smart enough to infer the right block size (LP: #1183329)
  * New risk demos (LP: #1180698,#1181182)
  * Time event validation fix (LP: #1181235)
  * Unicode list cast fix
  * Implement distribution by SES in the event based hazard calculator
    (LP: #1040141)
  * Remove gmf scenario (LP: #1170628)
  * Purge gmf table (LP: #1170632)
  * Parallelize the queries of kind "insert into gmf agg" by using the standard
    mechanism (LP: #1178054)
  * Skipped hazard/event_based/case_4/test.py (LP: #1181908)
  * Remove the dependency from the gmf/gmf_set tables in the XML export
    procedure (LP: #1169078)
  * Saved memory in the hazard getters by returning only the distinct GMFs
    (LP: #1175941)
  * Fixed the case of no gmfcollections and cleaned up the post processing
    mechanism (LP: #1176887)
  * Filter the ruptures according to the maximum_distance criterium
    (LP: #1178571)
  * New hazard demos (LP: #1168756)
  * Parallelize insert into gmf_agg table (LP: #1178054)
  * Removed some verbose logs in debug mode (LP: #1170938)
  * lxc sandbox - improved CI with sandboxed source tests (LP: #1177319)
  * Report "calculation", not the job (LP: #1178583)
  * Fix performance_monitor_test.py on Mac OS X (LP: #1177403)
  * Remove config.gem files from demos
  * Vulnerability functions for contents, occupants and non-structural damage
    (LP: #1174231)
  * Improved the memory profiling (LP: #1175941)
  * Cleanup of the hazard getters and small improvements to help the performance
    analysis of risk calculators (LP: #1175941)
  * Add a facility to import hazard_curves from XML files (LP: #1175452)
  * Refactoring of risk calculators (LP: #1175702)
  * Added references to RiskCalculation model
  * --config-file option (LP: #1174316)
  * Update calls to risklib to the latest interface (LP: #1174301)
  * Event-Based Hazard: Better hazard curve / GMF validation (LP: #1167302)
  * Improved hazard doc
  * CONTRIBUTORS.txt
  * DB cleanup
  * --optimize-source-model pre-processing option (LP: #1096867)
  * Relax validation rules on interest rate for benefit-cost ratio analysis
    (LP: #1172324)
  * Support non-unique taxonomy -> IMT association across different
    vulnerability files (LP: #1171782)
  * Point source block size (LP: #1096867)
  * Use "hazard curve multi imt" also when all the realizations are considered
    (LP: #1171389)
  * Fix aggregate loss curve computation (LP: #1171361)
  * Add instrumentation via the EnginePerformanceMonitor to all the calculators
    (LP: #1171060)
  * Replaced run_job_sp with run_hazard_job (LP: #1153512)
  * Cleanup input reuse
  * Simplify hazard getter query
  * Add a forgotten constrain ON DELETE CASCADE on the table gmf_agg
    (LP: #1170637)
  * Mean loss curve computation updated (LP: #1168454,#1169886,#1170630)
  * Changed the generation of hazard_curves to use the gmf_agg table
    (LP: #1169703)
  * Add geospatial index on gmf_agg
  * Fix hazard map and UHS export filenames (include PoE) (LP: #1169988)
  * Lower the parameter ses_per_logic_tree_path in the event_based QA tests to
    make them much faster (LP: #1169883)
  * Fix Event based mean loss curve computation (LP: #1168454)
  * An attempt to solve the memory occupation issue for the event_based risk
    calculator (LP: #1169577)
  * Update event based mean/quantile loss curve computation (LP: #1168454)
  * Fix disagg export file name (LP: #1163276)
  * Include 'investigation_time' in exported UHS XML (LP: #1169106)
  * Raise warnings when invalid/unknown/unnecessary params are specified
    (LP: #1164324)
  * Fix characteristic fault rupture serialization (LP: #1169069)
  * Fixed a bug in event_based/core_test.py due to the version of mock used
    (LP: #1167310)
  * Make sure the generated XML are valid according to NRML (LP: #1169106)
  * Fix the tests of the event_based depending on random number details
    (LP: #1167310)
  * Scenario risk is using "default" connection on a cluster (LP: #1167969)
  * Add a mechanism to populate the db from CSV files, without the need to run
    a fake calculation (LP: #1167310,#1167693)
  * Source model NRML to hazardlib conversion now throws useful error messages
    (LP: #1154512)
  * Organization of hazard exports (LP: #1163276)
  * Some trivial optimizations in Risk Event Based calculator
  * Do not use 'default' user on raw cursors. (LP: #1167776)
  * Removed a bunch of old test fixtures
  * release updated
  * hazard curves in multiple imts (LP: #1160427)
  * Critical fix to disaggregation interpolation (LP: #1167245)
  * Fix setup.py version number
  * Fix char source logic tree validation (LP: #1166756)
  * Update version to 1.0
  * Reflect latest interface changes in risklib (LP: #1166252)
  * Event base performance (LP: #1168233)
  * Fix a "reproducibility" issue when getting hazard sites from exposure
    (LP: #1163818)
  * Disaggregation in event based risk calculator (LP: #1160993)
  * Read 'sites' from 'sites_csv' (LP: #1097618)
  * add debconf tool to manage postgresql.conf file modification
  * Issue 1160993 (LP: #1160993,#1160845)
  * Importing GMF from XML: step 2 (LP: #1160398)
  * Disaggregation of losses by taxonomy (LP: #1160845)
  * Vulnerability model validation (LP: #1157072)
  * Big docs cleanup
  * Mean and quantile Loss map support (LP: #1159865)
  * Event-Based Hazard: Save multi-surface ruptures (LP: #1144225)
  * Fix loss curve export (LP: #1157072)
  * Fix an incorrect parameter in event-based hazard QA tests, cases 2 and 4
  * end-to-end qa tests for Scenario Risk and Scenario Damage
  * Trivial fix for setup.py
  * New E2E regression tests
  * Updated QA tests due to change in risklib
  * Engine cleanup
  * Characteristic source logic tree support (LP: #1144225)
  * Added a script to dump the hazard outputs needed for the risk (LP: #1156998)
  * Remove complete logic tree flags when redundant (LP: #1155904)
  * Do not read risk inputs from fylesystem but from ModelContent
  * Remove --force-inputs feature (LP: #1154552)
  * UHS Export (LP: #1082312)
  * UHS post-processing (LP: #1082312)
  * Fragility model using structure dependent IMT (LP: #1154549)
  * Correct bin/openquake help string for --log-level
  * Hazard post-processing code cleanup (LP: #1082312)
  * Allow Event-Based hazard post-processing to run without celery
  * More event-based hazard QA tests (LP: #1088864)
  * Real errors are masked in the qa_test since the real computation runs in a
    subprocess (LP: #1153512)
  * Minor simplification of the hazard_getter query
  * Correlation model qa tests (LP: #1097646)
  * Vulnerability model using structure dependent intensity measure types
    (LP: #1149270)
  * Fix a broken scenario hazard export test
  * Support for Characteristic Fault Sources (LP: #1144225)
  * Added a missing KILOMETERS_TO_METERS conversion in the hazard_getters
  * Average Losses (LP: #1152237)
  * Improved the error message for unavailable gsims
  * Companion changes to https://github.com/gem/oq-risklib/pull/38
  * Fix 1144741 (LP: #1144741)
  * Fix 1144388 (LP: #1144388)
  * Fixed ordering bug in the XML export of gmf_scenario (LP: #1152172)
  * Don't save hazard curves to the DB which are all zeros (LP: #1096926)
  * Add hazard nose attribute to the hazard QA test
  * Avoid fully qualified name in the XML <uncertaintyModel> tag (LP: #1116398)
  * Fix Scenario Risk calculator
  * New CLI functionality: delete old calculations (LP: #1117052)
  * DB security cleanup (LP: #1117052)
  * Event-Based Hazard Spatial Correlation QA tests (LP: #1099467)
  * Correct OQ engine version in db script
  * Preloaded exposure (LP: #1132902)
  * 1132708 and 1132731 (LP: #1132731)
  * Stabilize classical hazard QA test case 11
  * DB schema bootstrap script now runs silently by default
  * Fix aggregate loss export test
  * Fix a broken disagg/core test
  * Easy hazard getters optimization (LP: #1132708)
  * Fix progress risk
  * Event loss tables (LP: #1132699)
  * Fix the memory occupation issue for the scenario_risk calculator
    (LP: #1132018,#1132017)
  * Performance monitor to measure times and memory occupation of bottleneck
    code (LP: #1132017)
  * Scenario insured losses
  * Version fix (already present fix in master, add a test to verify it)
  * Classical Hazard QA test, SA IMT case (LP: #1073591)
  * Optimize hazard curve insertion (LP: #1100332)
  * updates due to the latest risklib api changes
  * Fixed the bug introduced by change the location field from Geometry to
    Geography
  * "openquake --version broked" fix
  * Fixed bug in the distribution of the realizations logic
  * Simplified the hazard getters so that they are pickleable without effort
  * Update to disaggregation equation (LP: #1116262)
  * Scenario Aggregated Loss
  * Risk maximum distance (LP: #1095582)
  * Add timestamps to calculation summary output (LP: #1129271)
  * More efficient hazard curve update transactions. (LP: #1121825)
  * Scenario risk tests
  * Added parameter taxonomies_from_fragility_model (LP: #1122817)
  * Add a check for missing taxonomies in the scenario_damage calculator
    (LP: #1122817)
  * Add '_update_progress' for clearer profiling (LP: #1121825)
  * Removed many global dictionaries and adopted a convention-over-configuration
    approach
  * Generation of ground motion fields only within a certain distance from the
    rupture (LP: #1121940)
  * Link between Rupture / Stochastic Event Set and Ground motion field outputs
    (LP: #1119553)
  * Fixed the qa_test for scenario_damage
  * Fix HazardCalculation.get_imts()
  * Donot save absolute losses (LP: #1096881)
  * Scenario hazard: fix a reference to the site collection
  * Fixes scenario hazard correlation
  * Scenario risk
  * Changed DmgState to have a foreign key to OqJob, not to Output; also removed
    the CollapseMap special treatment (LP: #1100371)
  * Drop upload table
  * Remove several global dictionaries from the engine
  * Mean and quantile Loss curve computation (LP: #1101270)
  * Cache the SiteCollection to avoid redundant recreation (LP: #1096915)
  * Scenario hazard correlation model (LP: #1097646)

 -- Matteo Nastasi (GEM Foundation) <nastasi@openquake.org>  Mon, 24 Jun 2013 17:39:07 +0200

python-oq-engine (0.9.1-1) precise; urgency=low

  * upstream release

 -- Matteo Nastasi (GEM Foundation) <nastasi@openquake.org>  Mon, 11 Feb 2013 11:00:54 +0100

python-oq-engine (0.8.3-3) precise; urgency=low

  * Add missing monitor.py source

 -- Muharem Hrnjadovic <mh@foldr3.com>  Tue, 23 Oct 2012 10:16:18 +0200

python-oq-engine (0.8.3-2) precise; urgency=low

  * Use arch-independent JAVA_HOME env. variable values (LP: #1069804)

 -- Muharem Hrnjadovic <mh@foldr3.com>  Mon, 22 Oct 2012 15:30:39 +0200

python-oq-engine (0.8.3-1) precise; urgency=low

  * upstream release

 -- Muharem Hrnjadovic <mh@foldr3.com>  Fri, 19 Oct 2012 19:53:00 +0200

python-oq-engine (0.8.2-5) precise; urgency=low

  * Make sure the vs30_type param is capitalized (LP: #1050792)

 -- Muharem Hrnjadovic <mh@foldr3.com>  Fri, 21 Sep 2012 12:01:34 +0200

python-oq-engine (0.8.2-4) precise; urgency=low

  * fix JAVA_HOME value so it works in ubuntu 12.04 LTS (LP: #1051941)

 -- Muharem Hrnjadovic <mh@foldr3.com>  Mon, 17 Sep 2012 14:52:12 +0200

python-oq-engine (0.8.2-3) precise; urgency=low

  * Insured loss probabilistic event based calculator (LP: #1045318)

 -- Muharem Hrnjadovic <mh@foldr3.com>  Wed, 05 Sep 2012 09:22:36 +0200

python-oq-engine (0.8.2-2) precise; urgency=low

  * remove namespace/module ambiguity

 -- Muharem Hrnjadovic <mh@foldr3.com>  Tue, 04 Sep 2012 17:08:17 +0200

python-oq-engine (0.8.2-1) precise; urgency=low

  * Upstream release (LP: #1045214)

 -- Muharem Hrnjadovic <mh@foldr3.com>  Tue, 04 Sep 2012 08:52:53 +0200

python-oq-engine (0.8.1-5) precise; urgency=low

  * rm threaded serialization patch (since it increases overall run time)

 -- Muharem Hrnjadovic <mh@foldr3.com>  Wed, 25 Jul 2012 17:01:32 +0200

python-oq-engine (0.8.1-4) precise; urgency=low

  * Try threaded serialization in order to fix performance regression
    (LP: #1027874)

 -- Muharem Hrnjadovic <mh@foldr3.com>  Mon, 23 Jul 2012 13:21:32 +0200

python-oq-engine (0.8.1-3) precise; urgency=low

  * Fix import exception when DJANGO_SETTINGS_MODULE is not set (LP: #1027776)

 -- Muharem Hrnjadovic <mh@foldr3.com>  Mon, 23 Jul 2012 09:08:01 +0200

python-oq-engine (0.8.1-2) precise; urgency=low

  * Fix for region discretization bug (LP: #1027041)

 -- Muharem Hrnjadovic <mh@foldr3.com>  Sun, 22 Jul 2012 10:12:25 +0200

python-oq-engine (0.8.1-1) precise; urgency=low

  * new upstream release (LP: #1027030)

 -- Muharem Hrnjadovic <mh@foldr3.com>  Fri, 20 Jul 2012 15:06:18 +0200

python-oq-engine (0.7.0-4) precise; urgency=low

  * fix typo in oq_restart script (LP: #994565)

 -- Muharem Hrnjadovic <mh@foldr3.com>  Fri, 04 May 2012 15:01:54 +0200

python-oq-engine (0.7.0-3) precise; urgency=low

  * Correct the version displayed by OpenQuake (on demand).

 -- Muharem Hrnjadovic <mh@foldr3.com>  Fri, 04 May 2012 08:20:18 +0200

python-oq-engine (0.7.0-2) oneiric; urgency=low

  * Fix bug in the classical PSHA calculator (LP: #984055)

 -- Muharem Hrnjadovic <mh@foldr3.com>  Wed, 02 May 2012 22:00:59 +0200

python-oq-engine (0.7.0-1) oneiric; urgency=low

  * Upstream release, rev. 0.7.0

 -- Muharem Hrnjadovic <mh@foldr3.com>  Wed, 02 May 2012 21:34:03 +0200

python-oq-engine (0.6.1-9) oneiric; urgency=low

  * Fix db router config for the oqmif schema (LP: #993256)

 -- Muharem Hrnjadovic <mh@foldr3.com>  Wed, 02 May 2012 15:23:40 +0200

python-oq-engine (0.6.1-8) oneiric; urgency=low

  * Re-apply fix for ERROR: role "oq_ged4gem" does not exist (LP: #968056)

 -- Muharem Hrnjadovic <mh@foldr3.com>  Wed, 02 May 2012 10:23:40 +0200

python-oq-engine (0.6.1-7) oneiric; urgency=low

  * delete obsolete .pyc files in /usr/openquake (LP: #984912)

 -- Muharem Hrnjadovic <mh@foldr3.com>  Thu, 19 Apr 2012 10:28:45 +0200

python-oq-engine (0.6.1-6) oneiric; urgency=low

  * Remove spurious 'oqmif' db user from settings.py (LP: #980769)

 -- Muharem Hrnjadovic <mh@foldr3.com>  Fri, 13 Apr 2012 14:35:54 +0200

python-oq-engine (0.6.1-5) oneiric; urgency=low

  * Pass the postgres port to the 'createlang' command as well.

 -- Muharem Hrnjadovic <mh@foldr3.com>  Fri, 13 Apr 2012 10:37:26 +0200

python-oq-engine (0.6.1-4) oneiric; urgency=low

  * Fix psql invocation.

 -- Muharem Hrnjadovic <mh@foldr3.com>  Fri, 13 Apr 2012 06:01:12 +0200

python-oq-engine (0.6.1-3) oneiric; urgency=low

  * Support machines with multiple postgres versions (LP: #979881)

 -- Muharem Hrnjadovic <mh@foldr3.com>  Fri, 13 Apr 2012 05:49:41 +0200

python-oq-engine (0.6.1-2) oneiric; urgency=low

  * Fix oq_restart_workers script so it uses the correct db table (oq_job)

 -- Muharem Hrnjadovic <mh@foldr3.com>  Wed, 04 Apr 2012 11:29:36 +0200

python-oq-engine (0.6.1-1) oneiric; urgency=low

  * OpenQuake 0.6.1 upstream release (LP: #971541)

 -- Muharem Hrnjadovic <mh@foldr3.com>  Tue, 03 Apr 2012 08:52:39 +0200

python-oq-engine (0.6.0-15) oneiric; urgency=low

  * Support machines with multiple postgres versions (LP: #979881)

 -- Muharem Hrnjadovic <mh@foldr3.com>  Thu, 12 Apr 2012 18:56:58 +0200

python-oq-engine (0.6.0-14) oneiric; urgency=low

  * Improved version string, post-installation actions

 -- Muharem Hrnjadovic <mh@foldr3.com>  Fri, 30 Mar 2012 17:21:40 +0200

python-oq-engine (0.6.0-13) oneiric; urgency=low

  * proper fix for GMF serialization problem (LP: #969014)

 -- Muharem Hrnjadovic <mh@foldr3.com>  Fri, 30 Mar 2012 15:14:41 +0200

python-oq-engine (0.6.0-12) oneiric; urgency=low

  * Fix GMF serialization in the hazard event based calculator (LP: #969014)

 -- Muharem Hrnjadovic <mh@foldr3.com>  Fri, 30 Mar 2012 12:15:44 +0200

python-oq-engine (0.6.0-11) oneiric; urgency=low

  * Fix ERROR: role "oq_ged4gem" does not exist (LP: #968056)

 -- Muharem Hrnjadovic <mh@foldr3.com>  Thu, 29 Mar 2012 10:44:23 +0200

python-oq-engine (0.6.0-10) oneiric; urgency=low

  * Fix BaseHazardCalculator, so self.calc gets initialized.

 -- Muharem Hrnjadovic <mh@foldr3.com>  Fri, 23 Mar 2012 07:20:47 +0100

python-oq-engine (0.6.0-9) oneiric; urgency=low

  * Turn off accidental worker-side logic tree processing (LP: #962788)

 -- Muharem Hrnjadovic <mh@foldr3.com>  Fri, 23 Mar 2012 06:27:36 +0100

python-oq-engine (0.6.0-8) oneiric; urgency=low

  * Package tested and ready for deployment.

 -- Muharem Hrnjadovic <mh@foldr3.com>  Tue, 20 Mar 2012 15:54:31 +0100

python-oq-engine (0.6.0-7) oneiric; urgency=low

  * All demos pass, rebuild this package

 -- Muharem Hrnjadovic <mh@foldr3.com>  Wed, 07 Mar 2012 18:12:26 +0100

python-oq-engine (0.6.0-6) oneiric; urgency=low

  * Another db user fix

 -- Muharem Hrnjadovic <mh@foldr3.com>  Wed, 07 Mar 2012 17:18:31 +0100

python-oq-engine (0.6.0-5) oneiric; urgency=low

  * Fix database users

 -- Muharem Hrnjadovic <mh@foldr3.com>  Wed, 07 Mar 2012 16:39:49 +0100

python-oq-engine (0.6.0-4) oneiric; urgency=low

  * Fix distro series

 -- Muharem Hrnjadovic <mh@foldr3.com>  Wed, 07 Mar 2012 09:25:57 +0100

python-oq-engine (0.6.0-3) precise; urgency=low

  * Added license file

 -- Muharem Hrnjadovic <mh@foldr3.com>  Wed, 07 Mar 2012 08:35:12 +0100

python-oq-engine (0.6.0-2) oneiric; urgency=low

  * added sample celeryconfig.py file

 -- Muharem Hrnjadovic <mh@foldr3.com>  Mon, 05 Mar 2012 20:07:23 +0100

python-oq-engine (0.6.0-1) oneiric; urgency=low

  * OpenQuake rev. 0.6.0 upstream release (LP: #946879)
  * add postgresql-plpython-9.1 dependency (LP: #929429)

 -- Muharem Hrnjadovic <mh@foldr3.com>  Mon, 05 Mar 2012 11:05:22 +0100

python-oq-engine (0.5.1-2) oneiric; urgency=low

  * add postrm script (LP: #906613)

 -- Muharem Hrnjadovic <mh@foldr3.com>  Thu, 02 Feb 2012 13:00:06 +0100

python-oq-engine (0.5.1-1) oneiric; urgency=low

  * 0.5.1 upstream release (LP: #925339)

 -- Muharem Hrnjadovic <mh@foldr3.com>  Thu, 02 Feb 2012 10:11:58 +0100

python-oq-engine (0.5.0-9) oneiric; urgency=low

  * Fix error resulting from backporting code.

 -- Muharem Hrnjadovic <mh@foldr3.com>  Wed, 25 Jan 2012 16:27:49 +0100

python-oq-engine (0.5.0-8) oneiric; urgency=low

  * Fix hazard map serialization failure (LP: #921604)

 -- Muharem Hrnjadovic <mh@foldr3.com>  Wed, 25 Jan 2012 16:06:54 +0100

python-oq-engine (0.5.0-7) oneiric; urgency=low

  * Remove one last 'sudo' from db setup script

 -- Muharem Hrnjadovic <mh@foldr3.com>  Wed, 25 Jan 2012 12:17:35 +0100

python-oq-engine (0.5.0-6) oneiric; urgency=low

  * NRML files are written only once (LP: #914614)
  * optimize parallel results collection (LP: #914613)
  * fix "current realization" progress counter value (LP: #914477)

 -- Muharem Hrnjadovic <mh@foldr3.com>  Thu, 19 Jan 2012 15:16:51 +0100

python-oq-engine (0.5.0-5) oneiric; urgency=low

  * Revert to the usual database user names.

 -- Muharem Hrnjadovic <mh@foldr3.com>  Tue, 10 Jan 2012 10:49:49 +0100

python-oq-engine (0.5.0-4) oneiric; urgency=low

  * Remove "sudo" from db setup script (LP: #914139)

 -- Muharem Hrnjadovic <mh@foldr3.com>  Tue, 10 Jan 2012 08:18:14 +0100

python-oq-engine (0.5.0-3) oneiric; urgency=low

  * Fix demo files.

 -- Muharem Hrnjadovic <mh@foldr3.com>  Mon, 09 Jan 2012 21:10:08 +0100

python-oq-engine (0.5.0-2) oneiric; urgency=low

  * Calculation and serialization are to be carried out in parallel
    (LP: #910985)

 -- Muharem Hrnjadovic <mh@foldr3.com>  Mon, 09 Jan 2012 15:53:05 +0100

python-oq-engine (0.5.0-1) oneiric; urgency=low

  * Prepare rel. 0.5.0 of python-oq-engine (LP: #913540)
  * set JAVA_HOME for celeryd (LP: #911697)

 -- Muharem Hrnjadovic <mh@foldr3.com>  Mon, 09 Jan 2012 07:15:31 +0100

python-oq-engine (0.4.6-11) oneiric; urgency=low

  * Facilitate java-side kvs connection caching
    (LP: #894261, #907760, #907993).

 -- Muharem Hrnjadovic <mh@foldr3.com>  Mon, 02 Jan 2012 13:42:42 +0100

python-oq-engine (0.4.6-10) oneiric; urgency=low

  * Only use one amqp log handler per celery worker (LP: #907360).

 -- Muharem Hrnjadovic <mh@foldr3.com>  Mon, 02 Jan 2012 13:10:50 +0100

python-oq-engine (0.4.6-9) oneiric; urgency=low

  * add a debian/preinst script that makes sure we have no garbage
    from previous package installation lying around (LP: #906613).

 -- Muharem Hrnjadovic <mh@foldr3.com>  Tue, 20 Dec 2011 10:43:12 +0100

python-oq-engine (0.4.6-8) oneiric; urgency=low

  * Repackage 0.4.6-6 (no asynchronous classical PSHA code)
    for oneiric (also fix the postgres-9.1 issues).

 -- Muharem Hrnjadovic <mh@foldr3.com>  Fri, 16 Dec 2011 11:34:47 +0100

python-oq-engine (0.4.6-6) oneiric; urgency=low

  * Make sure /var/lib/openquake/disagg-results exists and has an
    appropriate owner and permissions (LP: #904659)

 -- Muharem Hrnjadovic <mh@foldr3.com>  Thu, 15 Dec 2011 12:26:28 +0100

python-oq-engine (0.4.6-5) natty; urgency=low

  * Make sure the demos that were broken in 0.4.6 are not installed
    (LP: #901112)

 -- Muharem Hrnjadovic <mh@foldr3.com>  Fri, 09 Dec 2011 16:40:50 +0100

python-oq-engine (0.4.6-4) natty; urgency=low

  * Tolerate the failure of chown and/or chmod on /var/lib/openquake
    (LP: #902083)

 -- Muharem Hrnjadovic <mh@foldr3.com>  Fri, 09 Dec 2011 10:38:46 +0100

python-oq-engine (0.4.6-3) natty; urgency=low

  * Remove UHS changes in order to fix python-java-bridge failures
    (LP: #900617)

 -- Muharem Hrnjadovic <mh@foldr3.com>  Fri, 09 Dec 2011 07:51:19 +0100

python-oq-engine (0.4.6-2) oneiric; urgency=low

  * Add missing dependency, python-h5py (LP: #900300)

 -- Muharem Hrnjadovic <mh@foldr3.com>  Mon, 05 Dec 2011 15:09:37 +0100

python-oq-engine (0.4.6-1) oneiric; urgency=low

  * Upstream release (LP: #898634)
  * Make postgres dependencies less version dependent (LP: #898622)

 -- Muharem Hrnjadovic <mh@foldr3.com>  Mon, 05 Dec 2011 10:51:46 +0100

python-oq-engine (0.4.4-19) oneiric; urgency=low

  * Functions called from celery tasks should not make use of logic trees
    (LP: #880743)

 -- Muharem Hrnjadovic <mh@foldr3.com>  Mon, 24 Oct 2011 14:37:41 +0200

python-oq-engine (0.4.4-18) oneiric; urgency=low

  * Add python-setuptools as a python-oq-engine dependency (LP: #877915)

 -- Muharem Hrnjadovic <mh@foldr3.com>  Sun, 23 Oct 2011 18:29:41 +0200

python-oq-engine (0.4.4-17) oneiric; urgency=low

  * Refresh the demos and make sure the newest ones are always installed
    under /usr/openquake/demos

 -- Muharem Hrnjadovic <mh@foldr3.com>  Sun, 23 Oct 2011 18:12:59 +0200

python-oq-engine (0.4.4-16) oneiric; urgency=low

  * Remove superfluous OPENQUAKE_ROOT import.

 -- Muharem Hrnjadovic <mh@foldr3.com>  Sun, 23 Oct 2011 16:42:17 +0200

python-oq-engine (0.4.4-15) oneiric; urgency=low

  * Added the python code needed for the new logic tree implementation
    (LP: #879451)

 -- Muharem Hrnjadovic <mh@foldr3.com>  Sun, 23 Oct 2011 12:27:15 +0200

python-oq-engine (0.4.4-14) oneiric; urgency=low

  * leave exceptions raised by celery tasks alone (LP: #878736)

 -- Muharem Hrnjadovic <mh@foldr3.com>  Thu, 20 Oct 2011 12:30:50 +0200

python-oq-engine (0.4.4-13) oneiric; urgency=low

  * Avoid failures while reraising exceptions (LP: #877992)

 -- Muharem Hrnjadovic <mh@foldr3.com>  Wed, 19 Oct 2011 15:03:58 +0200

python-oq-engine (0.4.4-12) natty; urgency=low

  * Impose upper limit on JVM memory usage (LP: #821002)

 -- Muharem Hrnjadovic <mh@foldr3.com>  Mon, 17 Oct 2011 17:35:40 +0200

python-oq-engine (0.4.4-11) oneiric; urgency=low

  * add python-oq-engine_0.4.4.orig.tar.gz to upload

 -- Muharem Hrnjadovic <mh@foldr3.com>  Fri, 14 Oct 2011 11:57:11 +0200

python-oq-engine (0.4.4-10) oneiric; urgency=low

  * Ubuntu 11.10 upload.

 -- Muharem Hrnjadovic <mh@foldr3.com>  Fri, 14 Oct 2011 11:37:17 +0200

python-oq-engine (0.4.4-9) natty; urgency=low

  * 'new_in_this_release' files apply to latest upgrade (LP: #873205)

 -- Muharem Hrnjadovic <mh@foldr3.com>  Thu, 13 Oct 2011 10:36:04 +0200

python-oq-engine (0.4.4-8) natty; urgency=low

  * Make sure all demo files are unzipped (LP: #872816)

 -- Muharem Hrnjadovic <mh@foldr3.com>  Thu, 13 Oct 2011 10:17:08 +0200

python-oq-engine (0.4.4-7) natty; urgency=low

  * More robust detection of the 'openquake' system group (LP #872814)

 -- Muharem Hrnjadovic <mh@foldr3.com>  Wed, 12 Oct 2011 14:37:40 +0200

python-oq-engine (0.4.4-6) natty; urgency=low

  * make the demo files writable by owner *and* group.

 -- Muharem Hrnjadovic <mh@foldr3.com>  Tue, 11 Oct 2011 16:09:51 +0200

python-oq-engine (0.4.4-5) natty; urgency=low

  * Remove unneeded database users (LP #872277)
  * fix smoketests (add DEPTHTO1PT0KMPERSEC, VS30_TYPE parameter defaults)

 -- Muharem Hrnjadovic <mh@foldr3.com>  Tue, 11 Oct 2011 15:48:20 +0200

python-oq-engine (0.4.4-4) natty; urgency=low

  * turn off -x flag in debian/postinst
  * unzip the example files in /usr/openquake/demos

 -- Muharem Hrnjadovic <mh@foldr3.com>  Tue, 11 Oct 2011 14:55:30 +0200

python-oq-engine (0.4.4-3) natty; urgency=low

  * fix lintian warning

 -- Muharem Hrnjadovic <mh@foldr3.com>  Tue, 11 Oct 2011 14:26:25 +0200

python-oq-engine (0.4.4-2) natty; urgency=low

  * Use dh_installexamples to include the smoketests in the package.

 -- Muharem Hrnjadovic <mh@foldr3.com>  Tue, 11 Oct 2011 12:23:06 +0200

python-oq-engine (0.4.4-1) natty; urgency=low

  * fix permissions for config files in /etc/openquake (LP #850766)
  * be more intelligent about pg_hba.conf files (LP #848579)
  * add smoke tests to the package (LP #810982)

 -- Muharem Hrnjadovic <mh@foldr3.com>  Tue, 11 Oct 2011 11:47:30 +0200

python-oq-engine (0.4.3-21) natty; urgency=low

  * Remove unneeded dependency on fabric (LP: #852004)

 -- Muharem Hrnjadovic <mh@foldr3.com>  Fri, 16 Sep 2011 20:47:49 +0000

python-oq-engine (0.4.3-20) natty; urgency=low

  * Shut down celery prior to restarting postgres and setting up the database
    (LP: #846388)

 -- Muharem Hrnjadovic <mh@foldr3.com>  Sat, 10 Sep 2011 19:47:56 +0200

python-oq-engine (0.4.3-19) natty; urgency=low

  * Close all db connections in order to prevent package upgrade failures
   (LP: 846279)

 -- Muharem Hrnjadovic <mh@foldr3.com>  Sat, 10 Sep 2011 09:37:34 +0200

python-oq-engine (0.4.3-18) natty; urgency=low

  * declare the "include_defaults" flag in the openquake script (LP: #845994)

 -- Muharem Hrnjadovic <mh@foldr3.com>  Fri, 09 Sep 2011 22:38:40 +0200

python-oq-engine (0.4.3-17) natty; urgency=low

  * package the correct software revision (LP: #845583)

 -- Muharem Hrnjadovic <mh@foldr3.com>  Fri, 09 Sep 2011 15:00:05 +0200

python-oq-engine (0.4.3-16) natty; urgency=low

  * Add all required db users to pg_hba.conf (LP: #845461)

 -- Muharem Hrnjadovic <mh@foldr3.com>  Fri, 09 Sep 2011 11:25:41 +0200

python-oq-engine (0.4.3-15) natty; urgency=low

  * Remove obsolete dependency on python-geoalchemy (LP: #845439)

 -- Muharem Hrnjadovic <mh@foldr3.com>  Fri, 09 Sep 2011 10:25:25 +0200

python-oq-engine (0.4.3-14) natty; urgency=low

  * turn off 'set -x' in debian/postinst

 -- Muharem Hrnjadovic <mh@foldr3.com>  Fri, 09 Sep 2011 07:18:34 +0200

python-oq-engine (0.4.3-13) natty; urgency=low

  * Better detection of postgresql-8.4

 -- Muharem Hrnjadovic <mh@foldr3.com>  Fri, 09 Sep 2011 07:16:11 +0200

python-oq-engine (0.4.3-12) natty; urgency=low

  * detect the absence of the rabbitmq and postgres services and refrain
    from the corresponding initialization actions  (LP: #845344)

 -- Muharem Hrnjadovic <mh@foldr3.com>  Fri, 09 Sep 2011 06:47:32 +0200

python-oq-engine (0.4.3-11) natty; urgency=low

  * Fix logging sink configuration file and location.

 -- Muharem Hrnjadovic <mh@foldr3.com>  Wed, 07 Sep 2011 14:31:51 +0200

python-oq-engine (0.4.3-10) natty; urgency=low

  * Fix database user/permissions for admin schema.

 -- Muharem Hrnjadovic <mh@foldr3.com>  Wed, 07 Sep 2011 14:07:30 +0200

python-oq-engine (0.4.3-9) natty; urgency=low

  * turn off 'set -x' in debian/postinst

 -- Muharem Hrnjadovic <mh@foldr3.com>  Tue, 06 Sep 2011 17:44:37 +0200

python-oq-engine (0.4.3-8) natty; urgency=low

  * Fixed database (user) setup and general breakage (LP: #842472)

 -- Muharem Hrnjadovic <mh@foldr3.com>  Tue, 06 Sep 2011 17:42:51 +0200

python-oq-engine (0.4.3-7) natty; urgency=low

  * Fix database (user) setup (LP: #842472)
  * Copy configuration file to /etc/openquake (LP: #842468)

 -- Muharem Hrnjadovic <mh@foldr3.com>  Tue, 06 Sep 2011 15:34:17 +0200

python-oq-engine (0.4.3-6) natty; urgency=low

  * Delay the import of openquake.engine.job to allow the user to see the version
    and/or help without errors (LP: #842604)

 -- Muharem Hrnjadovic <mh@foldr3.com>  Tue, 06 Sep 2011 14:37:06 +0200

python-oq-engine (0.4.3-5) natty; urgency=low

  * Copy configuration file to /usr/openquake (LP: #842468)

 -- Muharem Hrnjadovic <mh@foldr3.com>  Tue, 06 Sep 2011 11:45:55 +0200

python-oq-engine (0.4.3-4) natty; urgency=low

  * Fix 'Architecture' field in debian/control.

 -- Muharem Hrnjadovic <mh@foldr3.com>  Mon, 05 Sep 2011 21:35:10 +0200

python-oq-engine (0.4.3-3) natty; urgency=low

  * Add Django as a dependency (LP: #830974)

 -- Muharem Hrnjadovic <mh@foldr3.com>  Mon, 05 Sep 2011 21:33:01 +0200

python-oq-engine (0.4.3-2) natty; urgency=low

  * Make db error detection smarter (LP: #819710)

 -- Muharem Hrnjadovic <mh@foldr3.com>  Mon, 05 Sep 2011 21:30:16 +0200

python-oq-engine (0.4.3-1) natty; urgency=low

  * Upstream release (LP: #839424)

 -- Muharem Hrnjadovic <mh@foldr3.com>  Mon, 05 Sep 2011 18:13:42 +0200

python-oq-engine (0.4.1-12) natty; urgency=low

  * Better error detection for schema creation output (LP #819710)
  * Remove unneeded python-guppy dependency (LP #826487)

 -- Muharem Hrnjadovic <mh@foldr3.com>  Mon, 15 Aug 2011 03:16:43 +0200

python-oq-engine (0.4.1-11) natty; urgency=low

  * Add the cache garbage collector script (LP #817541)

 -- Muharem Hrnjadovic <mh@foldr3.com>  Thu, 28 Jul 2011 16:56:33 +0200

python-oq-engine (0.4.1-10) natty; urgency=low

  * The name of the default db should be 'openquake'

 -- Muharem Hrnjadovic <mh@foldr3.com>  Tue, 26 Jul 2011 15:47:18 +0200

python-oq-engine (0.4.1-9) natty; urgency=low

  * postgresql reload after pg_hba.conf modification was missing

 -- Muharem Hrnjadovic <mh@foldr3.com>  Tue, 26 Jul 2011 15:28:52 +0200

python-oq-engine (0.4.1-8) natty; urgency=low

  * log4j.properties needs to live in the openquake source code tree
    (LP #816397)

 -- Muharem Hrnjadovic <mh@foldr3.com>  Tue, 26 Jul 2011 14:52:20 +0200

python-oq-engine (0.4.1-7) natty; urgency=low

  * Fix obsolete celeryconfig.py file.

 -- Muharem Hrnjadovic <mh@foldr3.com>  Tue, 26 Jul 2011 14:24:25 +0200

python-oq-engine (0.4.1-6) natty; urgency=low

  * Move xml schemas to the openquake source code tree (LP #816375)

 -- Muharem Hrnjadovic <mh@foldr3.com>  Tue, 26 Jul 2011 13:52:56 +0200

python-oq-engine (0.4.1-5) natty; urgency=low

  * Fix mistake in postinst (db init output in now redirected correctly)

 -- Muharem Hrnjadovic <mh@foldr3.com>  Tue, 26 Jul 2011 12:16:20 +0200

python-oq-engine (0.4.1-4) natty; urgency=low

  * database initialisation is now checked for errors

 -- Muharem Hrnjadovic <mh@foldr3.com>  Tue, 26 Jul 2011 11:25:18 +0200

python-oq-engine (0.4.1-3) natty; urgency=low

  * when invoked from postinst the sudo commands in the create_oq_schema
    script break it (since the latter is run by the postgres user)

 -- Muharem Hrnjadovic <mh@foldr3.com>  Tue, 26 Jul 2011 07:58:31 +0200

python-oq-engine (0.4.1-2) natty; urgency=low

  * get_uiapi_writer_session() has defaults (LP #815912)
  * moved the db-rooted source code tree under openquake (LP #816232)

 -- Muharem Hrnjadovic <mh@foldr3.com>  Tue, 26 Jul 2011 06:35:03 +0200

python-oq-engine (0.4.1-1) natty; urgency=low

  * OpenQuake 0.4.1 release
  * add postgresql-8.4 as a recommended package (LP #810953)
  * configure the OpenQuake database if postgres is installed (LP #810955)
  * add dependencies (LP #813961)
  * add the sticky bit to /usr/openquake (LP #810985)

 -- Muharem Hrnjadovic <mh@foldr3.com>  Thu, 21 Jul 2011 11:48:36 +0200

python-oq-engine (0.3.9-6) natty; urgency=low

  * The rabbitmq-server and redis-server packages should be merely recommended
    since we may want to install the openquake package on worker machines but
    deploy the two daemons in question elsewhere.

 -- Muharem Hrnjadovic <mh@foldr3.com>  Tue, 14 Jun 2011 20:12:50 +0200

python-oq-engine (0.3.9-5) natty; urgency=low

  * The number of celery tasks is based on the number of CPUs/cores
    (when the HAZARD_TASKS parameter is not set).

 -- Muharem Hrnjadovic <mh@foldr3.com>  Thu, 09 Jun 2011 15:15:54 +0200

python-oq-engine (0.3.9-4) natty; urgency=low

  * Create /usr/openquake in postinst

 -- Muharem Hrnjadovic <mh@foldr3.com>  Tue, 07 Jun 2011 16:43:24 +0200

python-oq-engine (0.3.9-3) natty; urgency=low

  * Added java-oq dependency

 -- Muharem Hrnjadovic <mh@foldr3.com>  Tue, 07 Jun 2011 14:58:44 +0200

python-oq-engine (0.3.9-2) natty; urgency=low

  * Added the python-geoalchemy dependency.

 -- Muharem Hrnjadovic <mh@foldr3.com>  Tue, 07 Jun 2011 10:30:02 +0200

python-oq-engine (0.3.9-1) natty; urgency=low

  * Upstream OpenQuake python sources.

 -- Muharem Hrnjadovic <mh@foldr3.com>  Mon, 06 Jun 2011 11:42:24 +0200<|MERGE_RESOLUTION|>--- conflicted
+++ resolved
@@ -3,12 +3,9 @@
     backbone approach to compute hazard in Italy
 
   [Michele Simionato]
-<<<<<<< HEAD
   * Changed the way loss curves and loss maps are stored in order to unify
     the aggregation logic with the one used for the average losses
-=======
   * Now it is possible to compute the ruptures without specifying the sites
->>>>>>> 2d76b892
   * Added an early check for the case of missing intensity measure types
   * Forbidden the case of exposure, site model and region_grid_spacing all
     set at the same time
